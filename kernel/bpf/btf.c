// SPDX-License-Identifier: GPL-2.0
/* Copyright (c) 2018 Facebook */

#include <uapi/linux/btf.h>
#include <uapi/linux/bpf.h>
#include <uapi/linux/bpf_perf_event.h>
#include <uapi/linux/types.h>
#include <linux/seq_file.h>
#include <linux/compiler.h>
#include <linux/ctype.h>
#include <linux/errno.h>
#include <linux/slab.h>
#include <linux/anon_inodes.h>
#include <linux/file.h>
#include <linux/uaccess.h>
#include <linux/kernel.h>
#include <linux/idr.h>
#include <linux/sort.h>
#include <linux/bpf_verifier.h>
#include <linux/btf.h>
#include <linux/btf_ids.h>
#include <linux/skmsg.h>
#include <linux/perf_event.h>
#include <linux/bsearch.h>
#include <linux/kobject.h>
#include <linux/sysfs.h>
#include <net/sock.h>
#include "../tools/lib/bpf/relo_core.h"

/* BTF (BPF Type Format) is the meta data format which describes
 * the data types of BPF program/map.  Hence, it basically focus
 * on the C programming language which the modern BPF is primary
 * using.
 *
 * ELF Section:
 * ~~~~~~~~~~~
 * The BTF data is stored under the ".BTF" ELF section
 *
 * struct btf_type:
 * ~~~~~~~~~~~~~~~
 * Each 'struct btf_type' object describes a C data type.
 * Depending on the type it is describing, a 'struct btf_type'
 * object may be followed by more data.  F.e.
 * To describe an array, 'struct btf_type' is followed by
 * 'struct btf_array'.
 *
 * 'struct btf_type' and any extra data following it are
 * 4 bytes aligned.
 *
 * Type section:
 * ~~~~~~~~~~~~~
 * The BTF type section contains a list of 'struct btf_type' objects.
 * Each one describes a C type.  Recall from the above section
 * that a 'struct btf_type' object could be immediately followed by extra
 * data in order to describe some particular C types.
 *
 * type_id:
 * ~~~~~~~
 * Each btf_type object is identified by a type_id.  The type_id
 * is implicitly implied by the location of the btf_type object in
 * the BTF type section.  The first one has type_id 1.  The second
 * one has type_id 2...etc.  Hence, an earlier btf_type has
 * a smaller type_id.
 *
 * A btf_type object may refer to another btf_type object by using
 * type_id (i.e. the "type" in the "struct btf_type").
 *
 * NOTE that we cannot assume any reference-order.
 * A btf_type object can refer to an earlier btf_type object
 * but it can also refer to a later btf_type object.
 *
 * For example, to describe "const void *".  A btf_type
 * object describing "const" may refer to another btf_type
 * object describing "void *".  This type-reference is done
 * by specifying type_id:
 *
 * [1] CONST (anon) type_id=2
 * [2] PTR (anon) type_id=0
 *
 * The above is the btf_verifier debug log:
 *   - Each line started with "[?]" is a btf_type object
 *   - [?] is the type_id of the btf_type object.
 *   - CONST/PTR is the BTF_KIND_XXX
 *   - "(anon)" is the name of the type.  It just
 *     happens that CONST and PTR has no name.
 *   - type_id=XXX is the 'u32 type' in btf_type
 *
 * NOTE: "void" has type_id 0
 *
 * String section:
 * ~~~~~~~~~~~~~~
 * The BTF string section contains the names used by the type section.
 * Each string is referred by an "offset" from the beginning of the
 * string section.
 *
 * Each string is '\0' terminated.
 *
 * The first character in the string section must be '\0'
 * which is used to mean 'anonymous'. Some btf_type may not
 * have a name.
 */

/* BTF verification:
 *
 * To verify BTF data, two passes are needed.
 *
 * Pass #1
 * ~~~~~~~
 * The first pass is to collect all btf_type objects to
 * an array: "btf->types".
 *
 * Depending on the C type that a btf_type is describing,
 * a btf_type may be followed by extra data.  We don't know
 * how many btf_type is there, and more importantly we don't
 * know where each btf_type is located in the type section.
 *
 * Without knowing the location of each type_id, most verifications
 * cannot be done.  e.g. an earlier btf_type may refer to a later
 * btf_type (recall the "const void *" above), so we cannot
 * check this type-reference in the first pass.
 *
 * In the first pass, it still does some verifications (e.g.
 * checking the name is a valid offset to the string section).
 *
 * Pass #2
 * ~~~~~~~
 * The main focus is to resolve a btf_type that is referring
 * to another type.
 *
 * We have to ensure the referring type:
 * 1) does exist in the BTF (i.e. in btf->types[])
 * 2) does not cause a loop:
 *	struct A {
 *		struct B b;
 *	};
 *
 *	struct B {
 *		struct A a;
 *	};
 *
 * btf_type_needs_resolve() decides if a btf_type needs
 * to be resolved.
 *
 * The needs_resolve type implements the "resolve()" ops which
 * essentially does a DFS and detects backedge.
 *
 * During resolve (or DFS), different C types have different
 * "RESOLVED" conditions.
 *
 * When resolving a BTF_KIND_STRUCT, we need to resolve all its
 * members because a member is always referring to another
 * type.  A struct's member can be treated as "RESOLVED" if
 * it is referring to a BTF_KIND_PTR.  Otherwise, the
 * following valid C struct would be rejected:
 *
 *	struct A {
 *		int m;
 *		struct A *a;
 *	};
 *
 * When resolving a BTF_KIND_PTR, it needs to keep resolving if
 * it is referring to another BTF_KIND_PTR.  Otherwise, we cannot
 * detect a pointer loop, e.g.:
 * BTF_KIND_CONST -> BTF_KIND_PTR -> BTF_KIND_CONST -> BTF_KIND_PTR +
 *                        ^                                         |
 *                        +-----------------------------------------+
 *
 */

#define BITS_PER_U128 (sizeof(u64) * BITS_PER_BYTE * 2)
#define BITS_PER_BYTE_MASK (BITS_PER_BYTE - 1)
#define BITS_PER_BYTE_MASKED(bits) ((bits) & BITS_PER_BYTE_MASK)
#define BITS_ROUNDDOWN_BYTES(bits) ((bits) >> 3)
#define BITS_ROUNDUP_BYTES(bits) \
	(BITS_ROUNDDOWN_BYTES(bits) + !!BITS_PER_BYTE_MASKED(bits))

#define BTF_INFO_MASK 0x9f00ffff
#define BTF_INT_MASK 0x0fffffff
#define BTF_TYPE_ID_VALID(type_id) ((type_id) <= BTF_MAX_TYPE)
#define BTF_STR_OFFSET_VALID(name_off) ((name_off) <= BTF_MAX_NAME_OFFSET)

/* 16MB for 64k structs and each has 16 members and
 * a few MB spaces for the string section.
 * The hard limit is S32_MAX.
 */
#define BTF_MAX_SIZE (16 * 1024 * 1024)

#define for_each_member_from(i, from, struct_type, member)		\
	for (i = from, member = btf_type_member(struct_type) + from;	\
	     i < btf_type_vlen(struct_type);				\
	     i++, member++)

#define for_each_vsi_from(i, from, struct_type, member)				\
	for (i = from, member = btf_type_var_secinfo(struct_type) + from;	\
	     i < btf_type_vlen(struct_type);					\
	     i++, member++)

DEFINE_IDR(btf_idr);
DEFINE_SPINLOCK(btf_idr_lock);

enum btf_kfunc_hook {
	BTF_KFUNC_HOOK_XDP,
	BTF_KFUNC_HOOK_TC,
	BTF_KFUNC_HOOK_STRUCT_OPS,
<<<<<<< HEAD
=======
	BTF_KFUNC_HOOK_TRACING,
	BTF_KFUNC_HOOK_SYSCALL,
>>>>>>> 88084a3d
	BTF_KFUNC_HOOK_MAX,
};

enum {
	BTF_KFUNC_SET_MAX_CNT = 32,
<<<<<<< HEAD
=======
	BTF_DTOR_KFUNC_MAX_CNT = 256,
>>>>>>> 88084a3d
};

struct btf_kfunc_set_tab {
	struct btf_id_set *sets[BTF_KFUNC_HOOK_MAX][BTF_KFUNC_TYPE_MAX];
};

<<<<<<< HEAD
=======
struct btf_id_dtor_kfunc_tab {
	u32 cnt;
	struct btf_id_dtor_kfunc dtors[];
};

>>>>>>> 88084a3d
struct btf {
	void *data;
	struct btf_type **types;
	u32 *resolved_ids;
	u32 *resolved_sizes;
	const char *strings;
	void *nohdr_data;
	struct btf_header hdr;
	u32 nr_types; /* includes VOID for base BTF */
	u32 types_size;
	u32 data_size;
	refcount_t refcnt;
	u32 id;
	struct rcu_head rcu;
	struct btf_kfunc_set_tab *kfunc_set_tab;
<<<<<<< HEAD
=======
	struct btf_id_dtor_kfunc_tab *dtor_kfunc_tab;
>>>>>>> 88084a3d

	/* split BTF support */
	struct btf *base_btf;
	u32 start_id; /* first type ID in this BTF (0 for base BTF) */
	u32 start_str_off; /* first string offset (0 for base BTF) */
	char name[MODULE_NAME_LEN];
	bool kernel_btf;
};

enum verifier_phase {
	CHECK_META,
	CHECK_TYPE,
};

struct resolve_vertex {
	const struct btf_type *t;
	u32 type_id;
	u16 next_member;
};

enum visit_state {
	NOT_VISITED,
	VISITED,
	RESOLVED,
};

enum resolve_mode {
	RESOLVE_TBD,	/* To Be Determined */
	RESOLVE_PTR,	/* Resolving for Pointer */
	RESOLVE_STRUCT_OR_ARRAY,	/* Resolving for struct/union
					 * or array
					 */
};

#define MAX_RESOLVE_DEPTH 32

struct btf_sec_info {
	u32 off;
	u32 len;
};

struct btf_verifier_env {
	struct btf *btf;
	u8 *visit_states;
	struct resolve_vertex stack[MAX_RESOLVE_DEPTH];
	struct bpf_verifier_log log;
	u32 log_type_id;
	u32 top_stack;
	enum verifier_phase phase;
	enum resolve_mode resolve_mode;
};

static const char * const btf_kind_str[NR_BTF_KINDS] = {
	[BTF_KIND_UNKN]		= "UNKNOWN",
	[BTF_KIND_INT]		= "INT",
	[BTF_KIND_PTR]		= "PTR",
	[BTF_KIND_ARRAY]	= "ARRAY",
	[BTF_KIND_STRUCT]	= "STRUCT",
	[BTF_KIND_UNION]	= "UNION",
	[BTF_KIND_ENUM]		= "ENUM",
	[BTF_KIND_FWD]		= "FWD",
	[BTF_KIND_TYPEDEF]	= "TYPEDEF",
	[BTF_KIND_VOLATILE]	= "VOLATILE",
	[BTF_KIND_CONST]	= "CONST",
	[BTF_KIND_RESTRICT]	= "RESTRICT",
	[BTF_KIND_FUNC]		= "FUNC",
	[BTF_KIND_FUNC_PROTO]	= "FUNC_PROTO",
	[BTF_KIND_VAR]		= "VAR",
	[BTF_KIND_DATASEC]	= "DATASEC",
	[BTF_KIND_FLOAT]	= "FLOAT",
	[BTF_KIND_DECL_TAG]	= "DECL_TAG",
	[BTF_KIND_TYPE_TAG]	= "TYPE_TAG",
};

const char *btf_type_str(const struct btf_type *t)
{
	return btf_kind_str[BTF_INFO_KIND(t->info)];
}

/* Chunk size we use in safe copy of data to be shown. */
#define BTF_SHOW_OBJ_SAFE_SIZE		32

/*
 * This is the maximum size of a base type value (equivalent to a
 * 128-bit int); if we are at the end of our safe buffer and have
 * less than 16 bytes space we can't be assured of being able
 * to copy the next type safely, so in such cases we will initiate
 * a new copy.
 */
#define BTF_SHOW_OBJ_BASE_TYPE_SIZE	16

/* Type name size */
#define BTF_SHOW_NAME_SIZE		80

/*
 * Common data to all BTF show operations. Private show functions can add
 * their own data to a structure containing a struct btf_show and consult it
 * in the show callback.  See btf_type_show() below.
 *
 * One challenge with showing nested data is we want to skip 0-valued
 * data, but in order to figure out whether a nested object is all zeros
 * we need to walk through it.  As a result, we need to make two passes
 * when handling structs, unions and arrays; the first path simply looks
 * for nonzero data, while the second actually does the display.  The first
 * pass is signalled by show->state.depth_check being set, and if we
 * encounter a non-zero value we set show->state.depth_to_show to
 * the depth at which we encountered it.  When we have completed the
 * first pass, we will know if anything needs to be displayed if
 * depth_to_show > depth.  See btf_[struct,array]_show() for the
 * implementation of this.
 *
 * Another problem is we want to ensure the data for display is safe to
 * access.  To support this, the anonymous "struct {} obj" tracks the data
 * object and our safe copy of it.  We copy portions of the data needed
 * to the object "copy" buffer, but because its size is limited to
 * BTF_SHOW_OBJ_COPY_LEN bytes, multiple copies may be required as we
 * traverse larger objects for display.
 *
 * The various data type show functions all start with a call to
 * btf_show_start_type() which returns a pointer to the safe copy
 * of the data needed (or if BTF_SHOW_UNSAFE is specified, to the
 * raw data itself).  btf_show_obj_safe() is responsible for
 * using copy_from_kernel_nofault() to update the safe data if necessary
 * as we traverse the object's data.  skbuff-like semantics are
 * used:
 *
 * - obj.head points to the start of the toplevel object for display
 * - obj.size is the size of the toplevel object
 * - obj.data points to the current point in the original data at
 *   which our safe data starts.  obj.data will advance as we copy
 *   portions of the data.
 *
 * In most cases a single copy will suffice, but larger data structures
 * such as "struct task_struct" will require many copies.  The logic in
 * btf_show_obj_safe() handles the logic that determines if a new
 * copy_from_kernel_nofault() is needed.
 */
struct btf_show {
	u64 flags;
	void *target;	/* target of show operation (seq file, buffer) */
	void (*showfn)(struct btf_show *show, const char *fmt, va_list args);
	const struct btf *btf;
	/* below are used during iteration */
	struct {
		u8 depth;
		u8 depth_to_show;
		u8 depth_check;
		u8 array_member:1,
		   array_terminated:1;
		u16 array_encoding;
		u32 type_id;
		int status;			/* non-zero for error */
		const struct btf_type *type;
		const struct btf_member *member;
		char name[BTF_SHOW_NAME_SIZE];	/* space for member name/type */
	} state;
	struct {
		u32 size;
		void *head;
		void *data;
		u8 safe[BTF_SHOW_OBJ_SAFE_SIZE];
	} obj;
};

struct btf_kind_operations {
	s32 (*check_meta)(struct btf_verifier_env *env,
			  const struct btf_type *t,
			  u32 meta_left);
	int (*resolve)(struct btf_verifier_env *env,
		       const struct resolve_vertex *v);
	int (*check_member)(struct btf_verifier_env *env,
			    const struct btf_type *struct_type,
			    const struct btf_member *member,
			    const struct btf_type *member_type);
	int (*check_kflag_member)(struct btf_verifier_env *env,
				  const struct btf_type *struct_type,
				  const struct btf_member *member,
				  const struct btf_type *member_type);
	void (*log_details)(struct btf_verifier_env *env,
			    const struct btf_type *t);
	void (*show)(const struct btf *btf, const struct btf_type *t,
			 u32 type_id, void *data, u8 bits_offsets,
			 struct btf_show *show);
};

static const struct btf_kind_operations * const kind_ops[NR_BTF_KINDS];
static struct btf_type btf_void;

static int btf_resolve(struct btf_verifier_env *env,
		       const struct btf_type *t, u32 type_id);

static int btf_func_check(struct btf_verifier_env *env,
			  const struct btf_type *t);

static bool btf_type_is_modifier(const struct btf_type *t)
{
	/* Some of them is not strictly a C modifier
	 * but they are grouped into the same bucket
	 * for BTF concern:
	 *   A type (t) that refers to another
	 *   type through t->type AND its size cannot
	 *   be determined without following the t->type.
	 *
	 * ptr does not fall into this bucket
	 * because its size is always sizeof(void *).
	 */
	switch (BTF_INFO_KIND(t->info)) {
	case BTF_KIND_TYPEDEF:
	case BTF_KIND_VOLATILE:
	case BTF_KIND_CONST:
	case BTF_KIND_RESTRICT:
	case BTF_KIND_TYPE_TAG:
		return true;
	}

	return false;
}

bool btf_type_is_void(const struct btf_type *t)
{
	return t == &btf_void;
}

static bool btf_type_is_fwd(const struct btf_type *t)
{
	return BTF_INFO_KIND(t->info) == BTF_KIND_FWD;
}

static bool btf_type_nosize(const struct btf_type *t)
{
	return btf_type_is_void(t) || btf_type_is_fwd(t) ||
	       btf_type_is_func(t) || btf_type_is_func_proto(t);
}

static bool btf_type_nosize_or_null(const struct btf_type *t)
{
	return !t || btf_type_nosize(t);
}

static bool __btf_type_is_struct(const struct btf_type *t)
{
	return BTF_INFO_KIND(t->info) == BTF_KIND_STRUCT;
}

static bool btf_type_is_array(const struct btf_type *t)
{
	return BTF_INFO_KIND(t->info) == BTF_KIND_ARRAY;
}

static bool btf_type_is_datasec(const struct btf_type *t)
{
	return BTF_INFO_KIND(t->info) == BTF_KIND_DATASEC;
}

static bool btf_type_is_decl_tag(const struct btf_type *t)
{
	return BTF_INFO_KIND(t->info) == BTF_KIND_DECL_TAG;
}

static bool btf_type_is_decl_tag_target(const struct btf_type *t)
{
	return btf_type_is_func(t) || btf_type_is_struct(t) ||
	       btf_type_is_var(t) || btf_type_is_typedef(t);
}

u32 btf_nr_types(const struct btf *btf)
{
	u32 total = 0;

	while (btf) {
		total += btf->nr_types;
		btf = btf->base_btf;
	}

	return total;
}

s32 btf_find_by_name_kind(const struct btf *btf, const char *name, u8 kind)
{
	const struct btf_type *t;
	const char *tname;
	u32 i, total;

	total = btf_nr_types(btf);
	for (i = 1; i < total; i++) {
		t = btf_type_by_id(btf, i);
		if (BTF_INFO_KIND(t->info) != kind)
			continue;

		tname = btf_name_by_offset(btf, t->name_off);
		if (!strcmp(tname, name))
			return i;
	}

	return -ENOENT;
}

static s32 bpf_find_btf_id(const char *name, u32 kind, struct btf **btf_p)
{
	struct btf *btf;
	s32 ret;
	int id;

	btf = bpf_get_btf_vmlinux();
	if (IS_ERR(btf))
		return PTR_ERR(btf);
	if (!btf)
		return -EINVAL;

	ret = btf_find_by_name_kind(btf, name, kind);
	/* ret is never zero, since btf_find_by_name_kind returns
	 * positive btf_id or negative error.
	 */
	if (ret > 0) {
		btf_get(btf);
		*btf_p = btf;
		return ret;
	}

	/* If name is not found in vmlinux's BTF then search in module's BTFs */
	spin_lock_bh(&btf_idr_lock);
	idr_for_each_entry(&btf_idr, btf, id) {
		if (!btf_is_module(btf))
			continue;
		/* linear search could be slow hence unlock/lock
		 * the IDR to avoiding holding it for too long
		 */
		btf_get(btf);
		spin_unlock_bh(&btf_idr_lock);
		ret = btf_find_by_name_kind(btf, name, kind);
		if (ret > 0) {
			*btf_p = btf;
			return ret;
		}
		spin_lock_bh(&btf_idr_lock);
		btf_put(btf);
	}
	spin_unlock_bh(&btf_idr_lock);
	return ret;
}

const struct btf_type *btf_type_skip_modifiers(const struct btf *btf,
					       u32 id, u32 *res_id)
{
	const struct btf_type *t = btf_type_by_id(btf, id);

	while (btf_type_is_modifier(t)) {
		id = t->type;
		t = btf_type_by_id(btf, t->type);
	}

	if (res_id)
		*res_id = id;

	return t;
}

const struct btf_type *btf_type_resolve_ptr(const struct btf *btf,
					    u32 id, u32 *res_id)
{
	const struct btf_type *t;

	t = btf_type_skip_modifiers(btf, id, NULL);
	if (!btf_type_is_ptr(t))
		return NULL;

	return btf_type_skip_modifiers(btf, t->type, res_id);
}

const struct btf_type *btf_type_resolve_func_ptr(const struct btf *btf,
						 u32 id, u32 *res_id)
{
	const struct btf_type *ptype;

	ptype = btf_type_resolve_ptr(btf, id, res_id);
	if (ptype && btf_type_is_func_proto(ptype))
		return ptype;

	return NULL;
}

/* Types that act only as a source, not sink or intermediate
 * type when resolving.
 */
static bool btf_type_is_resolve_source_only(const struct btf_type *t)
{
	return btf_type_is_var(t) ||
	       btf_type_is_decl_tag(t) ||
	       btf_type_is_datasec(t);
}

/* What types need to be resolved?
 *
 * btf_type_is_modifier() is an obvious one.
 *
 * btf_type_is_struct() because its member refers to
 * another type (through member->type).
 *
 * btf_type_is_var() because the variable refers to
 * another type. btf_type_is_datasec() holds multiple
 * btf_type_is_var() types that need resolving.
 *
 * btf_type_is_array() because its element (array->type)
 * refers to another type.  Array can be thought of a
 * special case of struct while array just has the same
 * member-type repeated by array->nelems of times.
 */
static bool btf_type_needs_resolve(const struct btf_type *t)
{
	return btf_type_is_modifier(t) ||
	       btf_type_is_ptr(t) ||
	       btf_type_is_struct(t) ||
	       btf_type_is_array(t) ||
	       btf_type_is_var(t) ||
	       btf_type_is_func(t) ||
	       btf_type_is_decl_tag(t) ||
	       btf_type_is_datasec(t);
}

/* t->size can be used */
static bool btf_type_has_size(const struct btf_type *t)
{
	switch (BTF_INFO_KIND(t->info)) {
	case BTF_KIND_INT:
	case BTF_KIND_STRUCT:
	case BTF_KIND_UNION:
	case BTF_KIND_ENUM:
	case BTF_KIND_DATASEC:
	case BTF_KIND_FLOAT:
		return true;
	}

	return false;
}

static const char *btf_int_encoding_str(u8 encoding)
{
	if (encoding == 0)
		return "(none)";
	else if (encoding == BTF_INT_SIGNED)
		return "SIGNED";
	else if (encoding == BTF_INT_CHAR)
		return "CHAR";
	else if (encoding == BTF_INT_BOOL)
		return "BOOL";
	else
		return "UNKN";
}

static u32 btf_type_int(const struct btf_type *t)
{
	return *(u32 *)(t + 1);
}

static const struct btf_array *btf_type_array(const struct btf_type *t)
{
	return (const struct btf_array *)(t + 1);
}

static const struct btf_enum *btf_type_enum(const struct btf_type *t)
{
	return (const struct btf_enum *)(t + 1);
}

static const struct btf_var *btf_type_var(const struct btf_type *t)
{
	return (const struct btf_var *)(t + 1);
}

static const struct btf_decl_tag *btf_type_decl_tag(const struct btf_type *t)
{
	return (const struct btf_decl_tag *)(t + 1);
}

static const struct btf_kind_operations *btf_type_ops(const struct btf_type *t)
{
	return kind_ops[BTF_INFO_KIND(t->info)];
}

static bool btf_name_offset_valid(const struct btf *btf, u32 offset)
{
	if (!BTF_STR_OFFSET_VALID(offset))
		return false;

	while (offset < btf->start_str_off)
		btf = btf->base_btf;

	offset -= btf->start_str_off;
	return offset < btf->hdr.str_len;
}

static bool __btf_name_char_ok(char c, bool first, bool dot_ok)
{
	if ((first ? !isalpha(c) :
		     !isalnum(c)) &&
	    c != '_' &&
	    ((c == '.' && !dot_ok) ||
	      c != '.'))
		return false;
	return true;
}

static const char *btf_str_by_offset(const struct btf *btf, u32 offset)
{
	while (offset < btf->start_str_off)
		btf = btf->base_btf;

	offset -= btf->start_str_off;
	if (offset < btf->hdr.str_len)
		return &btf->strings[offset];

	return NULL;
}

static bool __btf_name_valid(const struct btf *btf, u32 offset, bool dot_ok)
{
	/* offset must be valid */
	const char *src = btf_str_by_offset(btf, offset);
	const char *src_limit;

	if (!__btf_name_char_ok(*src, true, dot_ok))
		return false;

	/* set a limit on identifier length */
	src_limit = src + KSYM_NAME_LEN;
	src++;
	while (*src && src < src_limit) {
		if (!__btf_name_char_ok(*src, false, dot_ok))
			return false;
		src++;
	}

	return !*src;
}

/* Only C-style identifier is permitted. This can be relaxed if
 * necessary.
 */
static bool btf_name_valid_identifier(const struct btf *btf, u32 offset)
{
	return __btf_name_valid(btf, offset, false);
}

static bool btf_name_valid_section(const struct btf *btf, u32 offset)
{
	return __btf_name_valid(btf, offset, true);
}

static const char *__btf_name_by_offset(const struct btf *btf, u32 offset)
{
	const char *name;

	if (!offset)
		return "(anon)";

	name = btf_str_by_offset(btf, offset);
	return name ?: "(invalid-name-offset)";
}

const char *btf_name_by_offset(const struct btf *btf, u32 offset)
{
	return btf_str_by_offset(btf, offset);
}

const struct btf_type *btf_type_by_id(const struct btf *btf, u32 type_id)
{
	while (type_id < btf->start_id)
		btf = btf->base_btf;

	type_id -= btf->start_id;
	if (type_id >= btf->nr_types)
		return NULL;
	return btf->types[type_id];
}

/*
 * Regular int is not a bit field and it must be either
 * u8/u16/u32/u64 or __int128.
 */
static bool btf_type_int_is_regular(const struct btf_type *t)
{
	u8 nr_bits, nr_bytes;
	u32 int_data;

	int_data = btf_type_int(t);
	nr_bits = BTF_INT_BITS(int_data);
	nr_bytes = BITS_ROUNDUP_BYTES(nr_bits);
	if (BITS_PER_BYTE_MASKED(nr_bits) ||
	    BTF_INT_OFFSET(int_data) ||
	    (nr_bytes != sizeof(u8) && nr_bytes != sizeof(u16) &&
	     nr_bytes != sizeof(u32) && nr_bytes != sizeof(u64) &&
	     nr_bytes != (2 * sizeof(u64)))) {
		return false;
	}

	return true;
}

/*
 * Check that given struct member is a regular int with expected
 * offset and size.
 */
bool btf_member_is_reg_int(const struct btf *btf, const struct btf_type *s,
			   const struct btf_member *m,
			   u32 expected_offset, u32 expected_size)
{
	const struct btf_type *t;
	u32 id, int_data;
	u8 nr_bits;

	id = m->type;
	t = btf_type_id_size(btf, &id, NULL);
	if (!t || !btf_type_is_int(t))
		return false;

	int_data = btf_type_int(t);
	nr_bits = BTF_INT_BITS(int_data);
	if (btf_type_kflag(s)) {
		u32 bitfield_size = BTF_MEMBER_BITFIELD_SIZE(m->offset);
		u32 bit_offset = BTF_MEMBER_BIT_OFFSET(m->offset);

		/* if kflag set, int should be a regular int and
		 * bit offset should be at byte boundary.
		 */
		return !bitfield_size &&
		       BITS_ROUNDUP_BYTES(bit_offset) == expected_offset &&
		       BITS_ROUNDUP_BYTES(nr_bits) == expected_size;
	}

	if (BTF_INT_OFFSET(int_data) ||
	    BITS_PER_BYTE_MASKED(m->offset) ||
	    BITS_ROUNDUP_BYTES(m->offset) != expected_offset ||
	    BITS_PER_BYTE_MASKED(nr_bits) ||
	    BITS_ROUNDUP_BYTES(nr_bits) != expected_size)
		return false;

	return true;
}

/* Similar to btf_type_skip_modifiers() but does not skip typedefs. */
static const struct btf_type *btf_type_skip_qualifiers(const struct btf *btf,
						       u32 id)
{
	const struct btf_type *t = btf_type_by_id(btf, id);

	while (btf_type_is_modifier(t) &&
	       BTF_INFO_KIND(t->info) != BTF_KIND_TYPEDEF) {
		t = btf_type_by_id(btf, t->type);
	}

	return t;
}

#define BTF_SHOW_MAX_ITER	10

#define BTF_KIND_BIT(kind)	(1ULL << kind)

/*
 * Populate show->state.name with type name information.
 * Format of type name is
 *
 * [.member_name = ] (type_name)
 */
static const char *btf_show_name(struct btf_show *show)
{
	/* BTF_MAX_ITER array suffixes "[]" */
	const char *array_suffixes = "[][][][][][][][][][]";
	const char *array_suffix = &array_suffixes[strlen(array_suffixes)];
	/* BTF_MAX_ITER pointer suffixes "*" */
	const char *ptr_suffixes = "**********";
	const char *ptr_suffix = &ptr_suffixes[strlen(ptr_suffixes)];
	const char *name = NULL, *prefix = "", *parens = "";
	const struct btf_member *m = show->state.member;
	const struct btf_type *t;
	const struct btf_array *array;
	u32 id = show->state.type_id;
	const char *member = NULL;
	bool show_member = false;
	u64 kinds = 0;
	int i;

	show->state.name[0] = '\0';

	/*
	 * Don't show type name if we're showing an array member;
	 * in that case we show the array type so don't need to repeat
	 * ourselves for each member.
	 */
	if (show->state.array_member)
		return "";

	/* Retrieve member name, if any. */
	if (m) {
		member = btf_name_by_offset(show->btf, m->name_off);
		show_member = strlen(member) > 0;
		id = m->type;
	}

	/*
	 * Start with type_id, as we have resolved the struct btf_type *
	 * via btf_modifier_show() past the parent typedef to the child
	 * struct, int etc it is defined as.  In such cases, the type_id
	 * still represents the starting type while the struct btf_type *
	 * in our show->state points at the resolved type of the typedef.
	 */
	t = btf_type_by_id(show->btf, id);
	if (!t)
		return "";

	/*
	 * The goal here is to build up the right number of pointer and
	 * array suffixes while ensuring the type name for a typedef
	 * is represented.  Along the way we accumulate a list of
	 * BTF kinds we have encountered, since these will inform later
	 * display; for example, pointer types will not require an
	 * opening "{" for struct, we will just display the pointer value.
	 *
	 * We also want to accumulate the right number of pointer or array
	 * indices in the format string while iterating until we get to
	 * the typedef/pointee/array member target type.
	 *
	 * We start by pointing at the end of pointer and array suffix
	 * strings; as we accumulate pointers and arrays we move the pointer
	 * or array string backwards so it will show the expected number of
	 * '*' or '[]' for the type.  BTF_SHOW_MAX_ITER of nesting of pointers
	 * and/or arrays and typedefs are supported as a precaution.
	 *
	 * We also want to get typedef name while proceeding to resolve
	 * type it points to so that we can add parentheses if it is a
	 * "typedef struct" etc.
	 */
	for (i = 0; i < BTF_SHOW_MAX_ITER; i++) {

		switch (BTF_INFO_KIND(t->info)) {
		case BTF_KIND_TYPEDEF:
			if (!name)
				name = btf_name_by_offset(show->btf,
							       t->name_off);
			kinds |= BTF_KIND_BIT(BTF_KIND_TYPEDEF);
			id = t->type;
			break;
		case BTF_KIND_ARRAY:
			kinds |= BTF_KIND_BIT(BTF_KIND_ARRAY);
			parens = "[";
			if (!t)
				return "";
			array = btf_type_array(t);
			if (array_suffix > array_suffixes)
				array_suffix -= 2;
			id = array->type;
			break;
		case BTF_KIND_PTR:
			kinds |= BTF_KIND_BIT(BTF_KIND_PTR);
			if (ptr_suffix > ptr_suffixes)
				ptr_suffix -= 1;
			id = t->type;
			break;
		default:
			id = 0;
			break;
		}
		if (!id)
			break;
		t = btf_type_skip_qualifiers(show->btf, id);
	}
	/* We may not be able to represent this type; bail to be safe */
	if (i == BTF_SHOW_MAX_ITER)
		return "";

	if (!name)
		name = btf_name_by_offset(show->btf, t->name_off);

	switch (BTF_INFO_KIND(t->info)) {
	case BTF_KIND_STRUCT:
	case BTF_KIND_UNION:
		prefix = BTF_INFO_KIND(t->info) == BTF_KIND_STRUCT ?
			 "struct" : "union";
		/* if it's an array of struct/union, parens is already set */
		if (!(kinds & (BTF_KIND_BIT(BTF_KIND_ARRAY))))
			parens = "{";
		break;
	case BTF_KIND_ENUM:
		prefix = "enum";
		break;
	default:
		break;
	}

	/* pointer does not require parens */
	if (kinds & BTF_KIND_BIT(BTF_KIND_PTR))
		parens = "";
	/* typedef does not require struct/union/enum prefix */
	if (kinds & BTF_KIND_BIT(BTF_KIND_TYPEDEF))
		prefix = "";

	if (!name)
		name = "";

	/* Even if we don't want type name info, we want parentheses etc */
	if (show->flags & BTF_SHOW_NONAME)
		snprintf(show->state.name, sizeof(show->state.name), "%s",
			 parens);
	else
		snprintf(show->state.name, sizeof(show->state.name),
			 "%s%s%s(%s%s%s%s%s%s)%s",
			 /* first 3 strings comprise ".member = " */
			 show_member ? "." : "",
			 show_member ? member : "",
			 show_member ? " = " : "",
			 /* ...next is our prefix (struct, enum, etc) */
			 prefix,
			 strlen(prefix) > 0 && strlen(name) > 0 ? " " : "",
			 /* ...this is the type name itself */
			 name,
			 /* ...suffixed by the appropriate '*', '[]' suffixes */
			 strlen(ptr_suffix) > 0 ? " " : "", ptr_suffix,
			 array_suffix, parens);

	return show->state.name;
}

static const char *__btf_show_indent(struct btf_show *show)
{
	const char *indents = "                                ";
	const char *indent = &indents[strlen(indents)];

	if ((indent - show->state.depth) >= indents)
		return indent - show->state.depth;
	return indents;
}

static const char *btf_show_indent(struct btf_show *show)
{
	return show->flags & BTF_SHOW_COMPACT ? "" : __btf_show_indent(show);
}

static const char *btf_show_newline(struct btf_show *show)
{
	return show->flags & BTF_SHOW_COMPACT ? "" : "\n";
}

static const char *btf_show_delim(struct btf_show *show)
{
	if (show->state.depth == 0)
		return "";

	if ((show->flags & BTF_SHOW_COMPACT) && show->state.type &&
		BTF_INFO_KIND(show->state.type->info) == BTF_KIND_UNION)
		return "|";

	return ",";
}

__printf(2, 3) static void btf_show(struct btf_show *show, const char *fmt, ...)
{
	va_list args;

	if (!show->state.depth_check) {
		va_start(args, fmt);
		show->showfn(show, fmt, args);
		va_end(args);
	}
}

/* Macros are used here as btf_show_type_value[s]() prepends and appends
 * format specifiers to the format specifier passed in; these do the work of
 * adding indentation, delimiters etc while the caller simply has to specify
 * the type value(s) in the format specifier + value(s).
 */
#define btf_show_type_value(show, fmt, value)				       \
	do {								       \
		if ((value) != 0 || (show->flags & BTF_SHOW_ZERO) ||	       \
		    show->state.depth == 0) {				       \
			btf_show(show, "%s%s" fmt "%s%s",		       \
				 btf_show_indent(show),			       \
				 btf_show_name(show),			       \
				 value, btf_show_delim(show),		       \
				 btf_show_newline(show));		       \
			if (show->state.depth > show->state.depth_to_show)     \
				show->state.depth_to_show = show->state.depth; \
		}							       \
	} while (0)

#define btf_show_type_values(show, fmt, ...)				       \
	do {								       \
		btf_show(show, "%s%s" fmt "%s%s", btf_show_indent(show),       \
			 btf_show_name(show),				       \
			 __VA_ARGS__, btf_show_delim(show),		       \
			 btf_show_newline(show));			       \
		if (show->state.depth > show->state.depth_to_show)	       \
			show->state.depth_to_show = show->state.depth;	       \
	} while (0)

/* How much is left to copy to safe buffer after @data? */
static int btf_show_obj_size_left(struct btf_show *show, void *data)
{
	return show->obj.head + show->obj.size - data;
}

/* Is object pointed to by @data of @size already copied to our safe buffer? */
static bool btf_show_obj_is_safe(struct btf_show *show, void *data, int size)
{
	return data >= show->obj.data &&
	       (data + size) < (show->obj.data + BTF_SHOW_OBJ_SAFE_SIZE);
}

/*
 * If object pointed to by @data of @size falls within our safe buffer, return
 * the equivalent pointer to the same safe data.  Assumes
 * copy_from_kernel_nofault() has already happened and our safe buffer is
 * populated.
 */
static void *__btf_show_obj_safe(struct btf_show *show, void *data, int size)
{
	if (btf_show_obj_is_safe(show, data, size))
		return show->obj.safe + (data - show->obj.data);
	return NULL;
}

/*
 * Return a safe-to-access version of data pointed to by @data.
 * We do this by copying the relevant amount of information
 * to the struct btf_show obj.safe buffer using copy_from_kernel_nofault().
 *
 * If BTF_SHOW_UNSAFE is specified, just return data as-is; no
 * safe copy is needed.
 *
 * Otherwise we need to determine if we have the required amount
 * of data (determined by the @data pointer and the size of the
 * largest base type we can encounter (represented by
 * BTF_SHOW_OBJ_BASE_TYPE_SIZE). Having that much data ensures
 * that we will be able to print some of the current object,
 * and if more is needed a copy will be triggered.
 * Some objects such as structs will not fit into the buffer;
 * in such cases additional copies when we iterate over their
 * members may be needed.
 *
 * btf_show_obj_safe() is used to return a safe buffer for
 * btf_show_start_type(); this ensures that as we recurse into
 * nested types we always have safe data for the given type.
 * This approach is somewhat wasteful; it's possible for example
 * that when iterating over a large union we'll end up copying the
 * same data repeatedly, but the goal is safety not performance.
 * We use stack data as opposed to per-CPU buffers because the
 * iteration over a type can take some time, and preemption handling
 * would greatly complicate use of the safe buffer.
 */
static void *btf_show_obj_safe(struct btf_show *show,
			       const struct btf_type *t,
			       void *data)
{
	const struct btf_type *rt;
	int size_left, size;
	void *safe = NULL;

	if (show->flags & BTF_SHOW_UNSAFE)
		return data;

	rt = btf_resolve_size(show->btf, t, &size);
	if (IS_ERR(rt)) {
		show->state.status = PTR_ERR(rt);
		return NULL;
	}

	/*
	 * Is this toplevel object? If so, set total object size and
	 * initialize pointers.  Otherwise check if we still fall within
	 * our safe object data.
	 */
	if (show->state.depth == 0) {
		show->obj.size = size;
		show->obj.head = data;
	} else {
		/*
		 * If the size of the current object is > our remaining
		 * safe buffer we _may_ need to do a new copy.  However
		 * consider the case of a nested struct; it's size pushes
		 * us over the safe buffer limit, but showing any individual
		 * struct members does not.  In such cases, we don't need
		 * to initiate a fresh copy yet; however we definitely need
		 * at least BTF_SHOW_OBJ_BASE_TYPE_SIZE bytes left
		 * in our buffer, regardless of the current object size.
		 * The logic here is that as we resolve types we will
		 * hit a base type at some point, and we need to be sure
		 * the next chunk of data is safely available to display
		 * that type info safely.  We cannot rely on the size of
		 * the current object here because it may be much larger
		 * than our current buffer (e.g. task_struct is 8k).
		 * All we want to do here is ensure that we can print the
		 * next basic type, which we can if either
		 * - the current type size is within the safe buffer; or
		 * - at least BTF_SHOW_OBJ_BASE_TYPE_SIZE bytes are left in
		 *   the safe buffer.
		 */
		safe = __btf_show_obj_safe(show, data,
					   min(size,
					       BTF_SHOW_OBJ_BASE_TYPE_SIZE));
	}

	/*
	 * We need a new copy to our safe object, either because we haven't
	 * yet copied and are initializing safe data, or because the data
	 * we want falls outside the boundaries of the safe object.
	 */
	if (!safe) {
		size_left = btf_show_obj_size_left(show, data);
		if (size_left > BTF_SHOW_OBJ_SAFE_SIZE)
			size_left = BTF_SHOW_OBJ_SAFE_SIZE;
		show->state.status = copy_from_kernel_nofault(show->obj.safe,
							      data, size_left);
		if (!show->state.status) {
			show->obj.data = data;
			safe = show->obj.safe;
		}
	}

	return safe;
}

/*
 * Set the type we are starting to show and return a safe data pointer
 * to be used for showing the associated data.
 */
static void *btf_show_start_type(struct btf_show *show,
				 const struct btf_type *t,
				 u32 type_id, void *data)
{
	show->state.type = t;
	show->state.type_id = type_id;
	show->state.name[0] = '\0';

	return btf_show_obj_safe(show, t, data);
}

static void btf_show_end_type(struct btf_show *show)
{
	show->state.type = NULL;
	show->state.type_id = 0;
	show->state.name[0] = '\0';
}

static void *btf_show_start_aggr_type(struct btf_show *show,
				      const struct btf_type *t,
				      u32 type_id, void *data)
{
	void *safe_data = btf_show_start_type(show, t, type_id, data);

	if (!safe_data)
		return safe_data;

	btf_show(show, "%s%s%s", btf_show_indent(show),
		 btf_show_name(show),
		 btf_show_newline(show));
	show->state.depth++;
	return safe_data;
}

static void btf_show_end_aggr_type(struct btf_show *show,
				   const char *suffix)
{
	show->state.depth--;
	btf_show(show, "%s%s%s%s", btf_show_indent(show), suffix,
		 btf_show_delim(show), btf_show_newline(show));
	btf_show_end_type(show);
}

static void btf_show_start_member(struct btf_show *show,
				  const struct btf_member *m)
{
	show->state.member = m;
}

static void btf_show_start_array_member(struct btf_show *show)
{
	show->state.array_member = 1;
	btf_show_start_member(show, NULL);
}

static void btf_show_end_member(struct btf_show *show)
{
	show->state.member = NULL;
}

static void btf_show_end_array_member(struct btf_show *show)
{
	show->state.array_member = 0;
	btf_show_end_member(show);
}

static void *btf_show_start_array_type(struct btf_show *show,
				       const struct btf_type *t,
				       u32 type_id,
				       u16 array_encoding,
				       void *data)
{
	show->state.array_encoding = array_encoding;
	show->state.array_terminated = 0;
	return btf_show_start_aggr_type(show, t, type_id, data);
}

static void btf_show_end_array_type(struct btf_show *show)
{
	show->state.array_encoding = 0;
	show->state.array_terminated = 0;
	btf_show_end_aggr_type(show, "]");
}

static void *btf_show_start_struct_type(struct btf_show *show,
					const struct btf_type *t,
					u32 type_id,
					void *data)
{
	return btf_show_start_aggr_type(show, t, type_id, data);
}

static void btf_show_end_struct_type(struct btf_show *show)
{
	btf_show_end_aggr_type(show, "}");
}

__printf(2, 3) static void __btf_verifier_log(struct bpf_verifier_log *log,
					      const char *fmt, ...)
{
	va_list args;

	va_start(args, fmt);
	bpf_verifier_vlog(log, fmt, args);
	va_end(args);
}

__printf(2, 3) static void btf_verifier_log(struct btf_verifier_env *env,
					    const char *fmt, ...)
{
	struct bpf_verifier_log *log = &env->log;
	va_list args;

	if (!bpf_verifier_log_needed(log))
		return;

	va_start(args, fmt);
	bpf_verifier_vlog(log, fmt, args);
	va_end(args);
}

__printf(4, 5) static void __btf_verifier_log_type(struct btf_verifier_env *env,
						   const struct btf_type *t,
						   bool log_details,
						   const char *fmt, ...)
{
	struct bpf_verifier_log *log = &env->log;
	u8 kind = BTF_INFO_KIND(t->info);
	struct btf *btf = env->btf;
	va_list args;

	if (!bpf_verifier_log_needed(log))
		return;

	/* btf verifier prints all types it is processing via
	 * btf_verifier_log_type(..., fmt = NULL).
	 * Skip those prints for in-kernel BTF verification.
	 */
	if (log->level == BPF_LOG_KERNEL && !fmt)
		return;

	__btf_verifier_log(log, "[%u] %s %s%s",
			   env->log_type_id,
			   btf_kind_str[kind],
			   __btf_name_by_offset(btf, t->name_off),
			   log_details ? " " : "");

	if (log_details)
		btf_type_ops(t)->log_details(env, t);

	if (fmt && *fmt) {
		__btf_verifier_log(log, " ");
		va_start(args, fmt);
		bpf_verifier_vlog(log, fmt, args);
		va_end(args);
	}

	__btf_verifier_log(log, "\n");
}

#define btf_verifier_log_type(env, t, ...) \
	__btf_verifier_log_type((env), (t), true, __VA_ARGS__)
#define btf_verifier_log_basic(env, t, ...) \
	__btf_verifier_log_type((env), (t), false, __VA_ARGS__)

__printf(4, 5)
static void btf_verifier_log_member(struct btf_verifier_env *env,
				    const struct btf_type *struct_type,
				    const struct btf_member *member,
				    const char *fmt, ...)
{
	struct bpf_verifier_log *log = &env->log;
	struct btf *btf = env->btf;
	va_list args;

	if (!bpf_verifier_log_needed(log))
		return;

	if (log->level == BPF_LOG_KERNEL && !fmt)
		return;
	/* The CHECK_META phase already did a btf dump.
	 *
	 * If member is logged again, it must hit an error in
	 * parsing this member.  It is useful to print out which
	 * struct this member belongs to.
	 */
	if (env->phase != CHECK_META)
		btf_verifier_log_type(env, struct_type, NULL);

	if (btf_type_kflag(struct_type))
		__btf_verifier_log(log,
				   "\t%s type_id=%u bitfield_size=%u bits_offset=%u",
				   __btf_name_by_offset(btf, member->name_off),
				   member->type,
				   BTF_MEMBER_BITFIELD_SIZE(member->offset),
				   BTF_MEMBER_BIT_OFFSET(member->offset));
	else
		__btf_verifier_log(log, "\t%s type_id=%u bits_offset=%u",
				   __btf_name_by_offset(btf, member->name_off),
				   member->type, member->offset);

	if (fmt && *fmt) {
		__btf_verifier_log(log, " ");
		va_start(args, fmt);
		bpf_verifier_vlog(log, fmt, args);
		va_end(args);
	}

	__btf_verifier_log(log, "\n");
}

__printf(4, 5)
static void btf_verifier_log_vsi(struct btf_verifier_env *env,
				 const struct btf_type *datasec_type,
				 const struct btf_var_secinfo *vsi,
				 const char *fmt, ...)
{
	struct bpf_verifier_log *log = &env->log;
	va_list args;

	if (!bpf_verifier_log_needed(log))
		return;
	if (log->level == BPF_LOG_KERNEL && !fmt)
		return;
	if (env->phase != CHECK_META)
		btf_verifier_log_type(env, datasec_type, NULL);

	__btf_verifier_log(log, "\t type_id=%u offset=%u size=%u",
			   vsi->type, vsi->offset, vsi->size);
	if (fmt && *fmt) {
		__btf_verifier_log(log, " ");
		va_start(args, fmt);
		bpf_verifier_vlog(log, fmt, args);
		va_end(args);
	}

	__btf_verifier_log(log, "\n");
}

static void btf_verifier_log_hdr(struct btf_verifier_env *env,
				 u32 btf_data_size)
{
	struct bpf_verifier_log *log = &env->log;
	const struct btf *btf = env->btf;
	const struct btf_header *hdr;

	if (!bpf_verifier_log_needed(log))
		return;

	if (log->level == BPF_LOG_KERNEL)
		return;
	hdr = &btf->hdr;
	__btf_verifier_log(log, "magic: 0x%x\n", hdr->magic);
	__btf_verifier_log(log, "version: %u\n", hdr->version);
	__btf_verifier_log(log, "flags: 0x%x\n", hdr->flags);
	__btf_verifier_log(log, "hdr_len: %u\n", hdr->hdr_len);
	__btf_verifier_log(log, "type_off: %u\n", hdr->type_off);
	__btf_verifier_log(log, "type_len: %u\n", hdr->type_len);
	__btf_verifier_log(log, "str_off: %u\n", hdr->str_off);
	__btf_verifier_log(log, "str_len: %u\n", hdr->str_len);
	__btf_verifier_log(log, "btf_total_size: %u\n", btf_data_size);
}

static int btf_add_type(struct btf_verifier_env *env, struct btf_type *t)
{
	struct btf *btf = env->btf;

	if (btf->types_size == btf->nr_types) {
		/* Expand 'types' array */

		struct btf_type **new_types;
		u32 expand_by, new_size;

		if (btf->start_id + btf->types_size == BTF_MAX_TYPE) {
			btf_verifier_log(env, "Exceeded max num of types");
			return -E2BIG;
		}

		expand_by = max_t(u32, btf->types_size >> 2, 16);
		new_size = min_t(u32, BTF_MAX_TYPE,
				 btf->types_size + expand_by);

		new_types = kvcalloc(new_size, sizeof(*new_types),
				     GFP_KERNEL | __GFP_NOWARN);
		if (!new_types)
			return -ENOMEM;

		if (btf->nr_types == 0) {
			if (!btf->base_btf) {
				/* lazily init VOID type */
				new_types[0] = &btf_void;
				btf->nr_types++;
			}
		} else {
			memcpy(new_types, btf->types,
			       sizeof(*btf->types) * btf->nr_types);
		}

		kvfree(btf->types);
		btf->types = new_types;
		btf->types_size = new_size;
	}

	btf->types[btf->nr_types++] = t;

	return 0;
}

static int btf_alloc_id(struct btf *btf)
{
	int id;

	idr_preload(GFP_KERNEL);
	spin_lock_bh(&btf_idr_lock);
	id = idr_alloc_cyclic(&btf_idr, btf, 1, INT_MAX, GFP_ATOMIC);
	if (id > 0)
		btf->id = id;
	spin_unlock_bh(&btf_idr_lock);
	idr_preload_end();

	if (WARN_ON_ONCE(!id))
		return -ENOSPC;

	return id > 0 ? 0 : id;
}

static void btf_free_id(struct btf *btf)
{
	unsigned long flags;

	/*
	 * In map-in-map, calling map_delete_elem() on outer
	 * map will call bpf_map_put on the inner map.
	 * It will then eventually call btf_free_id()
	 * on the inner map.  Some of the map_delete_elem()
	 * implementation may have irq disabled, so
	 * we need to use the _irqsave() version instead
	 * of the _bh() version.
	 */
	spin_lock_irqsave(&btf_idr_lock, flags);
	idr_remove(&btf_idr, btf->id);
	spin_unlock_irqrestore(&btf_idr_lock, flags);
}

static void btf_free_kfunc_set_tab(struct btf *btf)
{
	struct btf_kfunc_set_tab *tab = btf->kfunc_set_tab;
	int hook, type;

	if (!tab)
		return;
	/* For module BTF, we directly assign the sets being registered, so
	 * there is nothing to free except kfunc_set_tab.
	 */
	if (btf_is_module(btf))
		goto free_tab;
	for (hook = 0; hook < ARRAY_SIZE(tab->sets); hook++) {
		for (type = 0; type < ARRAY_SIZE(tab->sets[0]); type++)
			kfree(tab->sets[hook][type]);
	}
free_tab:
	kfree(tab);
	btf->kfunc_set_tab = NULL;
}

<<<<<<< HEAD
static void btf_free(struct btf *btf)
{
=======
static void btf_free_dtor_kfunc_tab(struct btf *btf)
{
	struct btf_id_dtor_kfunc_tab *tab = btf->dtor_kfunc_tab;

	if (!tab)
		return;
	kfree(tab);
	btf->dtor_kfunc_tab = NULL;
}

static void btf_free(struct btf *btf)
{
	btf_free_dtor_kfunc_tab(btf);
>>>>>>> 88084a3d
	btf_free_kfunc_set_tab(btf);
	kvfree(btf->types);
	kvfree(btf->resolved_sizes);
	kvfree(btf->resolved_ids);
	kvfree(btf->data);
	kfree(btf);
}

static void btf_free_rcu(struct rcu_head *rcu)
{
	struct btf *btf = container_of(rcu, struct btf, rcu);

	btf_free(btf);
}

void btf_get(struct btf *btf)
{
	refcount_inc(&btf->refcnt);
}

void btf_put(struct btf *btf)
{
	if (btf && refcount_dec_and_test(&btf->refcnt)) {
		btf_free_id(btf);
		call_rcu(&btf->rcu, btf_free_rcu);
	}
}

static int env_resolve_init(struct btf_verifier_env *env)
{
	struct btf *btf = env->btf;
	u32 nr_types = btf->nr_types;
	u32 *resolved_sizes = NULL;
	u32 *resolved_ids = NULL;
	u8 *visit_states = NULL;

	resolved_sizes = kvcalloc(nr_types, sizeof(*resolved_sizes),
				  GFP_KERNEL | __GFP_NOWARN);
	if (!resolved_sizes)
		goto nomem;

	resolved_ids = kvcalloc(nr_types, sizeof(*resolved_ids),
				GFP_KERNEL | __GFP_NOWARN);
	if (!resolved_ids)
		goto nomem;

	visit_states = kvcalloc(nr_types, sizeof(*visit_states),
				GFP_KERNEL | __GFP_NOWARN);
	if (!visit_states)
		goto nomem;

	btf->resolved_sizes = resolved_sizes;
	btf->resolved_ids = resolved_ids;
	env->visit_states = visit_states;

	return 0;

nomem:
	kvfree(resolved_sizes);
	kvfree(resolved_ids);
	kvfree(visit_states);
	return -ENOMEM;
}

static void btf_verifier_env_free(struct btf_verifier_env *env)
{
	kvfree(env->visit_states);
	kfree(env);
}

static bool env_type_is_resolve_sink(const struct btf_verifier_env *env,
				     const struct btf_type *next_type)
{
	switch (env->resolve_mode) {
	case RESOLVE_TBD:
		/* int, enum or void is a sink */
		return !btf_type_needs_resolve(next_type);
	case RESOLVE_PTR:
		/* int, enum, void, struct, array, func or func_proto is a sink
		 * for ptr
		 */
		return !btf_type_is_modifier(next_type) &&
			!btf_type_is_ptr(next_type);
	case RESOLVE_STRUCT_OR_ARRAY:
		/* int, enum, void, ptr, func or func_proto is a sink
		 * for struct and array
		 */
		return !btf_type_is_modifier(next_type) &&
			!btf_type_is_array(next_type) &&
			!btf_type_is_struct(next_type);
	default:
		BUG();
	}
}

static bool env_type_is_resolved(const struct btf_verifier_env *env,
				 u32 type_id)
{
	/* base BTF types should be resolved by now */
	if (type_id < env->btf->start_id)
		return true;

	return env->visit_states[type_id - env->btf->start_id] == RESOLVED;
}

static int env_stack_push(struct btf_verifier_env *env,
			  const struct btf_type *t, u32 type_id)
{
	const struct btf *btf = env->btf;
	struct resolve_vertex *v;

	if (env->top_stack == MAX_RESOLVE_DEPTH)
		return -E2BIG;

	if (type_id < btf->start_id
	    || env->visit_states[type_id - btf->start_id] != NOT_VISITED)
		return -EEXIST;

	env->visit_states[type_id - btf->start_id] = VISITED;

	v = &env->stack[env->top_stack++];
	v->t = t;
	v->type_id = type_id;
	v->next_member = 0;

	if (env->resolve_mode == RESOLVE_TBD) {
		if (btf_type_is_ptr(t))
			env->resolve_mode = RESOLVE_PTR;
		else if (btf_type_is_struct(t) || btf_type_is_array(t))
			env->resolve_mode = RESOLVE_STRUCT_OR_ARRAY;
	}

	return 0;
}

static void env_stack_set_next_member(struct btf_verifier_env *env,
				      u16 next_member)
{
	env->stack[env->top_stack - 1].next_member = next_member;
}

static void env_stack_pop_resolved(struct btf_verifier_env *env,
				   u32 resolved_type_id,
				   u32 resolved_size)
{
	u32 type_id = env->stack[--(env->top_stack)].type_id;
	struct btf *btf = env->btf;

	type_id -= btf->start_id; /* adjust to local type id */
	btf->resolved_sizes[type_id] = resolved_size;
	btf->resolved_ids[type_id] = resolved_type_id;
	env->visit_states[type_id] = RESOLVED;
}

static const struct resolve_vertex *env_stack_peak(struct btf_verifier_env *env)
{
	return env->top_stack ? &env->stack[env->top_stack - 1] : NULL;
}

/* Resolve the size of a passed-in "type"
 *
 * type: is an array (e.g. u32 array[x][y])
 * return type: type "u32[x][y]", i.e. BTF_KIND_ARRAY,
 * *type_size: (x * y * sizeof(u32)).  Hence, *type_size always
 *             corresponds to the return type.
 * *elem_type: u32
 * *elem_id: id of u32
 * *total_nelems: (x * y).  Hence, individual elem size is
 *                (*type_size / *total_nelems)
 * *type_id: id of type if it's changed within the function, 0 if not
 *
 * type: is not an array (e.g. const struct X)
 * return type: type "struct X"
 * *type_size: sizeof(struct X)
 * *elem_type: same as return type ("struct X")
 * *elem_id: 0
 * *total_nelems: 1
 * *type_id: id of type if it's changed within the function, 0 if not
 */
static const struct btf_type *
__btf_resolve_size(const struct btf *btf, const struct btf_type *type,
		   u32 *type_size, const struct btf_type **elem_type,
		   u32 *elem_id, u32 *total_nelems, u32 *type_id)
{
	const struct btf_type *array_type = NULL;
	const struct btf_array *array = NULL;
	u32 i, size, nelems = 1, id = 0;

	for (i = 0; i < MAX_RESOLVE_DEPTH; i++) {
		switch (BTF_INFO_KIND(type->info)) {
		/* type->size can be used */
		case BTF_KIND_INT:
		case BTF_KIND_STRUCT:
		case BTF_KIND_UNION:
		case BTF_KIND_ENUM:
		case BTF_KIND_FLOAT:
			size = type->size;
			goto resolved;

		case BTF_KIND_PTR:
			size = sizeof(void *);
			goto resolved;

		/* Modifiers */
		case BTF_KIND_TYPEDEF:
		case BTF_KIND_VOLATILE:
		case BTF_KIND_CONST:
		case BTF_KIND_RESTRICT:
		case BTF_KIND_TYPE_TAG:
			id = type->type;
			type = btf_type_by_id(btf, type->type);
			break;

		case BTF_KIND_ARRAY:
			if (!array_type)
				array_type = type;
			array = btf_type_array(type);
			if (nelems && array->nelems > U32_MAX / nelems)
				return ERR_PTR(-EINVAL);
			nelems *= array->nelems;
			type = btf_type_by_id(btf, array->type);
			break;

		/* type without size */
		default:
			return ERR_PTR(-EINVAL);
		}
	}

	return ERR_PTR(-EINVAL);

resolved:
	if (nelems && size > U32_MAX / nelems)
		return ERR_PTR(-EINVAL);

	*type_size = nelems * size;
	if (total_nelems)
		*total_nelems = nelems;
	if (elem_type)
		*elem_type = type;
	if (elem_id)
		*elem_id = array ? array->type : 0;
	if (type_id && id)
		*type_id = id;

	return array_type ? : type;
}

const struct btf_type *
btf_resolve_size(const struct btf *btf, const struct btf_type *type,
		 u32 *type_size)
{
	return __btf_resolve_size(btf, type, type_size, NULL, NULL, NULL, NULL);
}

static u32 btf_resolved_type_id(const struct btf *btf, u32 type_id)
{
	while (type_id < btf->start_id)
		btf = btf->base_btf;

	return btf->resolved_ids[type_id - btf->start_id];
}

/* The input param "type_id" must point to a needs_resolve type */
static const struct btf_type *btf_type_id_resolve(const struct btf *btf,
						  u32 *type_id)
{
	*type_id = btf_resolved_type_id(btf, *type_id);
	return btf_type_by_id(btf, *type_id);
}

static u32 btf_resolved_type_size(const struct btf *btf, u32 type_id)
{
	while (type_id < btf->start_id)
		btf = btf->base_btf;

	return btf->resolved_sizes[type_id - btf->start_id];
}

const struct btf_type *btf_type_id_size(const struct btf *btf,
					u32 *type_id, u32 *ret_size)
{
	const struct btf_type *size_type;
	u32 size_type_id = *type_id;
	u32 size = 0;

	size_type = btf_type_by_id(btf, size_type_id);
	if (btf_type_nosize_or_null(size_type))
		return NULL;

	if (btf_type_has_size(size_type)) {
		size = size_type->size;
	} else if (btf_type_is_array(size_type)) {
		size = btf_resolved_type_size(btf, size_type_id);
	} else if (btf_type_is_ptr(size_type)) {
		size = sizeof(void *);
	} else {
		if (WARN_ON_ONCE(!btf_type_is_modifier(size_type) &&
				 !btf_type_is_var(size_type)))
			return NULL;

		size_type_id = btf_resolved_type_id(btf, size_type_id);
		size_type = btf_type_by_id(btf, size_type_id);
		if (btf_type_nosize_or_null(size_type))
			return NULL;
		else if (btf_type_has_size(size_type))
			size = size_type->size;
		else if (btf_type_is_array(size_type))
			size = btf_resolved_type_size(btf, size_type_id);
		else if (btf_type_is_ptr(size_type))
			size = sizeof(void *);
		else
			return NULL;
	}

	*type_id = size_type_id;
	if (ret_size)
		*ret_size = size;

	return size_type;
}

static int btf_df_check_member(struct btf_verifier_env *env,
			       const struct btf_type *struct_type,
			       const struct btf_member *member,
			       const struct btf_type *member_type)
{
	btf_verifier_log_basic(env, struct_type,
			       "Unsupported check_member");
	return -EINVAL;
}

static int btf_df_check_kflag_member(struct btf_verifier_env *env,
				     const struct btf_type *struct_type,
				     const struct btf_member *member,
				     const struct btf_type *member_type)
{
	btf_verifier_log_basic(env, struct_type,
			       "Unsupported check_kflag_member");
	return -EINVAL;
}

/* Used for ptr, array struct/union and float type members.
 * int, enum and modifier types have their specific callback functions.
 */
static int btf_generic_check_kflag_member(struct btf_verifier_env *env,
					  const struct btf_type *struct_type,
					  const struct btf_member *member,
					  const struct btf_type *member_type)
{
	if (BTF_MEMBER_BITFIELD_SIZE(member->offset)) {
		btf_verifier_log_member(env, struct_type, member,
					"Invalid member bitfield_size");
		return -EINVAL;
	}

	/* bitfield size is 0, so member->offset represents bit offset only.
	 * It is safe to call non kflag check_member variants.
	 */
	return btf_type_ops(member_type)->check_member(env, struct_type,
						       member,
						       member_type);
}

static int btf_df_resolve(struct btf_verifier_env *env,
			  const struct resolve_vertex *v)
{
	btf_verifier_log_basic(env, v->t, "Unsupported resolve");
	return -EINVAL;
}

static void btf_df_show(const struct btf *btf, const struct btf_type *t,
			u32 type_id, void *data, u8 bits_offsets,
			struct btf_show *show)
{
	btf_show(show, "<unsupported kind:%u>", BTF_INFO_KIND(t->info));
}

static int btf_int_check_member(struct btf_verifier_env *env,
				const struct btf_type *struct_type,
				const struct btf_member *member,
				const struct btf_type *member_type)
{
	u32 int_data = btf_type_int(member_type);
	u32 struct_bits_off = member->offset;
	u32 struct_size = struct_type->size;
	u32 nr_copy_bits;
	u32 bytes_offset;

	if (U32_MAX - struct_bits_off < BTF_INT_OFFSET(int_data)) {
		btf_verifier_log_member(env, struct_type, member,
					"bits_offset exceeds U32_MAX");
		return -EINVAL;
	}

	struct_bits_off += BTF_INT_OFFSET(int_data);
	bytes_offset = BITS_ROUNDDOWN_BYTES(struct_bits_off);
	nr_copy_bits = BTF_INT_BITS(int_data) +
		BITS_PER_BYTE_MASKED(struct_bits_off);

	if (nr_copy_bits > BITS_PER_U128) {
		btf_verifier_log_member(env, struct_type, member,
					"nr_copy_bits exceeds 128");
		return -EINVAL;
	}

	if (struct_size < bytes_offset ||
	    struct_size - bytes_offset < BITS_ROUNDUP_BYTES(nr_copy_bits)) {
		btf_verifier_log_member(env, struct_type, member,
					"Member exceeds struct_size");
		return -EINVAL;
	}

	return 0;
}

static int btf_int_check_kflag_member(struct btf_verifier_env *env,
				      const struct btf_type *struct_type,
				      const struct btf_member *member,
				      const struct btf_type *member_type)
{
	u32 struct_bits_off, nr_bits, nr_int_data_bits, bytes_offset;
	u32 int_data = btf_type_int(member_type);
	u32 struct_size = struct_type->size;
	u32 nr_copy_bits;

	/* a regular int type is required for the kflag int member */
	if (!btf_type_int_is_regular(member_type)) {
		btf_verifier_log_member(env, struct_type, member,
					"Invalid member base type");
		return -EINVAL;
	}

	/* check sanity of bitfield size */
	nr_bits = BTF_MEMBER_BITFIELD_SIZE(member->offset);
	struct_bits_off = BTF_MEMBER_BIT_OFFSET(member->offset);
	nr_int_data_bits = BTF_INT_BITS(int_data);
	if (!nr_bits) {
		/* Not a bitfield member, member offset must be at byte
		 * boundary.
		 */
		if (BITS_PER_BYTE_MASKED(struct_bits_off)) {
			btf_verifier_log_member(env, struct_type, member,
						"Invalid member offset");
			return -EINVAL;
		}

		nr_bits = nr_int_data_bits;
	} else if (nr_bits > nr_int_data_bits) {
		btf_verifier_log_member(env, struct_type, member,
					"Invalid member bitfield_size");
		return -EINVAL;
	}

	bytes_offset = BITS_ROUNDDOWN_BYTES(struct_bits_off);
	nr_copy_bits = nr_bits + BITS_PER_BYTE_MASKED(struct_bits_off);
	if (nr_copy_bits > BITS_PER_U128) {
		btf_verifier_log_member(env, struct_type, member,
					"nr_copy_bits exceeds 128");
		return -EINVAL;
	}

	if (struct_size < bytes_offset ||
	    struct_size - bytes_offset < BITS_ROUNDUP_BYTES(nr_copy_bits)) {
		btf_verifier_log_member(env, struct_type, member,
					"Member exceeds struct_size");
		return -EINVAL;
	}

	return 0;
}

static s32 btf_int_check_meta(struct btf_verifier_env *env,
			      const struct btf_type *t,
			      u32 meta_left)
{
	u32 int_data, nr_bits, meta_needed = sizeof(int_data);
	u16 encoding;

	if (meta_left < meta_needed) {
		btf_verifier_log_basic(env, t,
				       "meta_left:%u meta_needed:%u",
				       meta_left, meta_needed);
		return -EINVAL;
	}

	if (btf_type_vlen(t)) {
		btf_verifier_log_type(env, t, "vlen != 0");
		return -EINVAL;
	}

	if (btf_type_kflag(t)) {
		btf_verifier_log_type(env, t, "Invalid btf_info kind_flag");
		return -EINVAL;
	}

	int_data = btf_type_int(t);
	if (int_data & ~BTF_INT_MASK) {
		btf_verifier_log_basic(env, t, "Invalid int_data:%x",
				       int_data);
		return -EINVAL;
	}

	nr_bits = BTF_INT_BITS(int_data) + BTF_INT_OFFSET(int_data);

	if (nr_bits > BITS_PER_U128) {
		btf_verifier_log_type(env, t, "nr_bits exceeds %zu",
				      BITS_PER_U128);
		return -EINVAL;
	}

	if (BITS_ROUNDUP_BYTES(nr_bits) > t->size) {
		btf_verifier_log_type(env, t, "nr_bits exceeds type_size");
		return -EINVAL;
	}

	/*
	 * Only one of the encoding bits is allowed and it
	 * should be sufficient for the pretty print purpose (i.e. decoding).
	 * Multiple bits can be allowed later if it is found
	 * to be insufficient.
	 */
	encoding = BTF_INT_ENCODING(int_data);
	if (encoding &&
	    encoding != BTF_INT_SIGNED &&
	    encoding != BTF_INT_CHAR &&
	    encoding != BTF_INT_BOOL) {
		btf_verifier_log_type(env, t, "Unsupported encoding");
		return -ENOTSUPP;
	}

	btf_verifier_log_type(env, t, NULL);

	return meta_needed;
}

static void btf_int_log(struct btf_verifier_env *env,
			const struct btf_type *t)
{
	int int_data = btf_type_int(t);

	btf_verifier_log(env,
			 "size=%u bits_offset=%u nr_bits=%u encoding=%s",
			 t->size, BTF_INT_OFFSET(int_data),
			 BTF_INT_BITS(int_data),
			 btf_int_encoding_str(BTF_INT_ENCODING(int_data)));
}

static void btf_int128_print(struct btf_show *show, void *data)
{
	/* data points to a __int128 number.
	 * Suppose
	 *     int128_num = *(__int128 *)data;
	 * The below formulas shows what upper_num and lower_num represents:
	 *     upper_num = int128_num >> 64;
	 *     lower_num = int128_num & 0xffffffffFFFFFFFFULL;
	 */
	u64 upper_num, lower_num;

#ifdef __BIG_ENDIAN_BITFIELD
	upper_num = *(u64 *)data;
	lower_num = *(u64 *)(data + 8);
#else
	upper_num = *(u64 *)(data + 8);
	lower_num = *(u64 *)data;
#endif
	if (upper_num == 0)
		btf_show_type_value(show, "0x%llx", lower_num);
	else
		btf_show_type_values(show, "0x%llx%016llx", upper_num,
				     lower_num);
}

static void btf_int128_shift(u64 *print_num, u16 left_shift_bits,
			     u16 right_shift_bits)
{
	u64 upper_num, lower_num;

#ifdef __BIG_ENDIAN_BITFIELD
	upper_num = print_num[0];
	lower_num = print_num[1];
#else
	upper_num = print_num[1];
	lower_num = print_num[0];
#endif

	/* shake out un-needed bits by shift/or operations */
	if (left_shift_bits >= 64) {
		upper_num = lower_num << (left_shift_bits - 64);
		lower_num = 0;
	} else {
		upper_num = (upper_num << left_shift_bits) |
			    (lower_num >> (64 - left_shift_bits));
		lower_num = lower_num << left_shift_bits;
	}

	if (right_shift_bits >= 64) {
		lower_num = upper_num >> (right_shift_bits - 64);
		upper_num = 0;
	} else {
		lower_num = (lower_num >> right_shift_bits) |
			    (upper_num << (64 - right_shift_bits));
		upper_num = upper_num >> right_shift_bits;
	}

#ifdef __BIG_ENDIAN_BITFIELD
	print_num[0] = upper_num;
	print_num[1] = lower_num;
#else
	print_num[0] = lower_num;
	print_num[1] = upper_num;
#endif
}

static void btf_bitfield_show(void *data, u8 bits_offset,
			      u8 nr_bits, struct btf_show *show)
{
	u16 left_shift_bits, right_shift_bits;
	u8 nr_copy_bytes;
	u8 nr_copy_bits;
	u64 print_num[2] = {};

	nr_copy_bits = nr_bits + bits_offset;
	nr_copy_bytes = BITS_ROUNDUP_BYTES(nr_copy_bits);

	memcpy(print_num, data, nr_copy_bytes);

#ifdef __BIG_ENDIAN_BITFIELD
	left_shift_bits = bits_offset;
#else
	left_shift_bits = BITS_PER_U128 - nr_copy_bits;
#endif
	right_shift_bits = BITS_PER_U128 - nr_bits;

	btf_int128_shift(print_num, left_shift_bits, right_shift_bits);
	btf_int128_print(show, print_num);
}


static void btf_int_bits_show(const struct btf *btf,
			      const struct btf_type *t,
			      void *data, u8 bits_offset,
			      struct btf_show *show)
{
	u32 int_data = btf_type_int(t);
	u8 nr_bits = BTF_INT_BITS(int_data);
	u8 total_bits_offset;

	/*
	 * bits_offset is at most 7.
	 * BTF_INT_OFFSET() cannot exceed 128 bits.
	 */
	total_bits_offset = bits_offset + BTF_INT_OFFSET(int_data);
	data += BITS_ROUNDDOWN_BYTES(total_bits_offset);
	bits_offset = BITS_PER_BYTE_MASKED(total_bits_offset);
	btf_bitfield_show(data, bits_offset, nr_bits, show);
}

static void btf_int_show(const struct btf *btf, const struct btf_type *t,
			 u32 type_id, void *data, u8 bits_offset,
			 struct btf_show *show)
{
	u32 int_data = btf_type_int(t);
	u8 encoding = BTF_INT_ENCODING(int_data);
	bool sign = encoding & BTF_INT_SIGNED;
	u8 nr_bits = BTF_INT_BITS(int_data);
	void *safe_data;

	safe_data = btf_show_start_type(show, t, type_id, data);
	if (!safe_data)
		return;

	if (bits_offset || BTF_INT_OFFSET(int_data) ||
	    BITS_PER_BYTE_MASKED(nr_bits)) {
		btf_int_bits_show(btf, t, safe_data, bits_offset, show);
		goto out;
	}

	switch (nr_bits) {
	case 128:
		btf_int128_print(show, safe_data);
		break;
	case 64:
		if (sign)
			btf_show_type_value(show, "%lld", *(s64 *)safe_data);
		else
			btf_show_type_value(show, "%llu", *(u64 *)safe_data);
		break;
	case 32:
		if (sign)
			btf_show_type_value(show, "%d", *(s32 *)safe_data);
		else
			btf_show_type_value(show, "%u", *(u32 *)safe_data);
		break;
	case 16:
		if (sign)
			btf_show_type_value(show, "%d", *(s16 *)safe_data);
		else
			btf_show_type_value(show, "%u", *(u16 *)safe_data);
		break;
	case 8:
		if (show->state.array_encoding == BTF_INT_CHAR) {
			/* check for null terminator */
			if (show->state.array_terminated)
				break;
			if (*(char *)data == '\0') {
				show->state.array_terminated = 1;
				break;
			}
			if (isprint(*(char *)data)) {
				btf_show_type_value(show, "'%c'",
						    *(char *)safe_data);
				break;
			}
		}
		if (sign)
			btf_show_type_value(show, "%d", *(s8 *)safe_data);
		else
			btf_show_type_value(show, "%u", *(u8 *)safe_data);
		break;
	default:
		btf_int_bits_show(btf, t, safe_data, bits_offset, show);
		break;
	}
out:
	btf_show_end_type(show);
}

static const struct btf_kind_operations int_ops = {
	.check_meta = btf_int_check_meta,
	.resolve = btf_df_resolve,
	.check_member = btf_int_check_member,
	.check_kflag_member = btf_int_check_kflag_member,
	.log_details = btf_int_log,
	.show = btf_int_show,
};

static int btf_modifier_check_member(struct btf_verifier_env *env,
				     const struct btf_type *struct_type,
				     const struct btf_member *member,
				     const struct btf_type *member_type)
{
	const struct btf_type *resolved_type;
	u32 resolved_type_id = member->type;
	struct btf_member resolved_member;
	struct btf *btf = env->btf;

	resolved_type = btf_type_id_size(btf, &resolved_type_id, NULL);
	if (!resolved_type) {
		btf_verifier_log_member(env, struct_type, member,
					"Invalid member");
		return -EINVAL;
	}

	resolved_member = *member;
	resolved_member.type = resolved_type_id;

	return btf_type_ops(resolved_type)->check_member(env, struct_type,
							 &resolved_member,
							 resolved_type);
}

static int btf_modifier_check_kflag_member(struct btf_verifier_env *env,
					   const struct btf_type *struct_type,
					   const struct btf_member *member,
					   const struct btf_type *member_type)
{
	const struct btf_type *resolved_type;
	u32 resolved_type_id = member->type;
	struct btf_member resolved_member;
	struct btf *btf = env->btf;

	resolved_type = btf_type_id_size(btf, &resolved_type_id, NULL);
	if (!resolved_type) {
		btf_verifier_log_member(env, struct_type, member,
					"Invalid member");
		return -EINVAL;
	}

	resolved_member = *member;
	resolved_member.type = resolved_type_id;

	return btf_type_ops(resolved_type)->check_kflag_member(env, struct_type,
							       &resolved_member,
							       resolved_type);
}

static int btf_ptr_check_member(struct btf_verifier_env *env,
				const struct btf_type *struct_type,
				const struct btf_member *member,
				const struct btf_type *member_type)
{
	u32 struct_size, struct_bits_off, bytes_offset;

	struct_size = struct_type->size;
	struct_bits_off = member->offset;
	bytes_offset = BITS_ROUNDDOWN_BYTES(struct_bits_off);

	if (BITS_PER_BYTE_MASKED(struct_bits_off)) {
		btf_verifier_log_member(env, struct_type, member,
					"Member is not byte aligned");
		return -EINVAL;
	}

	if (struct_size - bytes_offset < sizeof(void *)) {
		btf_verifier_log_member(env, struct_type, member,
					"Member exceeds struct_size");
		return -EINVAL;
	}

	return 0;
}

static int btf_ref_type_check_meta(struct btf_verifier_env *env,
				   const struct btf_type *t,
				   u32 meta_left)
{
	const char *value;

	if (btf_type_vlen(t)) {
		btf_verifier_log_type(env, t, "vlen != 0");
		return -EINVAL;
	}

	if (btf_type_kflag(t)) {
		btf_verifier_log_type(env, t, "Invalid btf_info kind_flag");
		return -EINVAL;
	}

	if (!BTF_TYPE_ID_VALID(t->type)) {
		btf_verifier_log_type(env, t, "Invalid type_id");
		return -EINVAL;
	}

	/* typedef/type_tag type must have a valid name, and other ref types,
	 * volatile, const, restrict, should have a null name.
	 */
	if (BTF_INFO_KIND(t->info) == BTF_KIND_TYPEDEF) {
		if (!t->name_off ||
		    !btf_name_valid_identifier(env->btf, t->name_off)) {
			btf_verifier_log_type(env, t, "Invalid name");
			return -EINVAL;
		}
	} else if (BTF_INFO_KIND(t->info) == BTF_KIND_TYPE_TAG) {
		value = btf_name_by_offset(env->btf, t->name_off);
		if (!value || !value[0]) {
			btf_verifier_log_type(env, t, "Invalid name");
			return -EINVAL;
		}
	} else {
		if (t->name_off) {
			btf_verifier_log_type(env, t, "Invalid name");
			return -EINVAL;
		}
	}

	btf_verifier_log_type(env, t, NULL);

	return 0;
}

static int btf_modifier_resolve(struct btf_verifier_env *env,
				const struct resolve_vertex *v)
{
	const struct btf_type *t = v->t;
	const struct btf_type *next_type;
	u32 next_type_id = t->type;
	struct btf *btf = env->btf;

	next_type = btf_type_by_id(btf, next_type_id);
	if (!next_type || btf_type_is_resolve_source_only(next_type)) {
		btf_verifier_log_type(env, v->t, "Invalid type_id");
		return -EINVAL;
	}

	if (!env_type_is_resolve_sink(env, next_type) &&
	    !env_type_is_resolved(env, next_type_id))
		return env_stack_push(env, next_type, next_type_id);

	/* Figure out the resolved next_type_id with size.
	 * They will be stored in the current modifier's
	 * resolved_ids and resolved_sizes such that it can
	 * save us a few type-following when we use it later (e.g. in
	 * pretty print).
	 */
	if (!btf_type_id_size(btf, &next_type_id, NULL)) {
		if (env_type_is_resolved(env, next_type_id))
			next_type = btf_type_id_resolve(btf, &next_type_id);

		/* "typedef void new_void", "const void"...etc */
		if (!btf_type_is_void(next_type) &&
		    !btf_type_is_fwd(next_type) &&
		    !btf_type_is_func_proto(next_type)) {
			btf_verifier_log_type(env, v->t, "Invalid type_id");
			return -EINVAL;
		}
	}

	env_stack_pop_resolved(env, next_type_id, 0);

	return 0;
}

static int btf_var_resolve(struct btf_verifier_env *env,
			   const struct resolve_vertex *v)
{
	const struct btf_type *next_type;
	const struct btf_type *t = v->t;
	u32 next_type_id = t->type;
	struct btf *btf = env->btf;

	next_type = btf_type_by_id(btf, next_type_id);
	if (!next_type || btf_type_is_resolve_source_only(next_type)) {
		btf_verifier_log_type(env, v->t, "Invalid type_id");
		return -EINVAL;
	}

	if (!env_type_is_resolve_sink(env, next_type) &&
	    !env_type_is_resolved(env, next_type_id))
		return env_stack_push(env, next_type, next_type_id);

	if (btf_type_is_modifier(next_type)) {
		const struct btf_type *resolved_type;
		u32 resolved_type_id;

		resolved_type_id = next_type_id;
		resolved_type = btf_type_id_resolve(btf, &resolved_type_id);

		if (btf_type_is_ptr(resolved_type) &&
		    !env_type_is_resolve_sink(env, resolved_type) &&
		    !env_type_is_resolved(env, resolved_type_id))
			return env_stack_push(env, resolved_type,
					      resolved_type_id);
	}

	/* We must resolve to something concrete at this point, no
	 * forward types or similar that would resolve to size of
	 * zero is allowed.
	 */
	if (!btf_type_id_size(btf, &next_type_id, NULL)) {
		btf_verifier_log_type(env, v->t, "Invalid type_id");
		return -EINVAL;
	}

	env_stack_pop_resolved(env, next_type_id, 0);

	return 0;
}

static int btf_ptr_resolve(struct btf_verifier_env *env,
			   const struct resolve_vertex *v)
{
	const struct btf_type *next_type;
	const struct btf_type *t = v->t;
	u32 next_type_id = t->type;
	struct btf *btf = env->btf;

	next_type = btf_type_by_id(btf, next_type_id);
	if (!next_type || btf_type_is_resolve_source_only(next_type)) {
		btf_verifier_log_type(env, v->t, "Invalid type_id");
		return -EINVAL;
	}

	if (!env_type_is_resolve_sink(env, next_type) &&
	    !env_type_is_resolved(env, next_type_id))
		return env_stack_push(env, next_type, next_type_id);

	/* If the modifier was RESOLVED during RESOLVE_STRUCT_OR_ARRAY,
	 * the modifier may have stopped resolving when it was resolved
	 * to a ptr (last-resolved-ptr).
	 *
	 * We now need to continue from the last-resolved-ptr to
	 * ensure the last-resolved-ptr will not referring back to
	 * the current ptr (t).
	 */
	if (btf_type_is_modifier(next_type)) {
		const struct btf_type *resolved_type;
		u32 resolved_type_id;

		resolved_type_id = next_type_id;
		resolved_type = btf_type_id_resolve(btf, &resolved_type_id);

		if (btf_type_is_ptr(resolved_type) &&
		    !env_type_is_resolve_sink(env, resolved_type) &&
		    !env_type_is_resolved(env, resolved_type_id))
			return env_stack_push(env, resolved_type,
					      resolved_type_id);
	}

	if (!btf_type_id_size(btf, &next_type_id, NULL)) {
		if (env_type_is_resolved(env, next_type_id))
			next_type = btf_type_id_resolve(btf, &next_type_id);

		if (!btf_type_is_void(next_type) &&
		    !btf_type_is_fwd(next_type) &&
		    !btf_type_is_func_proto(next_type)) {
			btf_verifier_log_type(env, v->t, "Invalid type_id");
			return -EINVAL;
		}
	}

	env_stack_pop_resolved(env, next_type_id, 0);

	return 0;
}

static void btf_modifier_show(const struct btf *btf,
			      const struct btf_type *t,
			      u32 type_id, void *data,
			      u8 bits_offset, struct btf_show *show)
{
	if (btf->resolved_ids)
		t = btf_type_id_resolve(btf, &type_id);
	else
		t = btf_type_skip_modifiers(btf, type_id, NULL);

	btf_type_ops(t)->show(btf, t, type_id, data, bits_offset, show);
}

static void btf_var_show(const struct btf *btf, const struct btf_type *t,
			 u32 type_id, void *data, u8 bits_offset,
			 struct btf_show *show)
{
	t = btf_type_id_resolve(btf, &type_id);

	btf_type_ops(t)->show(btf, t, type_id, data, bits_offset, show);
}

static void btf_ptr_show(const struct btf *btf, const struct btf_type *t,
			 u32 type_id, void *data, u8 bits_offset,
			 struct btf_show *show)
{
	void *safe_data;

	safe_data = btf_show_start_type(show, t, type_id, data);
	if (!safe_data)
		return;

	/* It is a hashed value unless BTF_SHOW_PTR_RAW is specified */
	if (show->flags & BTF_SHOW_PTR_RAW)
		btf_show_type_value(show, "0x%px", *(void **)safe_data);
	else
		btf_show_type_value(show, "0x%p", *(void **)safe_data);
	btf_show_end_type(show);
}

static void btf_ref_type_log(struct btf_verifier_env *env,
			     const struct btf_type *t)
{
	btf_verifier_log(env, "type_id=%u", t->type);
}

static struct btf_kind_operations modifier_ops = {
	.check_meta = btf_ref_type_check_meta,
	.resolve = btf_modifier_resolve,
	.check_member = btf_modifier_check_member,
	.check_kflag_member = btf_modifier_check_kflag_member,
	.log_details = btf_ref_type_log,
	.show = btf_modifier_show,
};

static struct btf_kind_operations ptr_ops = {
	.check_meta = btf_ref_type_check_meta,
	.resolve = btf_ptr_resolve,
	.check_member = btf_ptr_check_member,
	.check_kflag_member = btf_generic_check_kflag_member,
	.log_details = btf_ref_type_log,
	.show = btf_ptr_show,
};

static s32 btf_fwd_check_meta(struct btf_verifier_env *env,
			      const struct btf_type *t,
			      u32 meta_left)
{
	if (btf_type_vlen(t)) {
		btf_verifier_log_type(env, t, "vlen != 0");
		return -EINVAL;
	}

	if (t->type) {
		btf_verifier_log_type(env, t, "type != 0");
		return -EINVAL;
	}

	/* fwd type must have a valid name */
	if (!t->name_off ||
	    !btf_name_valid_identifier(env->btf, t->name_off)) {
		btf_verifier_log_type(env, t, "Invalid name");
		return -EINVAL;
	}

	btf_verifier_log_type(env, t, NULL);

	return 0;
}

static void btf_fwd_type_log(struct btf_verifier_env *env,
			     const struct btf_type *t)
{
	btf_verifier_log(env, "%s", btf_type_kflag(t) ? "union" : "struct");
}

static struct btf_kind_operations fwd_ops = {
	.check_meta = btf_fwd_check_meta,
	.resolve = btf_df_resolve,
	.check_member = btf_df_check_member,
	.check_kflag_member = btf_df_check_kflag_member,
	.log_details = btf_fwd_type_log,
	.show = btf_df_show,
};

static int btf_array_check_member(struct btf_verifier_env *env,
				  const struct btf_type *struct_type,
				  const struct btf_member *member,
				  const struct btf_type *member_type)
{
	u32 struct_bits_off = member->offset;
	u32 struct_size, bytes_offset;
	u32 array_type_id, array_size;
	struct btf *btf = env->btf;

	if (BITS_PER_BYTE_MASKED(struct_bits_off)) {
		btf_verifier_log_member(env, struct_type, member,
					"Member is not byte aligned");
		return -EINVAL;
	}

	array_type_id = member->type;
	btf_type_id_size(btf, &array_type_id, &array_size);
	struct_size = struct_type->size;
	bytes_offset = BITS_ROUNDDOWN_BYTES(struct_bits_off);
	if (struct_size - bytes_offset < array_size) {
		btf_verifier_log_member(env, struct_type, member,
					"Member exceeds struct_size");
		return -EINVAL;
	}

	return 0;
}

static s32 btf_array_check_meta(struct btf_verifier_env *env,
				const struct btf_type *t,
				u32 meta_left)
{
	const struct btf_array *array = btf_type_array(t);
	u32 meta_needed = sizeof(*array);

	if (meta_left < meta_needed) {
		btf_verifier_log_basic(env, t,
				       "meta_left:%u meta_needed:%u",
				       meta_left, meta_needed);
		return -EINVAL;
	}

	/* array type should not have a name */
	if (t->name_off) {
		btf_verifier_log_type(env, t, "Invalid name");
		return -EINVAL;
	}

	if (btf_type_vlen(t)) {
		btf_verifier_log_type(env, t, "vlen != 0");
		return -EINVAL;
	}

	if (btf_type_kflag(t)) {
		btf_verifier_log_type(env, t, "Invalid btf_info kind_flag");
		return -EINVAL;
	}

	if (t->size) {
		btf_verifier_log_type(env, t, "size != 0");
		return -EINVAL;
	}

	/* Array elem type and index type cannot be in type void,
	 * so !array->type and !array->index_type are not allowed.
	 */
	if (!array->type || !BTF_TYPE_ID_VALID(array->type)) {
		btf_verifier_log_type(env, t, "Invalid elem");
		return -EINVAL;
	}

	if (!array->index_type || !BTF_TYPE_ID_VALID(array->index_type)) {
		btf_verifier_log_type(env, t, "Invalid index");
		return -EINVAL;
	}

	btf_verifier_log_type(env, t, NULL);

	return meta_needed;
}

static int btf_array_resolve(struct btf_verifier_env *env,
			     const struct resolve_vertex *v)
{
	const struct btf_array *array = btf_type_array(v->t);
	const struct btf_type *elem_type, *index_type;
	u32 elem_type_id, index_type_id;
	struct btf *btf = env->btf;
	u32 elem_size;

	/* Check array->index_type */
	index_type_id = array->index_type;
	index_type = btf_type_by_id(btf, index_type_id);
	if (btf_type_nosize_or_null(index_type) ||
	    btf_type_is_resolve_source_only(index_type)) {
		btf_verifier_log_type(env, v->t, "Invalid index");
		return -EINVAL;
	}

	if (!env_type_is_resolve_sink(env, index_type) &&
	    !env_type_is_resolved(env, index_type_id))
		return env_stack_push(env, index_type, index_type_id);

	index_type = btf_type_id_size(btf, &index_type_id, NULL);
	if (!index_type || !btf_type_is_int(index_type) ||
	    !btf_type_int_is_regular(index_type)) {
		btf_verifier_log_type(env, v->t, "Invalid index");
		return -EINVAL;
	}

	/* Check array->type */
	elem_type_id = array->type;
	elem_type = btf_type_by_id(btf, elem_type_id);
	if (btf_type_nosize_or_null(elem_type) ||
	    btf_type_is_resolve_source_only(elem_type)) {
		btf_verifier_log_type(env, v->t,
				      "Invalid elem");
		return -EINVAL;
	}

	if (!env_type_is_resolve_sink(env, elem_type) &&
	    !env_type_is_resolved(env, elem_type_id))
		return env_stack_push(env, elem_type, elem_type_id);

	elem_type = btf_type_id_size(btf, &elem_type_id, &elem_size);
	if (!elem_type) {
		btf_verifier_log_type(env, v->t, "Invalid elem");
		return -EINVAL;
	}

	if (btf_type_is_int(elem_type) && !btf_type_int_is_regular(elem_type)) {
		btf_verifier_log_type(env, v->t, "Invalid array of int");
		return -EINVAL;
	}

	if (array->nelems && elem_size > U32_MAX / array->nelems) {
		btf_verifier_log_type(env, v->t,
				      "Array size overflows U32_MAX");
		return -EINVAL;
	}

	env_stack_pop_resolved(env, elem_type_id, elem_size * array->nelems);

	return 0;
}

static void btf_array_log(struct btf_verifier_env *env,
			  const struct btf_type *t)
{
	const struct btf_array *array = btf_type_array(t);

	btf_verifier_log(env, "type_id=%u index_type_id=%u nr_elems=%u",
			 array->type, array->index_type, array->nelems);
}

static void __btf_array_show(const struct btf *btf, const struct btf_type *t,
			     u32 type_id, void *data, u8 bits_offset,
			     struct btf_show *show)
{
	const struct btf_array *array = btf_type_array(t);
	const struct btf_kind_operations *elem_ops;
	const struct btf_type *elem_type;
	u32 i, elem_size = 0, elem_type_id;
	u16 encoding = 0;

	elem_type_id = array->type;
	elem_type = btf_type_skip_modifiers(btf, elem_type_id, NULL);
	if (elem_type && btf_type_has_size(elem_type))
		elem_size = elem_type->size;

	if (elem_type && btf_type_is_int(elem_type)) {
		u32 int_type = btf_type_int(elem_type);

		encoding = BTF_INT_ENCODING(int_type);

		/*
		 * BTF_INT_CHAR encoding never seems to be set for
		 * char arrays, so if size is 1 and element is
		 * printable as a char, we'll do that.
		 */
		if (elem_size == 1)
			encoding = BTF_INT_CHAR;
	}

	if (!btf_show_start_array_type(show, t, type_id, encoding, data))
		return;

	if (!elem_type)
		goto out;
	elem_ops = btf_type_ops(elem_type);

	for (i = 0; i < array->nelems; i++) {

		btf_show_start_array_member(show);

		elem_ops->show(btf, elem_type, elem_type_id, data,
			       bits_offset, show);
		data += elem_size;

		btf_show_end_array_member(show);

		if (show->state.array_terminated)
			break;
	}
out:
	btf_show_end_array_type(show);
}

static void btf_array_show(const struct btf *btf, const struct btf_type *t,
			   u32 type_id, void *data, u8 bits_offset,
			   struct btf_show *show)
{
	const struct btf_member *m = show->state.member;

	/*
	 * First check if any members would be shown (are non-zero).
	 * See comments above "struct btf_show" definition for more
	 * details on how this works at a high-level.
	 */
	if (show->state.depth > 0 && !(show->flags & BTF_SHOW_ZERO)) {
		if (!show->state.depth_check) {
			show->state.depth_check = show->state.depth + 1;
			show->state.depth_to_show = 0;
		}
		__btf_array_show(btf, t, type_id, data, bits_offset, show);
		show->state.member = m;

		if (show->state.depth_check != show->state.depth + 1)
			return;
		show->state.depth_check = 0;

		if (show->state.depth_to_show <= show->state.depth)
			return;
		/*
		 * Reaching here indicates we have recursed and found
		 * non-zero array member(s).
		 */
	}
	__btf_array_show(btf, t, type_id, data, bits_offset, show);
}

static struct btf_kind_operations array_ops = {
	.check_meta = btf_array_check_meta,
	.resolve = btf_array_resolve,
	.check_member = btf_array_check_member,
	.check_kflag_member = btf_generic_check_kflag_member,
	.log_details = btf_array_log,
	.show = btf_array_show,
};

static int btf_struct_check_member(struct btf_verifier_env *env,
				   const struct btf_type *struct_type,
				   const struct btf_member *member,
				   const struct btf_type *member_type)
{
	u32 struct_bits_off = member->offset;
	u32 struct_size, bytes_offset;

	if (BITS_PER_BYTE_MASKED(struct_bits_off)) {
		btf_verifier_log_member(env, struct_type, member,
					"Member is not byte aligned");
		return -EINVAL;
	}

	struct_size = struct_type->size;
	bytes_offset = BITS_ROUNDDOWN_BYTES(struct_bits_off);
	if (struct_size - bytes_offset < member_type->size) {
		btf_verifier_log_member(env, struct_type, member,
					"Member exceeds struct_size");
		return -EINVAL;
	}

	return 0;
}

static s32 btf_struct_check_meta(struct btf_verifier_env *env,
				 const struct btf_type *t,
				 u32 meta_left)
{
	bool is_union = BTF_INFO_KIND(t->info) == BTF_KIND_UNION;
	const struct btf_member *member;
	u32 meta_needed, last_offset;
	struct btf *btf = env->btf;
	u32 struct_size = t->size;
	u32 offset;
	u16 i;

	meta_needed = btf_type_vlen(t) * sizeof(*member);
	if (meta_left < meta_needed) {
		btf_verifier_log_basic(env, t,
				       "meta_left:%u meta_needed:%u",
				       meta_left, meta_needed);
		return -EINVAL;
	}

	/* struct type either no name or a valid one */
	if (t->name_off &&
	    !btf_name_valid_identifier(env->btf, t->name_off)) {
		btf_verifier_log_type(env, t, "Invalid name");
		return -EINVAL;
	}

	btf_verifier_log_type(env, t, NULL);

	last_offset = 0;
	for_each_member(i, t, member) {
		if (!btf_name_offset_valid(btf, member->name_off)) {
			btf_verifier_log_member(env, t, member,
						"Invalid member name_offset:%u",
						member->name_off);
			return -EINVAL;
		}

		/* struct member either no name or a valid one */
		if (member->name_off &&
		    !btf_name_valid_identifier(btf, member->name_off)) {
			btf_verifier_log_member(env, t, member, "Invalid name");
			return -EINVAL;
		}
		/* A member cannot be in type void */
		if (!member->type || !BTF_TYPE_ID_VALID(member->type)) {
			btf_verifier_log_member(env, t, member,
						"Invalid type_id");
			return -EINVAL;
		}

		offset = __btf_member_bit_offset(t, member);
		if (is_union && offset) {
			btf_verifier_log_member(env, t, member,
						"Invalid member bits_offset");
			return -EINVAL;
		}

		/*
		 * ">" instead of ">=" because the last member could be
		 * "char a[0];"
		 */
		if (last_offset > offset) {
			btf_verifier_log_member(env, t, member,
						"Invalid member bits_offset");
			return -EINVAL;
		}

		if (BITS_ROUNDUP_BYTES(offset) > struct_size) {
			btf_verifier_log_member(env, t, member,
						"Member bits_offset exceeds its struct size");
			return -EINVAL;
		}

		btf_verifier_log_member(env, t, member, NULL);
		last_offset = offset;
	}

	return meta_needed;
}

static int btf_struct_resolve(struct btf_verifier_env *env,
			      const struct resolve_vertex *v)
{
	const struct btf_member *member;
	int err;
	u16 i;

	/* Before continue resolving the next_member,
	 * ensure the last member is indeed resolved to a
	 * type with size info.
	 */
	if (v->next_member) {
		const struct btf_type *last_member_type;
		const struct btf_member *last_member;
		u16 last_member_type_id;

		last_member = btf_type_member(v->t) + v->next_member - 1;
		last_member_type_id = last_member->type;
		if (WARN_ON_ONCE(!env_type_is_resolved(env,
						       last_member_type_id)))
			return -EINVAL;

		last_member_type = btf_type_by_id(env->btf,
						  last_member_type_id);
		if (btf_type_kflag(v->t))
			err = btf_type_ops(last_member_type)->check_kflag_member(env, v->t,
								last_member,
								last_member_type);
		else
			err = btf_type_ops(last_member_type)->check_member(env, v->t,
								last_member,
								last_member_type);
		if (err)
			return err;
	}

	for_each_member_from(i, v->next_member, v->t, member) {
		u32 member_type_id = member->type;
		const struct btf_type *member_type = btf_type_by_id(env->btf,
								member_type_id);

		if (btf_type_nosize_or_null(member_type) ||
		    btf_type_is_resolve_source_only(member_type)) {
			btf_verifier_log_member(env, v->t, member,
						"Invalid member");
			return -EINVAL;
		}

		if (!env_type_is_resolve_sink(env, member_type) &&
		    !env_type_is_resolved(env, member_type_id)) {
			env_stack_set_next_member(env, i + 1);
			return env_stack_push(env, member_type, member_type_id);
		}

		if (btf_type_kflag(v->t))
			err = btf_type_ops(member_type)->check_kflag_member(env, v->t,
									    member,
									    member_type);
		else
			err = btf_type_ops(member_type)->check_member(env, v->t,
								      member,
								      member_type);
		if (err)
			return err;
	}

	env_stack_pop_resolved(env, 0, 0);

	return 0;
}

static void btf_struct_log(struct btf_verifier_env *env,
			   const struct btf_type *t)
{
	btf_verifier_log(env, "size=%u vlen=%u", t->size, btf_type_vlen(t));
}

enum btf_field_type {
	BTF_FIELD_SPIN_LOCK,
	BTF_FIELD_TIMER,
	BTF_FIELD_KPTR,
};

enum {
	BTF_FIELD_IGNORE = 0,
	BTF_FIELD_FOUND  = 1,
};

struct btf_field_info {
	u32 type_id;
	u32 off;
	enum bpf_kptr_type type;
};

static int btf_find_struct(const struct btf *btf, const struct btf_type *t,
			   u32 off, int sz, struct btf_field_info *info)
{
	if (!__btf_type_is_struct(t))
		return BTF_FIELD_IGNORE;
	if (t->size != sz)
		return BTF_FIELD_IGNORE;
	info->off = off;
	return BTF_FIELD_FOUND;
}

static int btf_find_kptr(const struct btf *btf, const struct btf_type *t,
			 u32 off, int sz, struct btf_field_info *info)
{
	enum bpf_kptr_type type;
	u32 res_id;

	/* For PTR, sz is always == 8 */
	if (!btf_type_is_ptr(t))
		return BTF_FIELD_IGNORE;
	t = btf_type_by_id(btf, t->type);

	if (!btf_type_is_type_tag(t))
		return BTF_FIELD_IGNORE;
	/* Reject extra tags */
	if (btf_type_is_type_tag(btf_type_by_id(btf, t->type)))
		return -EINVAL;
	if (!strcmp("kptr", __btf_name_by_offset(btf, t->name_off)))
		type = BPF_KPTR_UNREF;
	else if (!strcmp("kptr_ref", __btf_name_by_offset(btf, t->name_off)))
		type = BPF_KPTR_REF;
	else
		return -EINVAL;

	/* Get the base type */
	t = btf_type_skip_modifiers(btf, t->type, &res_id);
	/* Only pointer to struct is allowed */
	if (!__btf_type_is_struct(t))
		return -EINVAL;

	info->type_id = res_id;
	info->off = off;
	info->type = type;
	return BTF_FIELD_FOUND;
}

static int btf_find_struct_field(const struct btf *btf, const struct btf_type *t,
				 const char *name, int sz, int align,
				 enum btf_field_type field_type,
				 struct btf_field_info *info, int info_cnt)
{
	const struct btf_member *member;
	struct btf_field_info tmp;
	int ret, idx = 0;
	u32 i, off;

	for_each_member(i, t, member) {
		const struct btf_type *member_type = btf_type_by_id(btf,
								    member->type);

		if (name && strcmp(__btf_name_by_offset(btf, member_type->name_off), name))
			continue;

		off = __btf_member_bit_offset(t, member);
		if (off % 8)
			/* valid C code cannot generate such BTF */
			return -EINVAL;
		off /= 8;
		if (off % align)
			return -EINVAL;

		switch (field_type) {
		case BTF_FIELD_SPIN_LOCK:
		case BTF_FIELD_TIMER:
			ret = btf_find_struct(btf, member_type, off, sz,
					      idx < info_cnt ? &info[idx] : &tmp);
			if (ret < 0)
				return ret;
			break;
		case BTF_FIELD_KPTR:
			ret = btf_find_kptr(btf, member_type, off, sz,
					    idx < info_cnt ? &info[idx] : &tmp);
			if (ret < 0)
				return ret;
			break;
		default:
			return -EFAULT;
		}

		if (ret == BTF_FIELD_IGNORE)
			continue;
		if (idx >= info_cnt)
			return -E2BIG;
		++idx;
	}
	return idx;
}

static int btf_find_datasec_var(const struct btf *btf, const struct btf_type *t,
				const char *name, int sz, int align,
				enum btf_field_type field_type,
				struct btf_field_info *info, int info_cnt)
{
	const struct btf_var_secinfo *vsi;
	struct btf_field_info tmp;
	int ret, idx = 0;
	u32 i, off;

	for_each_vsi(i, t, vsi) {
		const struct btf_type *var = btf_type_by_id(btf, vsi->type);
		const struct btf_type *var_type = btf_type_by_id(btf, var->type);

		off = vsi->offset;

		if (name && strcmp(__btf_name_by_offset(btf, var_type->name_off), name))
			continue;
		if (vsi->size != sz)
			continue;
		if (off % align)
			return -EINVAL;

		switch (field_type) {
		case BTF_FIELD_SPIN_LOCK:
		case BTF_FIELD_TIMER:
			ret = btf_find_struct(btf, var_type, off, sz,
					      idx < info_cnt ? &info[idx] : &tmp);
			if (ret < 0)
				return ret;
			break;
		case BTF_FIELD_KPTR:
			ret = btf_find_kptr(btf, var_type, off, sz,
					    idx < info_cnt ? &info[idx] : &tmp);
			if (ret < 0)
				return ret;
			break;
		default:
			return -EFAULT;
		}

		if (ret == BTF_FIELD_IGNORE)
			continue;
		if (idx >= info_cnt)
			return -E2BIG;
		++idx;
	}
	return idx;
}

static int btf_find_field(const struct btf *btf, const struct btf_type *t,
			  enum btf_field_type field_type,
			  struct btf_field_info *info, int info_cnt)
{
	const char *name;
	int sz, align;

	switch (field_type) {
	case BTF_FIELD_SPIN_LOCK:
		name = "bpf_spin_lock";
		sz = sizeof(struct bpf_spin_lock);
		align = __alignof__(struct bpf_spin_lock);
		break;
	case BTF_FIELD_TIMER:
		name = "bpf_timer";
		sz = sizeof(struct bpf_timer);
		align = __alignof__(struct bpf_timer);
		break;
	case BTF_FIELD_KPTR:
		name = NULL;
		sz = sizeof(u64);
		align = 8;
		break;
	default:
		return -EFAULT;
	}

	if (__btf_type_is_struct(t))
		return btf_find_struct_field(btf, t, name, sz, align, field_type, info, info_cnt);
	else if (btf_type_is_datasec(t))
		return btf_find_datasec_var(btf, t, name, sz, align, field_type, info, info_cnt);
	return -EINVAL;
}

/* find 'struct bpf_spin_lock' in map value.
 * return >= 0 offset if found
 * and < 0 in case of error
 */
int btf_find_spin_lock(const struct btf *btf, const struct btf_type *t)
{
	struct btf_field_info info;
	int ret;

	ret = btf_find_field(btf, t, BTF_FIELD_SPIN_LOCK, &info, 1);
	if (ret < 0)
		return ret;
	if (!ret)
		return -ENOENT;
	return info.off;
}

int btf_find_timer(const struct btf *btf, const struct btf_type *t)
{
	struct btf_field_info info;
	int ret;

	ret = btf_find_field(btf, t, BTF_FIELD_TIMER, &info, 1);
	if (ret < 0)
		return ret;
	if (!ret)
		return -ENOENT;
	return info.off;
}

struct bpf_map_value_off *btf_parse_kptrs(const struct btf *btf,
					  const struct btf_type *t)
{
	struct btf_field_info info_arr[BPF_MAP_VALUE_OFF_MAX];
	struct bpf_map_value_off *tab;
	struct btf *kernel_btf = NULL;
	struct module *mod = NULL;
	int ret, i, nr_off;

	ret = btf_find_field(btf, t, BTF_FIELD_KPTR, info_arr, ARRAY_SIZE(info_arr));
	if (ret < 0)
		return ERR_PTR(ret);
	if (!ret)
		return NULL;

	nr_off = ret;
	tab = kzalloc(offsetof(struct bpf_map_value_off, off[nr_off]), GFP_KERNEL | __GFP_NOWARN);
	if (!tab)
		return ERR_PTR(-ENOMEM);

	for (i = 0; i < nr_off; i++) {
		const struct btf_type *t;
		s32 id;

		/* Find type in map BTF, and use it to look up the matching type
		 * in vmlinux or module BTFs, by name and kind.
		 */
		t = btf_type_by_id(btf, info_arr[i].type_id);
		id = bpf_find_btf_id(__btf_name_by_offset(btf, t->name_off), BTF_INFO_KIND(t->info),
				     &kernel_btf);
		if (id < 0) {
			ret = id;
			goto end;
		}

		/* Find and stash the function pointer for the destruction function that
		 * needs to be eventually invoked from the map free path.
		 */
		if (info_arr[i].type == BPF_KPTR_REF) {
			const struct btf_type *dtor_func;
			const char *dtor_func_name;
			unsigned long addr;
			s32 dtor_btf_id;

			/* This call also serves as a whitelist of allowed objects that
			 * can be used as a referenced pointer and be stored in a map at
			 * the same time.
			 */
			dtor_btf_id = btf_find_dtor_kfunc(kernel_btf, id);
			if (dtor_btf_id < 0) {
				ret = dtor_btf_id;
				goto end_btf;
			}

			dtor_func = btf_type_by_id(kernel_btf, dtor_btf_id);
			if (!dtor_func) {
				ret = -ENOENT;
				goto end_btf;
			}

			if (btf_is_module(kernel_btf)) {
				mod = btf_try_get_module(kernel_btf);
				if (!mod) {
					ret = -ENXIO;
					goto end_btf;
				}
			}

			/* We already verified dtor_func to be btf_type_is_func
			 * in register_btf_id_dtor_kfuncs.
			 */
			dtor_func_name = __btf_name_by_offset(kernel_btf, dtor_func->name_off);
			addr = kallsyms_lookup_name(dtor_func_name);
			if (!addr) {
				ret = -EINVAL;
				goto end_mod;
			}
			tab->off[i].kptr.dtor = (void *)addr;
		}

		tab->off[i].offset = info_arr[i].off;
		tab->off[i].type = info_arr[i].type;
		tab->off[i].kptr.btf_id = id;
		tab->off[i].kptr.btf = kernel_btf;
		tab->off[i].kptr.module = mod;
	}
	tab->nr_off = nr_off;
	return tab;
end_mod:
	module_put(mod);
end_btf:
	btf_put(kernel_btf);
end:
	while (i--) {
		btf_put(tab->off[i].kptr.btf);
		if (tab->off[i].kptr.module)
			module_put(tab->off[i].kptr.module);
	}
	kfree(tab);
	return ERR_PTR(ret);
}

static void __btf_struct_show(const struct btf *btf, const struct btf_type *t,
			      u32 type_id, void *data, u8 bits_offset,
			      struct btf_show *show)
{
	const struct btf_member *member;
	void *safe_data;
	u32 i;

	safe_data = btf_show_start_struct_type(show, t, type_id, data);
	if (!safe_data)
		return;

	for_each_member(i, t, member) {
		const struct btf_type *member_type = btf_type_by_id(btf,
								member->type);
		const struct btf_kind_operations *ops;
		u32 member_offset, bitfield_size;
		u32 bytes_offset;
		u8 bits8_offset;

		btf_show_start_member(show, member);

		member_offset = __btf_member_bit_offset(t, member);
		bitfield_size = __btf_member_bitfield_size(t, member);
		bytes_offset = BITS_ROUNDDOWN_BYTES(member_offset);
		bits8_offset = BITS_PER_BYTE_MASKED(member_offset);
		if (bitfield_size) {
			safe_data = btf_show_start_type(show, member_type,
							member->type,
							data + bytes_offset);
			if (safe_data)
				btf_bitfield_show(safe_data,
						  bits8_offset,
						  bitfield_size, show);
			btf_show_end_type(show);
		} else {
			ops = btf_type_ops(member_type);
			ops->show(btf, member_type, member->type,
				  data + bytes_offset, bits8_offset, show);
		}

		btf_show_end_member(show);
	}

	btf_show_end_struct_type(show);
}

static void btf_struct_show(const struct btf *btf, const struct btf_type *t,
			    u32 type_id, void *data, u8 bits_offset,
			    struct btf_show *show)
{
	const struct btf_member *m = show->state.member;

	/*
	 * First check if any members would be shown (are non-zero).
	 * See comments above "struct btf_show" definition for more
	 * details on how this works at a high-level.
	 */
	if (show->state.depth > 0 && !(show->flags & BTF_SHOW_ZERO)) {
		if (!show->state.depth_check) {
			show->state.depth_check = show->state.depth + 1;
			show->state.depth_to_show = 0;
		}
		__btf_struct_show(btf, t, type_id, data, bits_offset, show);
		/* Restore saved member data here */
		show->state.member = m;
		if (show->state.depth_check != show->state.depth + 1)
			return;
		show->state.depth_check = 0;

		if (show->state.depth_to_show <= show->state.depth)
			return;
		/*
		 * Reaching here indicates we have recursed and found
		 * non-zero child values.
		 */
	}

	__btf_struct_show(btf, t, type_id, data, bits_offset, show);
}

static struct btf_kind_operations struct_ops = {
	.check_meta = btf_struct_check_meta,
	.resolve = btf_struct_resolve,
	.check_member = btf_struct_check_member,
	.check_kflag_member = btf_generic_check_kflag_member,
	.log_details = btf_struct_log,
	.show = btf_struct_show,
};

static int btf_enum_check_member(struct btf_verifier_env *env,
				 const struct btf_type *struct_type,
				 const struct btf_member *member,
				 const struct btf_type *member_type)
{
	u32 struct_bits_off = member->offset;
	u32 struct_size, bytes_offset;

	if (BITS_PER_BYTE_MASKED(struct_bits_off)) {
		btf_verifier_log_member(env, struct_type, member,
					"Member is not byte aligned");
		return -EINVAL;
	}

	struct_size = struct_type->size;
	bytes_offset = BITS_ROUNDDOWN_BYTES(struct_bits_off);
	if (struct_size - bytes_offset < member_type->size) {
		btf_verifier_log_member(env, struct_type, member,
					"Member exceeds struct_size");
		return -EINVAL;
	}

	return 0;
}

static int btf_enum_check_kflag_member(struct btf_verifier_env *env,
				       const struct btf_type *struct_type,
				       const struct btf_member *member,
				       const struct btf_type *member_type)
{
	u32 struct_bits_off, nr_bits, bytes_end, struct_size;
	u32 int_bitsize = sizeof(int) * BITS_PER_BYTE;

	struct_bits_off = BTF_MEMBER_BIT_OFFSET(member->offset);
	nr_bits = BTF_MEMBER_BITFIELD_SIZE(member->offset);
	if (!nr_bits) {
		if (BITS_PER_BYTE_MASKED(struct_bits_off)) {
			btf_verifier_log_member(env, struct_type, member,
						"Member is not byte aligned");
			return -EINVAL;
		}

		nr_bits = int_bitsize;
	} else if (nr_bits > int_bitsize) {
		btf_verifier_log_member(env, struct_type, member,
					"Invalid member bitfield_size");
		return -EINVAL;
	}

	struct_size = struct_type->size;
	bytes_end = BITS_ROUNDUP_BYTES(struct_bits_off + nr_bits);
	if (struct_size < bytes_end) {
		btf_verifier_log_member(env, struct_type, member,
					"Member exceeds struct_size");
		return -EINVAL;
	}

	return 0;
}

static s32 btf_enum_check_meta(struct btf_verifier_env *env,
			       const struct btf_type *t,
			       u32 meta_left)
{
	const struct btf_enum *enums = btf_type_enum(t);
	struct btf *btf = env->btf;
	u16 i, nr_enums;
	u32 meta_needed;

	nr_enums = btf_type_vlen(t);
	meta_needed = nr_enums * sizeof(*enums);

	if (meta_left < meta_needed) {
		btf_verifier_log_basic(env, t,
				       "meta_left:%u meta_needed:%u",
				       meta_left, meta_needed);
		return -EINVAL;
	}

	if (btf_type_kflag(t)) {
		btf_verifier_log_type(env, t, "Invalid btf_info kind_flag");
		return -EINVAL;
	}

	if (t->size > 8 || !is_power_of_2(t->size)) {
		btf_verifier_log_type(env, t, "Unexpected size");
		return -EINVAL;
	}

	/* enum type either no name or a valid one */
	if (t->name_off &&
	    !btf_name_valid_identifier(env->btf, t->name_off)) {
		btf_verifier_log_type(env, t, "Invalid name");
		return -EINVAL;
	}

	btf_verifier_log_type(env, t, NULL);

	for (i = 0; i < nr_enums; i++) {
		if (!btf_name_offset_valid(btf, enums[i].name_off)) {
			btf_verifier_log(env, "\tInvalid name_offset:%u",
					 enums[i].name_off);
			return -EINVAL;
		}

		/* enum member must have a valid name */
		if (!enums[i].name_off ||
		    !btf_name_valid_identifier(btf, enums[i].name_off)) {
			btf_verifier_log_type(env, t, "Invalid name");
			return -EINVAL;
		}

		if (env->log.level == BPF_LOG_KERNEL)
			continue;
		btf_verifier_log(env, "\t%s val=%d\n",
				 __btf_name_by_offset(btf, enums[i].name_off),
				 enums[i].val);
	}

	return meta_needed;
}

static void btf_enum_log(struct btf_verifier_env *env,
			 const struct btf_type *t)
{
	btf_verifier_log(env, "size=%u vlen=%u", t->size, btf_type_vlen(t));
}

static void btf_enum_show(const struct btf *btf, const struct btf_type *t,
			  u32 type_id, void *data, u8 bits_offset,
			  struct btf_show *show)
{
	const struct btf_enum *enums = btf_type_enum(t);
	u32 i, nr_enums = btf_type_vlen(t);
	void *safe_data;
	int v;

	safe_data = btf_show_start_type(show, t, type_id, data);
	if (!safe_data)
		return;

	v = *(int *)safe_data;

	for (i = 0; i < nr_enums; i++) {
		if (v != enums[i].val)
			continue;

		btf_show_type_value(show, "%s",
				    __btf_name_by_offset(btf,
							 enums[i].name_off));

		btf_show_end_type(show);
		return;
	}

	btf_show_type_value(show, "%d", v);
	btf_show_end_type(show);
}

static struct btf_kind_operations enum_ops = {
	.check_meta = btf_enum_check_meta,
	.resolve = btf_df_resolve,
	.check_member = btf_enum_check_member,
	.check_kflag_member = btf_enum_check_kflag_member,
	.log_details = btf_enum_log,
	.show = btf_enum_show,
};

static s32 btf_func_proto_check_meta(struct btf_verifier_env *env,
				     const struct btf_type *t,
				     u32 meta_left)
{
	u32 meta_needed = btf_type_vlen(t) * sizeof(struct btf_param);

	if (meta_left < meta_needed) {
		btf_verifier_log_basic(env, t,
				       "meta_left:%u meta_needed:%u",
				       meta_left, meta_needed);
		return -EINVAL;
	}

	if (t->name_off) {
		btf_verifier_log_type(env, t, "Invalid name");
		return -EINVAL;
	}

	if (btf_type_kflag(t)) {
		btf_verifier_log_type(env, t, "Invalid btf_info kind_flag");
		return -EINVAL;
	}

	btf_verifier_log_type(env, t, NULL);

	return meta_needed;
}

static void btf_func_proto_log(struct btf_verifier_env *env,
			       const struct btf_type *t)
{
	const struct btf_param *args = (const struct btf_param *)(t + 1);
	u16 nr_args = btf_type_vlen(t), i;

	btf_verifier_log(env, "return=%u args=(", t->type);
	if (!nr_args) {
		btf_verifier_log(env, "void");
		goto done;
	}

	if (nr_args == 1 && !args[0].type) {
		/* Only one vararg */
		btf_verifier_log(env, "vararg");
		goto done;
	}

	btf_verifier_log(env, "%u %s", args[0].type,
			 __btf_name_by_offset(env->btf,
					      args[0].name_off));
	for (i = 1; i < nr_args - 1; i++)
		btf_verifier_log(env, ", %u %s", args[i].type,
				 __btf_name_by_offset(env->btf,
						      args[i].name_off));

	if (nr_args > 1) {
		const struct btf_param *last_arg = &args[nr_args - 1];

		if (last_arg->type)
			btf_verifier_log(env, ", %u %s", last_arg->type,
					 __btf_name_by_offset(env->btf,
							      last_arg->name_off));
		else
			btf_verifier_log(env, ", vararg");
	}

done:
	btf_verifier_log(env, ")");
}

static struct btf_kind_operations func_proto_ops = {
	.check_meta = btf_func_proto_check_meta,
	.resolve = btf_df_resolve,
	/*
	 * BTF_KIND_FUNC_PROTO cannot be directly referred by
	 * a struct's member.
	 *
	 * It should be a function pointer instead.
	 * (i.e. struct's member -> BTF_KIND_PTR -> BTF_KIND_FUNC_PROTO)
	 *
	 * Hence, there is no btf_func_check_member().
	 */
	.check_member = btf_df_check_member,
	.check_kflag_member = btf_df_check_kflag_member,
	.log_details = btf_func_proto_log,
	.show = btf_df_show,
};

static s32 btf_func_check_meta(struct btf_verifier_env *env,
			       const struct btf_type *t,
			       u32 meta_left)
{
	if (!t->name_off ||
	    !btf_name_valid_identifier(env->btf, t->name_off)) {
		btf_verifier_log_type(env, t, "Invalid name");
		return -EINVAL;
	}

	if (btf_type_vlen(t) > BTF_FUNC_GLOBAL) {
		btf_verifier_log_type(env, t, "Invalid func linkage");
		return -EINVAL;
	}

	if (btf_type_kflag(t)) {
		btf_verifier_log_type(env, t, "Invalid btf_info kind_flag");
		return -EINVAL;
	}

	btf_verifier_log_type(env, t, NULL);

	return 0;
}

static int btf_func_resolve(struct btf_verifier_env *env,
			    const struct resolve_vertex *v)
{
	const struct btf_type *t = v->t;
	u32 next_type_id = t->type;
	int err;

	err = btf_func_check(env, t);
	if (err)
		return err;

	env_stack_pop_resolved(env, next_type_id, 0);
	return 0;
}

static struct btf_kind_operations func_ops = {
	.check_meta = btf_func_check_meta,
	.resolve = btf_func_resolve,
	.check_member = btf_df_check_member,
	.check_kflag_member = btf_df_check_kflag_member,
	.log_details = btf_ref_type_log,
	.show = btf_df_show,
};

static s32 btf_var_check_meta(struct btf_verifier_env *env,
			      const struct btf_type *t,
			      u32 meta_left)
{
	const struct btf_var *var;
	u32 meta_needed = sizeof(*var);

	if (meta_left < meta_needed) {
		btf_verifier_log_basic(env, t,
				       "meta_left:%u meta_needed:%u",
				       meta_left, meta_needed);
		return -EINVAL;
	}

	if (btf_type_vlen(t)) {
		btf_verifier_log_type(env, t, "vlen != 0");
		return -EINVAL;
	}

	if (btf_type_kflag(t)) {
		btf_verifier_log_type(env, t, "Invalid btf_info kind_flag");
		return -EINVAL;
	}

	if (!t->name_off ||
	    !__btf_name_valid(env->btf, t->name_off, true)) {
		btf_verifier_log_type(env, t, "Invalid name");
		return -EINVAL;
	}

	/* A var cannot be in type void */
	if (!t->type || !BTF_TYPE_ID_VALID(t->type)) {
		btf_verifier_log_type(env, t, "Invalid type_id");
		return -EINVAL;
	}

	var = btf_type_var(t);
	if (var->linkage != BTF_VAR_STATIC &&
	    var->linkage != BTF_VAR_GLOBAL_ALLOCATED) {
		btf_verifier_log_type(env, t, "Linkage not supported");
		return -EINVAL;
	}

	btf_verifier_log_type(env, t, NULL);

	return meta_needed;
}

static void btf_var_log(struct btf_verifier_env *env, const struct btf_type *t)
{
	const struct btf_var *var = btf_type_var(t);

	btf_verifier_log(env, "type_id=%u linkage=%u", t->type, var->linkage);
}

static const struct btf_kind_operations var_ops = {
	.check_meta		= btf_var_check_meta,
	.resolve		= btf_var_resolve,
	.check_member		= btf_df_check_member,
	.check_kflag_member	= btf_df_check_kflag_member,
	.log_details		= btf_var_log,
	.show			= btf_var_show,
};

static s32 btf_datasec_check_meta(struct btf_verifier_env *env,
				  const struct btf_type *t,
				  u32 meta_left)
{
	const struct btf_var_secinfo *vsi;
	u64 last_vsi_end_off = 0, sum = 0;
	u32 i, meta_needed;

	meta_needed = btf_type_vlen(t) * sizeof(*vsi);
	if (meta_left < meta_needed) {
		btf_verifier_log_basic(env, t,
				       "meta_left:%u meta_needed:%u",
				       meta_left, meta_needed);
		return -EINVAL;
	}

	if (!t->size) {
		btf_verifier_log_type(env, t, "size == 0");
		return -EINVAL;
	}

	if (btf_type_kflag(t)) {
		btf_verifier_log_type(env, t, "Invalid btf_info kind_flag");
		return -EINVAL;
	}

	if (!t->name_off ||
	    !btf_name_valid_section(env->btf, t->name_off)) {
		btf_verifier_log_type(env, t, "Invalid name");
		return -EINVAL;
	}

	btf_verifier_log_type(env, t, NULL);

	for_each_vsi(i, t, vsi) {
		/* A var cannot be in type void */
		if (!vsi->type || !BTF_TYPE_ID_VALID(vsi->type)) {
			btf_verifier_log_vsi(env, t, vsi,
					     "Invalid type_id");
			return -EINVAL;
		}

		if (vsi->offset < last_vsi_end_off || vsi->offset >= t->size) {
			btf_verifier_log_vsi(env, t, vsi,
					     "Invalid offset");
			return -EINVAL;
		}

		if (!vsi->size || vsi->size > t->size) {
			btf_verifier_log_vsi(env, t, vsi,
					     "Invalid size");
			return -EINVAL;
		}

		last_vsi_end_off = vsi->offset + vsi->size;
		if (last_vsi_end_off > t->size) {
			btf_verifier_log_vsi(env, t, vsi,
					     "Invalid offset+size");
			return -EINVAL;
		}

		btf_verifier_log_vsi(env, t, vsi, NULL);
		sum += vsi->size;
	}

	if (t->size < sum) {
		btf_verifier_log_type(env, t, "Invalid btf_info size");
		return -EINVAL;
	}

	return meta_needed;
}

static int btf_datasec_resolve(struct btf_verifier_env *env,
			       const struct resolve_vertex *v)
{
	const struct btf_var_secinfo *vsi;
	struct btf *btf = env->btf;
	u16 i;

	for_each_vsi_from(i, v->next_member, v->t, vsi) {
		u32 var_type_id = vsi->type, type_id, type_size = 0;
		const struct btf_type *var_type = btf_type_by_id(env->btf,
								 var_type_id);
		if (!var_type || !btf_type_is_var(var_type)) {
			btf_verifier_log_vsi(env, v->t, vsi,
					     "Not a VAR kind member");
			return -EINVAL;
		}

		if (!env_type_is_resolve_sink(env, var_type) &&
		    !env_type_is_resolved(env, var_type_id)) {
			env_stack_set_next_member(env, i + 1);
			return env_stack_push(env, var_type, var_type_id);
		}

		type_id = var_type->type;
		if (!btf_type_id_size(btf, &type_id, &type_size)) {
			btf_verifier_log_vsi(env, v->t, vsi, "Invalid type");
			return -EINVAL;
		}

		if (vsi->size < type_size) {
			btf_verifier_log_vsi(env, v->t, vsi, "Invalid size");
			return -EINVAL;
		}
	}

	env_stack_pop_resolved(env, 0, 0);
	return 0;
}

static void btf_datasec_log(struct btf_verifier_env *env,
			    const struct btf_type *t)
{
	btf_verifier_log(env, "size=%u vlen=%u", t->size, btf_type_vlen(t));
}

static void btf_datasec_show(const struct btf *btf,
			     const struct btf_type *t, u32 type_id,
			     void *data, u8 bits_offset,
			     struct btf_show *show)
{
	const struct btf_var_secinfo *vsi;
	const struct btf_type *var;
	u32 i;

	if (!btf_show_start_type(show, t, type_id, data))
		return;

	btf_show_type_value(show, "section (\"%s\") = {",
			    __btf_name_by_offset(btf, t->name_off));
	for_each_vsi(i, t, vsi) {
		var = btf_type_by_id(btf, vsi->type);
		if (i)
			btf_show(show, ",");
		btf_type_ops(var)->show(btf, var, vsi->type,
					data + vsi->offset, bits_offset, show);
	}
	btf_show_end_type(show);
}

static const struct btf_kind_operations datasec_ops = {
	.check_meta		= btf_datasec_check_meta,
	.resolve		= btf_datasec_resolve,
	.check_member		= btf_df_check_member,
	.check_kflag_member	= btf_df_check_kflag_member,
	.log_details		= btf_datasec_log,
	.show			= btf_datasec_show,
};

static s32 btf_float_check_meta(struct btf_verifier_env *env,
				const struct btf_type *t,
				u32 meta_left)
{
	if (btf_type_vlen(t)) {
		btf_verifier_log_type(env, t, "vlen != 0");
		return -EINVAL;
	}

	if (btf_type_kflag(t)) {
		btf_verifier_log_type(env, t, "Invalid btf_info kind_flag");
		return -EINVAL;
	}

	if (t->size != 2 && t->size != 4 && t->size != 8 && t->size != 12 &&
	    t->size != 16) {
		btf_verifier_log_type(env, t, "Invalid type_size");
		return -EINVAL;
	}

	btf_verifier_log_type(env, t, NULL);

	return 0;
}

static int btf_float_check_member(struct btf_verifier_env *env,
				  const struct btf_type *struct_type,
				  const struct btf_member *member,
				  const struct btf_type *member_type)
{
	u64 start_offset_bytes;
	u64 end_offset_bytes;
	u64 misalign_bits;
	u64 align_bytes;
	u64 align_bits;

	/* Different architectures have different alignment requirements, so
	 * here we check only for the reasonable minimum. This way we ensure
	 * that types after CO-RE can pass the kernel BTF verifier.
	 */
	align_bytes = min_t(u64, sizeof(void *), member_type->size);
	align_bits = align_bytes * BITS_PER_BYTE;
	div64_u64_rem(member->offset, align_bits, &misalign_bits);
	if (misalign_bits) {
		btf_verifier_log_member(env, struct_type, member,
					"Member is not properly aligned");
		return -EINVAL;
	}

	start_offset_bytes = member->offset / BITS_PER_BYTE;
	end_offset_bytes = start_offset_bytes + member_type->size;
	if (end_offset_bytes > struct_type->size) {
		btf_verifier_log_member(env, struct_type, member,
					"Member exceeds struct_size");
		return -EINVAL;
	}

	return 0;
}

static void btf_float_log(struct btf_verifier_env *env,
			  const struct btf_type *t)
{
	btf_verifier_log(env, "size=%u", t->size);
}

static const struct btf_kind_operations float_ops = {
	.check_meta = btf_float_check_meta,
	.resolve = btf_df_resolve,
	.check_member = btf_float_check_member,
	.check_kflag_member = btf_generic_check_kflag_member,
	.log_details = btf_float_log,
	.show = btf_df_show,
};

static s32 btf_decl_tag_check_meta(struct btf_verifier_env *env,
			      const struct btf_type *t,
			      u32 meta_left)
{
	const struct btf_decl_tag *tag;
	u32 meta_needed = sizeof(*tag);
	s32 component_idx;
	const char *value;

	if (meta_left < meta_needed) {
		btf_verifier_log_basic(env, t,
				       "meta_left:%u meta_needed:%u",
				       meta_left, meta_needed);
		return -EINVAL;
	}

	value = btf_name_by_offset(env->btf, t->name_off);
	if (!value || !value[0]) {
		btf_verifier_log_type(env, t, "Invalid value");
		return -EINVAL;
	}

	if (btf_type_vlen(t)) {
		btf_verifier_log_type(env, t, "vlen != 0");
		return -EINVAL;
	}

	if (btf_type_kflag(t)) {
		btf_verifier_log_type(env, t, "Invalid btf_info kind_flag");
		return -EINVAL;
	}

	component_idx = btf_type_decl_tag(t)->component_idx;
	if (component_idx < -1) {
		btf_verifier_log_type(env, t, "Invalid component_idx");
		return -EINVAL;
	}

	btf_verifier_log_type(env, t, NULL);

	return meta_needed;
}

static int btf_decl_tag_resolve(struct btf_verifier_env *env,
			   const struct resolve_vertex *v)
{
	const struct btf_type *next_type;
	const struct btf_type *t = v->t;
	u32 next_type_id = t->type;
	struct btf *btf = env->btf;
	s32 component_idx;
	u32 vlen;

	next_type = btf_type_by_id(btf, next_type_id);
	if (!next_type || !btf_type_is_decl_tag_target(next_type)) {
		btf_verifier_log_type(env, v->t, "Invalid type_id");
		return -EINVAL;
	}

	if (!env_type_is_resolve_sink(env, next_type) &&
	    !env_type_is_resolved(env, next_type_id))
		return env_stack_push(env, next_type, next_type_id);

	component_idx = btf_type_decl_tag(t)->component_idx;
	if (component_idx != -1) {
		if (btf_type_is_var(next_type) || btf_type_is_typedef(next_type)) {
			btf_verifier_log_type(env, v->t, "Invalid component_idx");
			return -EINVAL;
		}

		if (btf_type_is_struct(next_type)) {
			vlen = btf_type_vlen(next_type);
		} else {
			/* next_type should be a function */
			next_type = btf_type_by_id(btf, next_type->type);
			vlen = btf_type_vlen(next_type);
		}

		if ((u32)component_idx >= vlen) {
			btf_verifier_log_type(env, v->t, "Invalid component_idx");
			return -EINVAL;
		}
	}

	env_stack_pop_resolved(env, next_type_id, 0);

	return 0;
}

static void btf_decl_tag_log(struct btf_verifier_env *env, const struct btf_type *t)
{
	btf_verifier_log(env, "type=%u component_idx=%d", t->type,
			 btf_type_decl_tag(t)->component_idx);
}

static const struct btf_kind_operations decl_tag_ops = {
	.check_meta = btf_decl_tag_check_meta,
	.resolve = btf_decl_tag_resolve,
	.check_member = btf_df_check_member,
	.check_kflag_member = btf_df_check_kflag_member,
	.log_details = btf_decl_tag_log,
	.show = btf_df_show,
};

static int btf_func_proto_check(struct btf_verifier_env *env,
				const struct btf_type *t)
{
	const struct btf_type *ret_type;
	const struct btf_param *args;
	const struct btf *btf;
	u16 nr_args, i;
	int err;

	btf = env->btf;
	args = (const struct btf_param *)(t + 1);
	nr_args = btf_type_vlen(t);

	/* Check func return type which could be "void" (t->type == 0) */
	if (t->type) {
		u32 ret_type_id = t->type;

		ret_type = btf_type_by_id(btf, ret_type_id);
		if (!ret_type) {
			btf_verifier_log_type(env, t, "Invalid return type");
			return -EINVAL;
		}

		if (btf_type_needs_resolve(ret_type) &&
		    !env_type_is_resolved(env, ret_type_id)) {
			err = btf_resolve(env, ret_type, ret_type_id);
			if (err)
				return err;
		}

		/* Ensure the return type is a type that has a size */
		if (!btf_type_id_size(btf, &ret_type_id, NULL)) {
			btf_verifier_log_type(env, t, "Invalid return type");
			return -EINVAL;
		}
	}

	if (!nr_args)
		return 0;

	/* Last func arg type_id could be 0 if it is a vararg */
	if (!args[nr_args - 1].type) {
		if (args[nr_args - 1].name_off) {
			btf_verifier_log_type(env, t, "Invalid arg#%u",
					      nr_args);
			return -EINVAL;
		}
		nr_args--;
	}

	err = 0;
	for (i = 0; i < nr_args; i++) {
		const struct btf_type *arg_type;
		u32 arg_type_id;

		arg_type_id = args[i].type;
		arg_type = btf_type_by_id(btf, arg_type_id);
		if (!arg_type) {
			btf_verifier_log_type(env, t, "Invalid arg#%u", i + 1);
			err = -EINVAL;
			break;
		}

		if (args[i].name_off &&
		    (!btf_name_offset_valid(btf, args[i].name_off) ||
		     !btf_name_valid_identifier(btf, args[i].name_off))) {
			btf_verifier_log_type(env, t,
					      "Invalid arg#%u", i + 1);
			err = -EINVAL;
			break;
		}

		if (btf_type_needs_resolve(arg_type) &&
		    !env_type_is_resolved(env, arg_type_id)) {
			err = btf_resolve(env, arg_type, arg_type_id);
			if (err)
				break;
		}

		if (!btf_type_id_size(btf, &arg_type_id, NULL)) {
			btf_verifier_log_type(env, t, "Invalid arg#%u", i + 1);
			err = -EINVAL;
			break;
		}
	}

	return err;
}

static int btf_func_check(struct btf_verifier_env *env,
			  const struct btf_type *t)
{
	const struct btf_type *proto_type;
	const struct btf_param *args;
	const struct btf *btf;
	u16 nr_args, i;

	btf = env->btf;
	proto_type = btf_type_by_id(btf, t->type);

	if (!proto_type || !btf_type_is_func_proto(proto_type)) {
		btf_verifier_log_type(env, t, "Invalid type_id");
		return -EINVAL;
	}

	args = (const struct btf_param *)(proto_type + 1);
	nr_args = btf_type_vlen(proto_type);
	for (i = 0; i < nr_args; i++) {
		if (!args[i].name_off && args[i].type) {
			btf_verifier_log_type(env, t, "Invalid arg#%u", i + 1);
			return -EINVAL;
		}
	}

	return 0;
}

static const struct btf_kind_operations * const kind_ops[NR_BTF_KINDS] = {
	[BTF_KIND_INT] = &int_ops,
	[BTF_KIND_PTR] = &ptr_ops,
	[BTF_KIND_ARRAY] = &array_ops,
	[BTF_KIND_STRUCT] = &struct_ops,
	[BTF_KIND_UNION] = &struct_ops,
	[BTF_KIND_ENUM] = &enum_ops,
	[BTF_KIND_FWD] = &fwd_ops,
	[BTF_KIND_TYPEDEF] = &modifier_ops,
	[BTF_KIND_VOLATILE] = &modifier_ops,
	[BTF_KIND_CONST] = &modifier_ops,
	[BTF_KIND_RESTRICT] = &modifier_ops,
	[BTF_KIND_FUNC] = &func_ops,
	[BTF_KIND_FUNC_PROTO] = &func_proto_ops,
	[BTF_KIND_VAR] = &var_ops,
	[BTF_KIND_DATASEC] = &datasec_ops,
	[BTF_KIND_FLOAT] = &float_ops,
	[BTF_KIND_DECL_TAG] = &decl_tag_ops,
	[BTF_KIND_TYPE_TAG] = &modifier_ops,
};

static s32 btf_check_meta(struct btf_verifier_env *env,
			  const struct btf_type *t,
			  u32 meta_left)
{
	u32 saved_meta_left = meta_left;
	s32 var_meta_size;

	if (meta_left < sizeof(*t)) {
		btf_verifier_log(env, "[%u] meta_left:%u meta_needed:%zu",
				 env->log_type_id, meta_left, sizeof(*t));
		return -EINVAL;
	}
	meta_left -= sizeof(*t);

	if (t->info & ~BTF_INFO_MASK) {
		btf_verifier_log(env, "[%u] Invalid btf_info:%x",
				 env->log_type_id, t->info);
		return -EINVAL;
	}

	if (BTF_INFO_KIND(t->info) > BTF_KIND_MAX ||
	    BTF_INFO_KIND(t->info) == BTF_KIND_UNKN) {
		btf_verifier_log(env, "[%u] Invalid kind:%u",
				 env->log_type_id, BTF_INFO_KIND(t->info));
		return -EINVAL;
	}

	if (!btf_name_offset_valid(env->btf, t->name_off)) {
		btf_verifier_log(env, "[%u] Invalid name_offset:%u",
				 env->log_type_id, t->name_off);
		return -EINVAL;
	}

	var_meta_size = btf_type_ops(t)->check_meta(env, t, meta_left);
	if (var_meta_size < 0)
		return var_meta_size;

	meta_left -= var_meta_size;

	return saved_meta_left - meta_left;
}

static int btf_check_all_metas(struct btf_verifier_env *env)
{
	struct btf *btf = env->btf;
	struct btf_header *hdr;
	void *cur, *end;

	hdr = &btf->hdr;
	cur = btf->nohdr_data + hdr->type_off;
	end = cur + hdr->type_len;

	env->log_type_id = btf->base_btf ? btf->start_id : 1;
	while (cur < end) {
		struct btf_type *t = cur;
		s32 meta_size;

		meta_size = btf_check_meta(env, t, end - cur);
		if (meta_size < 0)
			return meta_size;

		btf_add_type(env, t);
		cur += meta_size;
		env->log_type_id++;
	}

	return 0;
}

static bool btf_resolve_valid(struct btf_verifier_env *env,
			      const struct btf_type *t,
			      u32 type_id)
{
	struct btf *btf = env->btf;

	if (!env_type_is_resolved(env, type_id))
		return false;

	if (btf_type_is_struct(t) || btf_type_is_datasec(t))
		return !btf_resolved_type_id(btf, type_id) &&
		       !btf_resolved_type_size(btf, type_id);

	if (btf_type_is_decl_tag(t) || btf_type_is_func(t))
		return btf_resolved_type_id(btf, type_id) &&
		       !btf_resolved_type_size(btf, type_id);

	if (btf_type_is_modifier(t) || btf_type_is_ptr(t) ||
	    btf_type_is_var(t)) {
		t = btf_type_id_resolve(btf, &type_id);
		return t &&
		       !btf_type_is_modifier(t) &&
		       !btf_type_is_var(t) &&
		       !btf_type_is_datasec(t);
	}

	if (btf_type_is_array(t)) {
		const struct btf_array *array = btf_type_array(t);
		const struct btf_type *elem_type;
		u32 elem_type_id = array->type;
		u32 elem_size;

		elem_type = btf_type_id_size(btf, &elem_type_id, &elem_size);
		return elem_type && !btf_type_is_modifier(elem_type) &&
			(array->nelems * elem_size ==
			 btf_resolved_type_size(btf, type_id));
	}

	return false;
}

static int btf_resolve(struct btf_verifier_env *env,
		       const struct btf_type *t, u32 type_id)
{
	u32 save_log_type_id = env->log_type_id;
	const struct resolve_vertex *v;
	int err = 0;

	env->resolve_mode = RESOLVE_TBD;
	env_stack_push(env, t, type_id);
	while (!err && (v = env_stack_peak(env))) {
		env->log_type_id = v->type_id;
		err = btf_type_ops(v->t)->resolve(env, v);
	}

	env->log_type_id = type_id;
	if (err == -E2BIG) {
		btf_verifier_log_type(env, t,
				      "Exceeded max resolving depth:%u",
				      MAX_RESOLVE_DEPTH);
	} else if (err == -EEXIST) {
		btf_verifier_log_type(env, t, "Loop detected");
	}

	/* Final sanity check */
	if (!err && !btf_resolve_valid(env, t, type_id)) {
		btf_verifier_log_type(env, t, "Invalid resolve state");
		err = -EINVAL;
	}

	env->log_type_id = save_log_type_id;
	return err;
}

static int btf_check_all_types(struct btf_verifier_env *env)
{
	struct btf *btf = env->btf;
	const struct btf_type *t;
	u32 type_id, i;
	int err;

	err = env_resolve_init(env);
	if (err)
		return err;

	env->phase++;
	for (i = btf->base_btf ? 0 : 1; i < btf->nr_types; i++) {
		type_id = btf->start_id + i;
		t = btf_type_by_id(btf, type_id);

		env->log_type_id = type_id;
		if (btf_type_needs_resolve(t) &&
		    !env_type_is_resolved(env, type_id)) {
			err = btf_resolve(env, t, type_id);
			if (err)
				return err;
		}

		if (btf_type_is_func_proto(t)) {
			err = btf_func_proto_check(env, t);
			if (err)
				return err;
		}
	}

	return 0;
}

static int btf_parse_type_sec(struct btf_verifier_env *env)
{
	const struct btf_header *hdr = &env->btf->hdr;
	int err;

	/* Type section must align to 4 bytes */
	if (hdr->type_off & (sizeof(u32) - 1)) {
		btf_verifier_log(env, "Unaligned type_off");
		return -EINVAL;
	}

	if (!env->btf->base_btf && !hdr->type_len) {
		btf_verifier_log(env, "No type found");
		return -EINVAL;
	}

	err = btf_check_all_metas(env);
	if (err)
		return err;

	return btf_check_all_types(env);
}

static int btf_parse_str_sec(struct btf_verifier_env *env)
{
	const struct btf_header *hdr;
	struct btf *btf = env->btf;
	const char *start, *end;

	hdr = &btf->hdr;
	start = btf->nohdr_data + hdr->str_off;
	end = start + hdr->str_len;

	if (end != btf->data + btf->data_size) {
		btf_verifier_log(env, "String section is not at the end");
		return -EINVAL;
	}

	btf->strings = start;

	if (btf->base_btf && !hdr->str_len)
		return 0;
	if (!hdr->str_len || hdr->str_len - 1 > BTF_MAX_NAME_OFFSET || end[-1]) {
		btf_verifier_log(env, "Invalid string section");
		return -EINVAL;
	}
	if (!btf->base_btf && start[0]) {
		btf_verifier_log(env, "Invalid string section");
		return -EINVAL;
	}

	return 0;
}

static const size_t btf_sec_info_offset[] = {
	offsetof(struct btf_header, type_off),
	offsetof(struct btf_header, str_off),
};

static int btf_sec_info_cmp(const void *a, const void *b)
{
	const struct btf_sec_info *x = a;
	const struct btf_sec_info *y = b;

	return (int)(x->off - y->off) ? : (int)(x->len - y->len);
}

static int btf_check_sec_info(struct btf_verifier_env *env,
			      u32 btf_data_size)
{
	struct btf_sec_info secs[ARRAY_SIZE(btf_sec_info_offset)];
	u32 total, expected_total, i;
	const struct btf_header *hdr;
	const struct btf *btf;

	btf = env->btf;
	hdr = &btf->hdr;

	/* Populate the secs from hdr */
	for (i = 0; i < ARRAY_SIZE(btf_sec_info_offset); i++)
		secs[i] = *(struct btf_sec_info *)((void *)hdr +
						   btf_sec_info_offset[i]);

	sort(secs, ARRAY_SIZE(btf_sec_info_offset),
	     sizeof(struct btf_sec_info), btf_sec_info_cmp, NULL);

	/* Check for gaps and overlap among sections */
	total = 0;
	expected_total = btf_data_size - hdr->hdr_len;
	for (i = 0; i < ARRAY_SIZE(btf_sec_info_offset); i++) {
		if (expected_total < secs[i].off) {
			btf_verifier_log(env, "Invalid section offset");
			return -EINVAL;
		}
		if (total < secs[i].off) {
			/* gap */
			btf_verifier_log(env, "Unsupported section found");
			return -EINVAL;
		}
		if (total > secs[i].off) {
			btf_verifier_log(env, "Section overlap found");
			return -EINVAL;
		}
		if (expected_total - total < secs[i].len) {
			btf_verifier_log(env,
					 "Total section length too long");
			return -EINVAL;
		}
		total += secs[i].len;
	}

	/* There is data other than hdr and known sections */
	if (expected_total != total) {
		btf_verifier_log(env, "Unsupported section found");
		return -EINVAL;
	}

	return 0;
}

static int btf_parse_hdr(struct btf_verifier_env *env)
{
	u32 hdr_len, hdr_copy, btf_data_size;
	const struct btf_header *hdr;
	struct btf *btf;
	int err;

	btf = env->btf;
	btf_data_size = btf->data_size;

	if (btf_data_size < offsetofend(struct btf_header, hdr_len)) {
		btf_verifier_log(env, "hdr_len not found");
		return -EINVAL;
	}

	hdr = btf->data;
	hdr_len = hdr->hdr_len;
	if (btf_data_size < hdr_len) {
		btf_verifier_log(env, "btf_header not found");
		return -EINVAL;
	}

	/* Ensure the unsupported header fields are zero */
	if (hdr_len > sizeof(btf->hdr)) {
		u8 *expected_zero = btf->data + sizeof(btf->hdr);
		u8 *end = btf->data + hdr_len;

		for (; expected_zero < end; expected_zero++) {
			if (*expected_zero) {
				btf_verifier_log(env, "Unsupported btf_header");
				return -E2BIG;
			}
		}
	}

	hdr_copy = min_t(u32, hdr_len, sizeof(btf->hdr));
	memcpy(&btf->hdr, btf->data, hdr_copy);

	hdr = &btf->hdr;

	btf_verifier_log_hdr(env, btf_data_size);

	if (hdr->magic != BTF_MAGIC) {
		btf_verifier_log(env, "Invalid magic");
		return -EINVAL;
	}

	if (hdr->version != BTF_VERSION) {
		btf_verifier_log(env, "Unsupported version");
		return -ENOTSUPP;
	}

	if (hdr->flags) {
		btf_verifier_log(env, "Unsupported flags");
		return -ENOTSUPP;
	}

	if (!btf->base_btf && btf_data_size == hdr->hdr_len) {
		btf_verifier_log(env, "No data");
		return -EINVAL;
	}

	err = btf_check_sec_info(env, btf_data_size);
	if (err)
		return err;

	return 0;
}

static int btf_check_type_tags(struct btf_verifier_env *env,
			       struct btf *btf, int start_id)
{
	int i, n, good_id = start_id - 1;
	bool in_tags;

	n = btf_nr_types(btf);
	for (i = start_id; i < n; i++) {
		const struct btf_type *t;
		int chain_limit = 32;
		u32 cur_id = i;

		t = btf_type_by_id(btf, i);
		if (!t)
			return -EINVAL;
		if (!btf_type_is_modifier(t))
			continue;

		cond_resched();

		in_tags = btf_type_is_type_tag(t);
		while (btf_type_is_modifier(t)) {
			if (!chain_limit--) {
				btf_verifier_log(env, "Max chain length or cycle detected");
				return -ELOOP;
			}
			if (btf_type_is_type_tag(t)) {
				if (!in_tags) {
					btf_verifier_log(env, "Type tags don't precede modifiers");
					return -EINVAL;
				}
			} else if (in_tags) {
				in_tags = false;
			}
			if (cur_id <= good_id)
				break;
			/* Move to next type */
			cur_id = t->type;
			t = btf_type_by_id(btf, cur_id);
			if (!t)
				return -EINVAL;
		}
		good_id = i;
	}
	return 0;
}

static struct btf *btf_parse(bpfptr_t btf_data, u32 btf_data_size,
			     u32 log_level, char __user *log_ubuf, u32 log_size)
{
	struct btf_verifier_env *env = NULL;
	struct bpf_verifier_log *log;
	struct btf *btf = NULL;
	u8 *data;
	int err;

	if (btf_data_size > BTF_MAX_SIZE)
		return ERR_PTR(-E2BIG);

	env = kzalloc(sizeof(*env), GFP_KERNEL | __GFP_NOWARN);
	if (!env)
		return ERR_PTR(-ENOMEM);

	log = &env->log;
	if (log_level || log_ubuf || log_size) {
		/* user requested verbose verifier output
		 * and supplied buffer to store the verification trace
		 */
		log->level = log_level;
		log->ubuf = log_ubuf;
		log->len_total = log_size;

		/* log attributes have to be sane */
		if (!bpf_verifier_log_attr_valid(log)) {
			err = -EINVAL;
			goto errout;
		}
	}

	btf = kzalloc(sizeof(*btf), GFP_KERNEL | __GFP_NOWARN);
	if (!btf) {
		err = -ENOMEM;
		goto errout;
	}
	env->btf = btf;

	data = kvmalloc(btf_data_size, GFP_KERNEL | __GFP_NOWARN);
	if (!data) {
		err = -ENOMEM;
		goto errout;
	}

	btf->data = data;
	btf->data_size = btf_data_size;

	if (copy_from_bpfptr(data, btf_data, btf_data_size)) {
		err = -EFAULT;
		goto errout;
	}

	err = btf_parse_hdr(env);
	if (err)
		goto errout;

	btf->nohdr_data = btf->data + btf->hdr.hdr_len;

	err = btf_parse_str_sec(env);
	if (err)
		goto errout;

	err = btf_parse_type_sec(env);
	if (err)
		goto errout;

	err = btf_check_type_tags(env, btf, 1);
	if (err)
		goto errout;

	if (log->level && bpf_verifier_log_full(log)) {
		err = -ENOSPC;
		goto errout;
	}

	btf_verifier_env_free(env);
	refcount_set(&btf->refcnt, 1);
	return btf;

errout:
	btf_verifier_env_free(env);
	if (btf)
		btf_free(btf);
	return ERR_PTR(err);
}

extern char __weak __start_BTF[];
extern char __weak __stop_BTF[];
extern struct btf *btf_vmlinux;

#define BPF_MAP_TYPE(_id, _ops)
#define BPF_LINK_TYPE(_id, _name)
static union {
	struct bpf_ctx_convert {
#define BPF_PROG_TYPE(_id, _name, prog_ctx_type, kern_ctx_type) \
	prog_ctx_type _id##_prog; \
	kern_ctx_type _id##_kern;
#include <linux/bpf_types.h>
#undef BPF_PROG_TYPE
	} *__t;
	/* 't' is written once under lock. Read many times. */
	const struct btf_type *t;
} bpf_ctx_convert;
enum {
#define BPF_PROG_TYPE(_id, _name, prog_ctx_type, kern_ctx_type) \
	__ctx_convert##_id,
#include <linux/bpf_types.h>
#undef BPF_PROG_TYPE
	__ctx_convert_unused, /* to avoid empty enum in extreme .config */
};
static u8 bpf_ctx_convert_map[] = {
#define BPF_PROG_TYPE(_id, _name, prog_ctx_type, kern_ctx_type) \
	[_id] = __ctx_convert##_id,
#include <linux/bpf_types.h>
#undef BPF_PROG_TYPE
	0, /* avoid empty array */
};
#undef BPF_MAP_TYPE
#undef BPF_LINK_TYPE

static const struct btf_member *
btf_get_prog_ctx_type(struct bpf_verifier_log *log, const struct btf *btf,
		      const struct btf_type *t, enum bpf_prog_type prog_type,
		      int arg)
{
	const struct btf_type *conv_struct;
	const struct btf_type *ctx_struct;
	const struct btf_member *ctx_type;
	const char *tname, *ctx_tname;

	conv_struct = bpf_ctx_convert.t;
	if (!conv_struct) {
		bpf_log(log, "btf_vmlinux is malformed\n");
		return NULL;
	}
	t = btf_type_by_id(btf, t->type);
	while (btf_type_is_modifier(t))
		t = btf_type_by_id(btf, t->type);
	if (!btf_type_is_struct(t)) {
		/* Only pointer to struct is supported for now.
		 * That means that BPF_PROG_TYPE_TRACEPOINT with BTF
		 * is not supported yet.
		 * BPF_PROG_TYPE_RAW_TRACEPOINT is fine.
		 */
		return NULL;
	}
	tname = btf_name_by_offset(btf, t->name_off);
	if (!tname) {
		bpf_log(log, "arg#%d struct doesn't have a name\n", arg);
		return NULL;
	}
	/* prog_type is valid bpf program type. No need for bounds check. */
	ctx_type = btf_type_member(conv_struct) + bpf_ctx_convert_map[prog_type] * 2;
	/* ctx_struct is a pointer to prog_ctx_type in vmlinux.
	 * Like 'struct __sk_buff'
	 */
	ctx_struct = btf_type_by_id(btf_vmlinux, ctx_type->type);
	if (!ctx_struct)
		/* should not happen */
		return NULL;
	ctx_tname = btf_name_by_offset(btf_vmlinux, ctx_struct->name_off);
	if (!ctx_tname) {
		/* should not happen */
		bpf_log(log, "Please fix kernel include/linux/bpf_types.h\n");
		return NULL;
	}
	/* only compare that prog's ctx type name is the same as
	 * kernel expects. No need to compare field by field.
	 * It's ok for bpf prog to do:
	 * struct __sk_buff {};
	 * int socket_filter_bpf_prog(struct __sk_buff *skb)
	 * { // no fields of skb are ever used }
	 */
	if (strcmp(ctx_tname, tname))
		return NULL;
	return ctx_type;
}

static int btf_translate_to_vmlinux(struct bpf_verifier_log *log,
				     struct btf *btf,
				     const struct btf_type *t,
				     enum bpf_prog_type prog_type,
				     int arg)
{
	const struct btf_member *prog_ctx_type, *kern_ctx_type;

	prog_ctx_type = btf_get_prog_ctx_type(log, btf, t, prog_type, arg);
	if (!prog_ctx_type)
		return -ENOENT;
	kern_ctx_type = prog_ctx_type + 1;
	return kern_ctx_type->type;
}

BTF_ID_LIST(bpf_ctx_convert_btf_id)
BTF_ID(struct, bpf_ctx_convert)

struct btf *btf_parse_vmlinux(void)
{
	struct btf_verifier_env *env = NULL;
	struct bpf_verifier_log *log;
	struct btf *btf = NULL;
	int err;

	env = kzalloc(sizeof(*env), GFP_KERNEL | __GFP_NOWARN);
	if (!env)
		return ERR_PTR(-ENOMEM);

	log = &env->log;
	log->level = BPF_LOG_KERNEL;

	btf = kzalloc(sizeof(*btf), GFP_KERNEL | __GFP_NOWARN);
	if (!btf) {
		err = -ENOMEM;
		goto errout;
	}
	env->btf = btf;

	btf->data = __start_BTF;
	btf->data_size = __stop_BTF - __start_BTF;
	btf->kernel_btf = true;
	snprintf(btf->name, sizeof(btf->name), "vmlinux");

	err = btf_parse_hdr(env);
	if (err)
		goto errout;

	btf->nohdr_data = btf->data + btf->hdr.hdr_len;

	err = btf_parse_str_sec(env);
	if (err)
		goto errout;

	err = btf_check_all_metas(env);
	if (err)
		goto errout;

	err = btf_check_type_tags(env, btf, 1);
	if (err)
		goto errout;

	/* btf_parse_vmlinux() runs under bpf_verifier_lock */
	bpf_ctx_convert.t = btf_type_by_id(btf, bpf_ctx_convert_btf_id[0]);

	bpf_struct_ops_init(btf, log);

	refcount_set(&btf->refcnt, 1);

	err = btf_alloc_id(btf);
	if (err)
		goto errout;

	btf_verifier_env_free(env);
	return btf;

errout:
	btf_verifier_env_free(env);
	if (btf) {
		kvfree(btf->types);
		kfree(btf);
	}
	return ERR_PTR(err);
}

#ifdef CONFIG_DEBUG_INFO_BTF_MODULES

static struct btf *btf_parse_module(const char *module_name, const void *data, unsigned int data_size)
{
	struct btf_verifier_env *env = NULL;
	struct bpf_verifier_log *log;
	struct btf *btf = NULL, *base_btf;
	int err;

	base_btf = bpf_get_btf_vmlinux();
	if (IS_ERR(base_btf))
		return base_btf;
	if (!base_btf)
		return ERR_PTR(-EINVAL);

	env = kzalloc(sizeof(*env), GFP_KERNEL | __GFP_NOWARN);
	if (!env)
		return ERR_PTR(-ENOMEM);

	log = &env->log;
	log->level = BPF_LOG_KERNEL;

	btf = kzalloc(sizeof(*btf), GFP_KERNEL | __GFP_NOWARN);
	if (!btf) {
		err = -ENOMEM;
		goto errout;
	}
	env->btf = btf;

	btf->base_btf = base_btf;
	btf->start_id = base_btf->nr_types;
	btf->start_str_off = base_btf->hdr.str_len;
	btf->kernel_btf = true;
	snprintf(btf->name, sizeof(btf->name), "%s", module_name);

	btf->data = kvmalloc(data_size, GFP_KERNEL | __GFP_NOWARN);
	if (!btf->data) {
		err = -ENOMEM;
		goto errout;
	}
	memcpy(btf->data, data, data_size);
	btf->data_size = data_size;

	err = btf_parse_hdr(env);
	if (err)
		goto errout;

	btf->nohdr_data = btf->data + btf->hdr.hdr_len;

	err = btf_parse_str_sec(env);
	if (err)
		goto errout;

	err = btf_check_all_metas(env);
	if (err)
		goto errout;

	err = btf_check_type_tags(env, btf, btf_nr_types(base_btf));
	if (err)
		goto errout;

	btf_verifier_env_free(env);
	refcount_set(&btf->refcnt, 1);
	return btf;

errout:
	btf_verifier_env_free(env);
	if (btf) {
		kvfree(btf->data);
		kvfree(btf->types);
		kfree(btf);
	}
	return ERR_PTR(err);
}

#endif /* CONFIG_DEBUG_INFO_BTF_MODULES */

struct btf *bpf_prog_get_target_btf(const struct bpf_prog *prog)
{
	struct bpf_prog *tgt_prog = prog->aux->dst_prog;

	if (tgt_prog)
		return tgt_prog->aux->btf;
	else
		return prog->aux->attach_btf;
}

static bool is_int_ptr(struct btf *btf, const struct btf_type *t)
{
	/* t comes in already as a pointer */
	t = btf_type_by_id(btf, t->type);

	/* allow const */
	if (BTF_INFO_KIND(t->info) == BTF_KIND_CONST)
		t = btf_type_by_id(btf, t->type);

	return btf_type_is_int(t);
}

bool btf_ctx_access(int off, int size, enum bpf_access_type type,
		    const struct bpf_prog *prog,
		    struct bpf_insn_access_aux *info)
{
	const struct btf_type *t = prog->aux->attach_func_proto;
	struct bpf_prog *tgt_prog = prog->aux->dst_prog;
	struct btf *btf = bpf_prog_get_target_btf(prog);
	const char *tname = prog->aux->attach_func_name;
	struct bpf_verifier_log *log = info->log;
	const struct btf_param *args;
	const char *tag_value;
	u32 nr_args, arg;
	int i, ret;

	if (off % 8) {
		bpf_log(log, "func '%s' offset %d is not multiple of 8\n",
			tname, off);
		return false;
	}
	arg = off / 8;
	args = (const struct btf_param *)(t + 1);
	/* if (t == NULL) Fall back to default BPF prog with
	 * MAX_BPF_FUNC_REG_ARGS u64 arguments.
	 */
	nr_args = t ? btf_type_vlen(t) : MAX_BPF_FUNC_REG_ARGS;
	if (prog->aux->attach_btf_trace) {
		/* skip first 'void *__data' argument in btf_trace_##name typedef */
		args++;
		nr_args--;
	}

	if (arg > nr_args) {
		bpf_log(log, "func '%s' doesn't have %d-th argument\n",
			tname, arg + 1);
		return false;
	}

	if (arg == nr_args) {
		switch (prog->expected_attach_type) {
		case BPF_LSM_MAC:
		case BPF_TRACE_FEXIT:
			/* When LSM programs are attached to void LSM hooks
			 * they use FEXIT trampolines and when attached to
			 * int LSM hooks, they use MODIFY_RETURN trampolines.
			 *
			 * While the LSM programs are BPF_MODIFY_RETURN-like
			 * the check:
			 *
			 *	if (ret_type != 'int')
			 *		return -EINVAL;
			 *
			 * is _not_ done here. This is still safe as LSM hooks
			 * have only void and int return types.
			 */
			if (!t)
				return true;
			t = btf_type_by_id(btf, t->type);
			break;
		case BPF_MODIFY_RETURN:
			/* For now the BPF_MODIFY_RETURN can only be attached to
			 * functions that return an int.
			 */
			if (!t)
				return false;

			t = btf_type_skip_modifiers(btf, t->type, NULL);
			if (!btf_type_is_small_int(t)) {
				bpf_log(log,
					"ret type %s not allowed for fmod_ret\n",
					btf_kind_str[BTF_INFO_KIND(t->info)]);
				return false;
			}
			break;
		default:
			bpf_log(log, "func '%s' doesn't have %d-th argument\n",
				tname, arg + 1);
			return false;
		}
	} else {
		if (!t)
			/* Default prog with MAX_BPF_FUNC_REG_ARGS args */
			return true;
		t = btf_type_by_id(btf, args[arg].type);
	}

	/* skip modifiers */
	while (btf_type_is_modifier(t))
		t = btf_type_by_id(btf, t->type);
	if (btf_type_is_small_int(t) || btf_type_is_enum(t))
		/* accessing a scalar */
		return true;
	if (!btf_type_is_ptr(t)) {
		bpf_log(log,
			"func '%s' arg%d '%s' has type %s. Only pointer access is allowed\n",
			tname, arg,
			__btf_name_by_offset(btf, t->name_off),
			btf_kind_str[BTF_INFO_KIND(t->info)]);
		return false;
	}

	/* check for PTR_TO_RDONLY_BUF_OR_NULL or PTR_TO_RDWR_BUF_OR_NULL */
	for (i = 0; i < prog->aux->ctx_arg_info_size; i++) {
		const struct bpf_ctx_arg_aux *ctx_arg_info = &prog->aux->ctx_arg_info[i];
		u32 type, flag;

		type = base_type(ctx_arg_info->reg_type);
		flag = type_flag(ctx_arg_info->reg_type);
		if (ctx_arg_info->offset == off && type == PTR_TO_BUF &&
		    (flag & PTR_MAYBE_NULL)) {
			info->reg_type = ctx_arg_info->reg_type;
			return true;
		}
	}

	if (t->type == 0)
		/* This is a pointer to void.
		 * It is the same as scalar from the verifier safety pov.
		 * No further pointer walking is allowed.
		 */
		return true;

	if (is_int_ptr(btf, t))
		return true;

	/* this is a pointer to another type */
	for (i = 0; i < prog->aux->ctx_arg_info_size; i++) {
		const struct bpf_ctx_arg_aux *ctx_arg_info = &prog->aux->ctx_arg_info[i];

		if (ctx_arg_info->offset == off) {
			if (!ctx_arg_info->btf_id) {
				bpf_log(log,"invalid btf_id for context argument offset %u\n", off);
				return false;
			}

			info->reg_type = ctx_arg_info->reg_type;
			info->btf = btf_vmlinux;
			info->btf_id = ctx_arg_info->btf_id;
			return true;
		}
	}

	info->reg_type = PTR_TO_BTF_ID;
	if (tgt_prog) {
		enum bpf_prog_type tgt_type;

		if (tgt_prog->type == BPF_PROG_TYPE_EXT)
			tgt_type = tgt_prog->aux->saved_dst_prog_type;
		else
			tgt_type = tgt_prog->type;

		ret = btf_translate_to_vmlinux(log, btf, t, tgt_type, arg);
		if (ret > 0) {
			info->btf = btf_vmlinux;
			info->btf_id = ret;
			return true;
		} else {
			return false;
		}
	}

	info->btf = btf;
	info->btf_id = t->type;
	t = btf_type_by_id(btf, t->type);

	if (btf_type_is_type_tag(t)) {
		tag_value = __btf_name_by_offset(btf, t->name_off);
		if (strcmp(tag_value, "user") == 0)
			info->reg_type |= MEM_USER;
		if (strcmp(tag_value, "percpu") == 0)
			info->reg_type |= MEM_PERCPU;
	}

	/* skip modifiers */
	while (btf_type_is_modifier(t)) {
		info->btf_id = t->type;
		t = btf_type_by_id(btf, t->type);
	}
	if (!btf_type_is_struct(t)) {
		bpf_log(log,
			"func '%s' arg%d type %s is not a struct\n",
			tname, arg, btf_kind_str[BTF_INFO_KIND(t->info)]);
		return false;
	}
	bpf_log(log, "func '%s' arg%d has btf_id %d type %s '%s'\n",
		tname, arg, info->btf_id, btf_kind_str[BTF_INFO_KIND(t->info)],
		__btf_name_by_offset(btf, t->name_off));
	return true;
}

enum bpf_struct_walk_result {
	/* < 0 error */
	WALK_SCALAR = 0,
	WALK_PTR,
	WALK_STRUCT,
};

static int btf_struct_walk(struct bpf_verifier_log *log, const struct btf *btf,
			   const struct btf_type *t, int off, int size,
			   u32 *next_btf_id, enum bpf_type_flag *flag)
{
	u32 i, moff, mtrue_end, msize = 0, total_nelems = 0;
	const struct btf_type *mtype, *elem_type = NULL;
	const struct btf_member *member;
	const char *tname, *mname, *tag_value;
	u32 vlen, elem_id, mid;

again:
	tname = __btf_name_by_offset(btf, t->name_off);
	if (!btf_type_is_struct(t)) {
		bpf_log(log, "Type '%s' is not a struct\n", tname);
		return -EINVAL;
	}

	vlen = btf_type_vlen(t);
	if (off + size > t->size) {
		/* If the last element is a variable size array, we may
		 * need to relax the rule.
		 */
		struct btf_array *array_elem;

		if (vlen == 0)
			goto error;

		member = btf_type_member(t) + vlen - 1;
		mtype = btf_type_skip_modifiers(btf, member->type,
						NULL);
		if (!btf_type_is_array(mtype))
			goto error;

		array_elem = (struct btf_array *)(mtype + 1);
		if (array_elem->nelems != 0)
			goto error;

		moff = __btf_member_bit_offset(t, member) / 8;
		if (off < moff)
			goto error;

		/* Only allow structure for now, can be relaxed for
		 * other types later.
		 */
		t = btf_type_skip_modifiers(btf, array_elem->type,
					    NULL);
		if (!btf_type_is_struct(t))
			goto error;

		off = (off - moff) % t->size;
		goto again;

error:
		bpf_log(log, "access beyond struct %s at off %u size %u\n",
			tname, off, size);
		return -EACCES;
	}

	for_each_member(i, t, member) {
		/* offset of the field in bytes */
		moff = __btf_member_bit_offset(t, member) / 8;
		if (off + size <= moff)
			/* won't find anything, field is already too far */
			break;

		if (__btf_member_bitfield_size(t, member)) {
			u32 end_bit = __btf_member_bit_offset(t, member) +
				__btf_member_bitfield_size(t, member);

			/* off <= moff instead of off == moff because clang
			 * does not generate a BTF member for anonymous
			 * bitfield like the ":16" here:
			 * struct {
			 *	int :16;
			 *	int x:8;
			 * };
			 */
			if (off <= moff &&
			    BITS_ROUNDUP_BYTES(end_bit) <= off + size)
				return WALK_SCALAR;

			/* off may be accessing a following member
			 *
			 * or
			 *
			 * Doing partial access at either end of this
			 * bitfield.  Continue on this case also to
			 * treat it as not accessing this bitfield
			 * and eventually error out as field not
			 * found to keep it simple.
			 * It could be relaxed if there was a legit
			 * partial access case later.
			 */
			continue;
		}

		/* In case of "off" is pointing to holes of a struct */
		if (off < moff)
			break;

		/* type of the field */
		mid = member->type;
		mtype = btf_type_by_id(btf, member->type);
		mname = __btf_name_by_offset(btf, member->name_off);

		mtype = __btf_resolve_size(btf, mtype, &msize,
					   &elem_type, &elem_id, &total_nelems,
					   &mid);
		if (IS_ERR(mtype)) {
			bpf_log(log, "field %s doesn't have size\n", mname);
			return -EFAULT;
		}

		mtrue_end = moff + msize;
		if (off >= mtrue_end)
			/* no overlap with member, keep iterating */
			continue;

		if (btf_type_is_array(mtype)) {
			u32 elem_idx;

			/* __btf_resolve_size() above helps to
			 * linearize a multi-dimensional array.
			 *
			 * The logic here is treating an array
			 * in a struct as the following way:
			 *
			 * struct outer {
			 *	struct inner array[2][2];
			 * };
			 *
			 * looks like:
			 *
			 * struct outer {
			 *	struct inner array_elem0;
			 *	struct inner array_elem1;
			 *	struct inner array_elem2;
			 *	struct inner array_elem3;
			 * };
			 *
			 * When accessing outer->array[1][0], it moves
			 * moff to "array_elem2", set mtype to
			 * "struct inner", and msize also becomes
			 * sizeof(struct inner).  Then most of the
			 * remaining logic will fall through without
			 * caring the current member is an array or
			 * not.
			 *
			 * Unlike mtype/msize/moff, mtrue_end does not
			 * change.  The naming difference ("_true") tells
			 * that it is not always corresponding to
			 * the current mtype/msize/moff.
			 * It is the true end of the current
			 * member (i.e. array in this case).  That
			 * will allow an int array to be accessed like
			 * a scratch space,
			 * i.e. allow access beyond the size of
			 *      the array's element as long as it is
			 *      within the mtrue_end boundary.
			 */

			/* skip empty array */
			if (moff == mtrue_end)
				continue;

			msize /= total_nelems;
			elem_idx = (off - moff) / msize;
			moff += elem_idx * msize;
			mtype = elem_type;
			mid = elem_id;
		}

		/* the 'off' we're looking for is either equal to start
		 * of this field or inside of this struct
		 */
		if (btf_type_is_struct(mtype)) {
			/* our field must be inside that union or struct */
			t = mtype;

			/* return if the offset matches the member offset */
			if (off == moff) {
				*next_btf_id = mid;
				return WALK_STRUCT;
			}

			/* adjust offset we're looking for */
			off -= moff;
			goto again;
		}

		if (btf_type_is_ptr(mtype)) {
			const struct btf_type *stype, *t;
			enum bpf_type_flag tmp_flag = 0;
			u32 id;

			if (msize != size || off != moff) {
				bpf_log(log,
					"cannot access ptr member %s with moff %u in struct %s with off %u size %u\n",
					mname, moff, tname, off, size);
				return -EACCES;
			}

			/* check type tag */
			t = btf_type_by_id(btf, mtype->type);
			if (btf_type_is_type_tag(t)) {
				tag_value = __btf_name_by_offset(btf, t->name_off);
				/* check __user tag */
				if (strcmp(tag_value, "user") == 0)
					tmp_flag = MEM_USER;
				/* check __percpu tag */
				if (strcmp(tag_value, "percpu") == 0)
					tmp_flag = MEM_PERCPU;
			}

			stype = btf_type_skip_modifiers(btf, mtype->type, &id);
			if (btf_type_is_struct(stype)) {
				*next_btf_id = id;
				*flag = tmp_flag;
				return WALK_PTR;
			}
		}

		/* Allow more flexible access within an int as long as
		 * it is within mtrue_end.
		 * Since mtrue_end could be the end of an array,
		 * that also allows using an array of int as a scratch
		 * space. e.g. skb->cb[].
		 */
		if (off + size > mtrue_end) {
			bpf_log(log,
				"access beyond the end of member %s (mend:%u) in struct %s with off %u size %u\n",
				mname, mtrue_end, tname, off, size);
			return -EACCES;
		}

		return WALK_SCALAR;
	}
	bpf_log(log, "struct %s doesn't have field at offset %d\n", tname, off);
	return -EINVAL;
}

int btf_struct_access(struct bpf_verifier_log *log, const struct btf *btf,
		      const struct btf_type *t, int off, int size,
		      enum bpf_access_type atype __maybe_unused,
		      u32 *next_btf_id, enum bpf_type_flag *flag)
{
	enum bpf_type_flag tmp_flag = 0;
	int err;
	u32 id;

	do {
		err = btf_struct_walk(log, btf, t, off, size, &id, &tmp_flag);

		switch (err) {
		case WALK_PTR:
			/* If we found the pointer or scalar on t+off,
			 * we're done.
			 */
			*next_btf_id = id;
			*flag = tmp_flag;
			return PTR_TO_BTF_ID;
		case WALK_SCALAR:
			return SCALAR_VALUE;
		case WALK_STRUCT:
			/* We found nested struct, so continue the search
			 * by diving in it. At this point the offset is
			 * aligned with the new type, so set it to 0.
			 */
			t = btf_type_by_id(btf, id);
			off = 0;
			break;
		default:
			/* It's either error or unknown return value..
			 * scream and leave.
			 */
			if (WARN_ONCE(err > 0, "unknown btf_struct_walk return value"))
				return -EINVAL;
			return err;
		}
	} while (t);

	return -EINVAL;
}

/* Check that two BTF types, each specified as an BTF object + id, are exactly
 * the same. Trivial ID check is not enough due to module BTFs, because we can
 * end up with two different module BTFs, but IDs point to the common type in
 * vmlinux BTF.
 */
static bool btf_types_are_same(const struct btf *btf1, u32 id1,
			       const struct btf *btf2, u32 id2)
{
	if (id1 != id2)
		return false;
	if (btf1 == btf2)
		return true;
	return btf_type_by_id(btf1, id1) == btf_type_by_id(btf2, id2);
}

bool btf_struct_ids_match(struct bpf_verifier_log *log,
			  const struct btf *btf, u32 id, int off,
			  const struct btf *need_btf, u32 need_type_id,
			  bool strict)
{
	const struct btf_type *type;
	enum bpf_type_flag flag;
	int err;

	/* Are we already done? */
	if (off == 0 && btf_types_are_same(btf, id, need_btf, need_type_id))
		return true;
	/* In case of strict type match, we do not walk struct, the top level
	 * type match must succeed. When strict is true, off should have already
	 * been 0.
	 */
	if (strict)
		return false;
again:
	type = btf_type_by_id(btf, id);
	if (!type)
		return false;
	err = btf_struct_walk(log, btf, type, off, 1, &id, &flag);
	if (err != WALK_STRUCT)
		return false;

	/* We found nested struct object. If it matches
	 * the requested ID, we're done. Otherwise let's
	 * continue the search with offset 0 in the new
	 * type.
	 */
	if (!btf_types_are_same(btf, id, need_btf, need_type_id)) {
		off = 0;
		goto again;
	}

	return true;
}

static int __get_type_size(struct btf *btf, u32 btf_id,
			   const struct btf_type **bad_type)
{
	const struct btf_type *t;

	if (!btf_id)
		/* void */
		return 0;
	t = btf_type_by_id(btf, btf_id);
	while (t && btf_type_is_modifier(t))
		t = btf_type_by_id(btf, t->type);
	if (!t) {
		*bad_type = btf_type_by_id(btf, 0);
		return -EINVAL;
	}
	if (btf_type_is_ptr(t))
		/* kernel size of pointer. Not BPF's size of pointer*/
		return sizeof(void *);
	if (btf_type_is_int(t) || btf_type_is_enum(t))
		return t->size;
	*bad_type = t;
	return -EINVAL;
}

int btf_distill_func_proto(struct bpf_verifier_log *log,
			   struct btf *btf,
			   const struct btf_type *func,
			   const char *tname,
			   struct btf_func_model *m)
{
	const struct btf_param *args;
	const struct btf_type *t;
	u32 i, nargs;
	int ret;

	if (!func) {
		/* BTF function prototype doesn't match the verifier types.
		 * Fall back to MAX_BPF_FUNC_REG_ARGS u64 args.
		 */
		for (i = 0; i < MAX_BPF_FUNC_REG_ARGS; i++)
			m->arg_size[i] = 8;
		m->ret_size = 8;
		m->nr_args = MAX_BPF_FUNC_REG_ARGS;
		return 0;
	}
	args = (const struct btf_param *)(func + 1);
	nargs = btf_type_vlen(func);
	if (nargs > MAX_BPF_FUNC_ARGS) {
		bpf_log(log,
			"The function %s has %d arguments. Too many.\n",
			tname, nargs);
		return -EINVAL;
	}
	ret = __get_type_size(btf, func->type, &t);
	if (ret < 0) {
		bpf_log(log,
			"The function %s return type %s is unsupported.\n",
			tname, btf_kind_str[BTF_INFO_KIND(t->info)]);
		return -EINVAL;
	}
	m->ret_size = ret;

	for (i = 0; i < nargs; i++) {
		if (i == nargs - 1 && args[i].type == 0) {
			bpf_log(log,
				"The function %s with variable args is unsupported.\n",
				tname);
			return -EINVAL;
		}
		ret = __get_type_size(btf, args[i].type, &t);
		if (ret < 0) {
			bpf_log(log,
				"The function %s arg%d type %s is unsupported.\n",
				tname, i, btf_kind_str[BTF_INFO_KIND(t->info)]);
			return -EINVAL;
		}
		if (ret == 0) {
			bpf_log(log,
				"The function %s has malformed void argument.\n",
				tname);
			return -EINVAL;
		}
		m->arg_size[i] = ret;
	}
	m->nr_args = nargs;
	return 0;
}

/* Compare BTFs of two functions assuming only scalars and pointers to context.
 * t1 points to BTF_KIND_FUNC in btf1
 * t2 points to BTF_KIND_FUNC in btf2
 * Returns:
 * EINVAL - function prototype mismatch
 * EFAULT - verifier bug
 * 0 - 99% match. The last 1% is validated by the verifier.
 */
static int btf_check_func_type_match(struct bpf_verifier_log *log,
				     struct btf *btf1, const struct btf_type *t1,
				     struct btf *btf2, const struct btf_type *t2)
{
	const struct btf_param *args1, *args2;
	const char *fn1, *fn2, *s1, *s2;
	u32 nargs1, nargs2, i;

	fn1 = btf_name_by_offset(btf1, t1->name_off);
	fn2 = btf_name_by_offset(btf2, t2->name_off);

	if (btf_func_linkage(t1) != BTF_FUNC_GLOBAL) {
		bpf_log(log, "%s() is not a global function\n", fn1);
		return -EINVAL;
	}
	if (btf_func_linkage(t2) != BTF_FUNC_GLOBAL) {
		bpf_log(log, "%s() is not a global function\n", fn2);
		return -EINVAL;
	}

	t1 = btf_type_by_id(btf1, t1->type);
	if (!t1 || !btf_type_is_func_proto(t1))
		return -EFAULT;
	t2 = btf_type_by_id(btf2, t2->type);
	if (!t2 || !btf_type_is_func_proto(t2))
		return -EFAULT;

	args1 = (const struct btf_param *)(t1 + 1);
	nargs1 = btf_type_vlen(t1);
	args2 = (const struct btf_param *)(t2 + 1);
	nargs2 = btf_type_vlen(t2);

	if (nargs1 != nargs2) {
		bpf_log(log, "%s() has %d args while %s() has %d args\n",
			fn1, nargs1, fn2, nargs2);
		return -EINVAL;
	}

	t1 = btf_type_skip_modifiers(btf1, t1->type, NULL);
	t2 = btf_type_skip_modifiers(btf2, t2->type, NULL);
	if (t1->info != t2->info) {
		bpf_log(log,
			"Return type %s of %s() doesn't match type %s of %s()\n",
			btf_type_str(t1), fn1,
			btf_type_str(t2), fn2);
		return -EINVAL;
	}

	for (i = 0; i < nargs1; i++) {
		t1 = btf_type_skip_modifiers(btf1, args1[i].type, NULL);
		t2 = btf_type_skip_modifiers(btf2, args2[i].type, NULL);

		if (t1->info != t2->info) {
			bpf_log(log, "arg%d in %s() is %s while %s() has %s\n",
				i, fn1, btf_type_str(t1),
				fn2, btf_type_str(t2));
			return -EINVAL;
		}
		if (btf_type_has_size(t1) && t1->size != t2->size) {
			bpf_log(log,
				"arg%d in %s() has size %d while %s() has %d\n",
				i, fn1, t1->size,
				fn2, t2->size);
			return -EINVAL;
		}

		/* global functions are validated with scalars and pointers
		 * to context only. And only global functions can be replaced.
		 * Hence type check only those types.
		 */
		if (btf_type_is_int(t1) || btf_type_is_enum(t1))
			continue;
		if (!btf_type_is_ptr(t1)) {
			bpf_log(log,
				"arg%d in %s() has unrecognized type\n",
				i, fn1);
			return -EINVAL;
		}
		t1 = btf_type_skip_modifiers(btf1, t1->type, NULL);
		t2 = btf_type_skip_modifiers(btf2, t2->type, NULL);
		if (!btf_type_is_struct(t1)) {
			bpf_log(log,
				"arg%d in %s() is not a pointer to context\n",
				i, fn1);
			return -EINVAL;
		}
		if (!btf_type_is_struct(t2)) {
			bpf_log(log,
				"arg%d in %s() is not a pointer to context\n",
				i, fn2);
			return -EINVAL;
		}
		/* This is an optional check to make program writing easier.
		 * Compare names of structs and report an error to the user.
		 * btf_prepare_func_args() already checked that t2 struct
		 * is a context type. btf_prepare_func_args() will check
		 * later that t1 struct is a context type as well.
		 */
		s1 = btf_name_by_offset(btf1, t1->name_off);
		s2 = btf_name_by_offset(btf2, t2->name_off);
		if (strcmp(s1, s2)) {
			bpf_log(log,
				"arg%d %s(struct %s *) doesn't match %s(struct %s *)\n",
				i, fn1, s1, fn2, s2);
			return -EINVAL;
		}
	}
	return 0;
}

/* Compare BTFs of given program with BTF of target program */
int btf_check_type_match(struct bpf_verifier_log *log, const struct bpf_prog *prog,
			 struct btf *btf2, const struct btf_type *t2)
{
	struct btf *btf1 = prog->aux->btf;
	const struct btf_type *t1;
	u32 btf_id = 0;

	if (!prog->aux->func_info) {
		bpf_log(log, "Program extension requires BTF\n");
		return -EINVAL;
	}

	btf_id = prog->aux->func_info[0].type_id;
	if (!btf_id)
		return -EFAULT;

	t1 = btf_type_by_id(btf1, btf_id);
	if (!t1 || !btf_type_is_func(t1))
		return -EFAULT;

	return btf_check_func_type_match(log, btf1, t1, btf2, t2);
}

static u32 *reg2btf_ids[__BPF_REG_TYPE_MAX] = {
#ifdef CONFIG_NET
	[PTR_TO_SOCKET] = &btf_sock_ids[BTF_SOCK_TYPE_SOCK],
	[PTR_TO_SOCK_COMMON] = &btf_sock_ids[BTF_SOCK_TYPE_SOCK_COMMON],
	[PTR_TO_TCP_SOCK] = &btf_sock_ids[BTF_SOCK_TYPE_TCP],
#endif
};

/* Returns true if struct is composed of scalars, 4 levels of nesting allowed */
static bool __btf_type_is_scalar_struct(struct bpf_verifier_log *log,
					const struct btf *btf,
					const struct btf_type *t, int rec)
{
	const struct btf_type *member_type;
	const struct btf_member *member;
	u32 i;

	if (!btf_type_is_struct(t))
		return false;

	for_each_member(i, t, member) {
		const struct btf_array *array;

		member_type = btf_type_skip_modifiers(btf, member->type, NULL);
		if (btf_type_is_struct(member_type)) {
			if (rec >= 3) {
				bpf_log(log, "max struct nesting depth exceeded\n");
				return false;
			}
			if (!__btf_type_is_scalar_struct(log, btf, member_type, rec + 1))
				return false;
			continue;
		}
		if (btf_type_is_array(member_type)) {
			array = btf_type_array(member_type);
			if (!array->nelems)
				return false;
			member_type = btf_type_skip_modifiers(btf, array->type, NULL);
			if (!btf_type_is_scalar(member_type))
				return false;
			continue;
		}
		if (!btf_type_is_scalar(member_type))
			return false;
	}
	return true;
}

static bool is_kfunc_arg_mem_size(const struct btf *btf,
				  const struct btf_param *arg,
				  const struct bpf_reg_state *reg)
{
	int len, sfx_len = sizeof("__sz") - 1;
	const struct btf_type *t;
	const char *param_name;

	t = btf_type_skip_modifiers(btf, arg->type, NULL);
	if (!btf_type_is_scalar(t) || reg->type != SCALAR_VALUE)
		return false;

	/* In the future, this can be ported to use BTF tagging */
	param_name = btf_name_by_offset(btf, arg->name_off);
	if (str_is_empty(param_name))
		return false;
	len = strlen(param_name);
	if (len < sfx_len)
		return false;
	param_name += len - sfx_len;
	if (strncmp(param_name, "__sz", sfx_len))
		return false;

	return true;
}

static int btf_check_func_arg_match(struct bpf_verifier_env *env,
				    const struct btf *btf, u32 func_id,
				    struct bpf_reg_state *regs,
				    bool ptr_to_mem_ok)
{
	enum bpf_prog_type prog_type = resolve_prog_type(env->prog);
	struct bpf_verifier_log *log = &env->log;
	u32 i, nargs, ref_id, ref_obj_id = 0;
	bool is_kfunc = btf_is_kernel(btf);
	bool rel = false, kptr_get = false;
	const char *func_name, *ref_tname;
	const struct btf_type *t, *ref_t;
	const struct btf_param *args;
	int ref_regno = 0, ret;
<<<<<<< HEAD
	bool rel = false;
=======
>>>>>>> 88084a3d

	t = btf_type_by_id(btf, func_id);
	if (!t || !btf_type_is_func(t)) {
		/* These checks were already done by the verifier while loading
		 * struct bpf_func_info or in add_kfunc_call().
		 */
		bpf_log(log, "BTF of func_id %u doesn't point to KIND_FUNC\n",
			func_id);
		return -EFAULT;
	}
	func_name = btf_name_by_offset(btf, t->name_off);

	t = btf_type_by_id(btf, t->type);
	if (!t || !btf_type_is_func_proto(t)) {
		bpf_log(log, "Invalid BTF of func %s\n", func_name);
		return -EFAULT;
	}
	args = (const struct btf_param *)(t + 1);
	nargs = btf_type_vlen(t);
	if (nargs > MAX_BPF_FUNC_REG_ARGS) {
		bpf_log(log, "Function %s has %d > %d args\n", func_name, nargs,
			MAX_BPF_FUNC_REG_ARGS);
		return -EINVAL;
	}

<<<<<<< HEAD
	/* Only kfunc can be release func */
	if (is_kfunc)
		rel = btf_kfunc_id_set_contains(btf, resolve_prog_type(env->prog),
						BTF_KFUNC_TYPE_RELEASE, func_id);
=======
	if (is_kfunc) {
		/* Only kfunc can be release func */
		rel = btf_kfunc_id_set_contains(btf, resolve_prog_type(env->prog),
						BTF_KFUNC_TYPE_RELEASE, func_id);
		kptr_get = btf_kfunc_id_set_contains(btf, resolve_prog_type(env->prog),
						     BTF_KFUNC_TYPE_KPTR_ACQUIRE, func_id);
	}

>>>>>>> 88084a3d
	/* check that BTF function arguments match actual types that the
	 * verifier sees.
	 */
	for (i = 0; i < nargs; i++) {
		enum bpf_arg_type arg_type = ARG_DONTCARE;
		u32 regno = i + 1;
		struct bpf_reg_state *reg = &regs[regno];

		t = btf_type_skip_modifiers(btf, args[i].type, NULL);
		if (btf_type_is_scalar(t)) {
			if (reg->type == SCALAR_VALUE)
				continue;
			bpf_log(log, "R%d is not a scalar\n", regno);
			return -EINVAL;
		}

		if (!btf_type_is_ptr(t)) {
			bpf_log(log, "Unrecognized arg#%d type %s\n",
				i, btf_type_str(t));
			return -EINVAL;
		}

		ref_t = btf_type_skip_modifiers(btf, t->type, &ref_id);
		ref_tname = btf_name_by_offset(btf, ref_t->name_off);

<<<<<<< HEAD
		ret = check_func_arg_reg_off(env, reg, regno, ARG_DONTCARE, rel);
		if (ret < 0)
			return ret;

		if (btf_get_prog_ctx_type(log, btf, t,
					  env->prog->type, i)) {
=======
		if (rel && reg->ref_obj_id)
			arg_type |= OBJ_RELEASE;
		ret = check_func_arg_reg_off(env, reg, regno, arg_type);
		if (ret < 0)
			return ret;

		/* kptr_get is only true for kfunc */
		if (i == 0 && kptr_get) {
			struct bpf_map_value_off_desc *off_desc;

			if (reg->type != PTR_TO_MAP_VALUE) {
				bpf_log(log, "arg#0 expected pointer to map value\n");
				return -EINVAL;
			}

			/* check_func_arg_reg_off allows var_off for
			 * PTR_TO_MAP_VALUE, but we need fixed offset to find
			 * off_desc.
			 */
			if (!tnum_is_const(reg->var_off)) {
				bpf_log(log, "arg#0 must have constant offset\n");
				return -EINVAL;
			}

			off_desc = bpf_map_kptr_off_contains(reg->map_ptr, reg->off + reg->var_off.value);
			if (!off_desc || off_desc->type != BPF_KPTR_REF) {
				bpf_log(log, "arg#0 no referenced kptr at map value offset=%llu\n",
					reg->off + reg->var_off.value);
				return -EINVAL;
			}

			if (!btf_type_is_ptr(ref_t)) {
				bpf_log(log, "arg#0 BTF type must be a double pointer\n");
				return -EINVAL;
			}

			ref_t = btf_type_skip_modifiers(btf, ref_t->type, &ref_id);
			ref_tname = btf_name_by_offset(btf, ref_t->name_off);

			if (!btf_type_is_struct(ref_t)) {
				bpf_log(log, "kernel function %s args#%d pointer type %s %s is not supported\n",
					func_name, i, btf_type_str(ref_t), ref_tname);
				return -EINVAL;
			}
			if (!btf_struct_ids_match(log, btf, ref_id, 0, off_desc->kptr.btf,
						  off_desc->kptr.btf_id, true)) {
				bpf_log(log, "kernel function %s args#%d expected pointer to %s %s\n",
					func_name, i, btf_type_str(ref_t), ref_tname);
				return -EINVAL;
			}
			/* rest of the arguments can be anything, like normal kfunc */
		} else if (btf_get_prog_ctx_type(log, btf, t, prog_type, i)) {
>>>>>>> 88084a3d
			/* If function expects ctx type in BTF check that caller
			 * is passing PTR_TO_CTX.
			 */
			if (reg->type != PTR_TO_CTX) {
				bpf_log(log,
					"arg#%d expected pointer to ctx, but got %s\n",
					i, btf_type_str(t));
				return -EINVAL;
			}
		} else if (is_kfunc && (reg->type == PTR_TO_BTF_ID ||
			   (reg2btf_ids[base_type(reg->type)] && !type_flag(reg->type)))) {
			const struct btf_type *reg_ref_t;
			const struct btf *reg_btf;
			const char *reg_ref_tname;
			u32 reg_ref_id;

			if (!btf_type_is_struct(ref_t)) {
				bpf_log(log, "kernel function %s args#%d pointer type %s %s is not supported\n",
					func_name, i, btf_type_str(ref_t),
					ref_tname);
				return -EINVAL;
			}

			if (reg->type == PTR_TO_BTF_ID) {
				reg_btf = reg->btf;
				reg_ref_id = reg->btf_id;
<<<<<<< HEAD
				/* Ensure only one argument is referenced
				 * PTR_TO_BTF_ID, check_func_arg_reg_off relies
				 * on only one referenced register being allowed
				 * for kfuncs.
				 */
=======
				/* Ensure only one argument is referenced PTR_TO_BTF_ID */
>>>>>>> 88084a3d
				if (reg->ref_obj_id) {
					if (ref_obj_id) {
						bpf_log(log, "verifier internal error: more than one arg with ref_obj_id R%d %u %u\n",
							regno, reg->ref_obj_id, ref_obj_id);
						return -EFAULT;
					}
					ref_regno = regno;
					ref_obj_id = reg->ref_obj_id;
				}
			} else {
				reg_btf = btf_vmlinux;
				reg_ref_id = *reg2btf_ids[base_type(reg->type)];
			}

			reg_ref_t = btf_type_skip_modifiers(reg_btf, reg_ref_id,
							    &reg_ref_id);
			reg_ref_tname = btf_name_by_offset(reg_btf,
							   reg_ref_t->name_off);
			if (!btf_struct_ids_match(log, reg_btf, reg_ref_id,
						  reg->off, btf, ref_id, rel && reg->ref_obj_id)) {
				bpf_log(log, "kernel function %s args#%d expected pointer to %s %s but R%d has a pointer to %s %s\n",
					func_name, i,
					btf_type_str(ref_t), ref_tname,
					regno, btf_type_str(reg_ref_t),
					reg_ref_tname);
				return -EINVAL;
			}
		} else if (ptr_to_mem_ok) {
			const struct btf_type *resolve_ret;
			u32 type_size;

			if (is_kfunc) {
				bool arg_mem_size = i + 1 < nargs && is_kfunc_arg_mem_size(btf, &args[i + 1], &regs[regno + 1]);

				/* Permit pointer to mem, but only when argument
				 * type is pointer to scalar, or struct composed
				 * (recursively) of scalars.
				 * When arg_mem_size is true, the pointer can be
				 * void *.
				 */
				if (!btf_type_is_scalar(ref_t) &&
				    !__btf_type_is_scalar_struct(log, btf, ref_t, 0) &&
				    (arg_mem_size ? !btf_type_is_void(ref_t) : 1)) {
					bpf_log(log,
						"arg#%d pointer type %s %s must point to %sscalar, or struct with scalar\n",
						i, btf_type_str(ref_t), ref_tname, arg_mem_size ? "void, " : "");
					return -EINVAL;
				}

				/* Check for mem, len pair */
				if (arg_mem_size) {
					if (check_kfunc_mem_size_reg(env, &regs[regno + 1], regno + 1)) {
						bpf_log(log, "arg#%d arg#%d memory, len pair leads to invalid memory access\n",
							i, i + 1);
						return -EINVAL;
					}
					i++;
					continue;
				}
			}

			resolve_ret = btf_resolve_size(btf, ref_t, &type_size);
			if (IS_ERR(resolve_ret)) {
				bpf_log(log,
					"arg#%d reference type('%s %s') size cannot be determined: %ld\n",
					i, btf_type_str(ref_t), ref_tname,
					PTR_ERR(resolve_ret));
				return -EINVAL;
			}

			if (check_mem_reg(env, reg, regno, type_size))
				return -EINVAL;
		} else {
			bpf_log(log, "reg type unsupported for arg#%d %sfunction %s#%d\n", i,
				is_kfunc ? "kernel " : "", func_name, func_id);
			return -EINVAL;
		}
	}

	/* Either both are set, or neither */
	WARN_ON_ONCE((ref_obj_id && !ref_regno) || (!ref_obj_id && ref_regno));
	/* We already made sure ref_obj_id is set only for one argument. We do
	 * allow (!rel && ref_obj_id), so that passing such referenced
	 * PTR_TO_BTF_ID to other kfuncs works. Note that rel is only true when
	 * is_kfunc is true.
	 */
	if (rel && !ref_obj_id) {
		bpf_log(log, "release kernel function %s expects refcounted PTR_TO_BTF_ID\n",
			func_name);
		return -EINVAL;
	}
	/* returns argument register number > 0 in case of reference release kfunc */
	return rel ? ref_regno : 0;
}

/* Compare BTF of a function with given bpf_reg_state.
 * Returns:
 * EFAULT - there is a verifier bug. Abort verification.
 * EINVAL - there is a type mismatch or BTF is not available.
 * 0 - BTF matches with what bpf_reg_state expects.
 * Only PTR_TO_CTX and SCALAR_VALUE states are recognized.
 */
int btf_check_subprog_arg_match(struct bpf_verifier_env *env, int subprog,
				struct bpf_reg_state *regs)
{
	struct bpf_prog *prog = env->prog;
	struct btf *btf = prog->aux->btf;
	bool is_global;
	u32 btf_id;
	int err;

	if (!prog->aux->func_info)
		return -EINVAL;

	btf_id = prog->aux->func_info[subprog].type_id;
	if (!btf_id)
		return -EFAULT;

	if (prog->aux->func_info_aux[subprog].unreliable)
		return -EINVAL;

	is_global = prog->aux->func_info_aux[subprog].linkage == BTF_FUNC_GLOBAL;
	err = btf_check_func_arg_match(env, btf, btf_id, regs, is_global);

	/* Compiler optimizations can remove arguments from static functions
	 * or mismatched type can be passed into a global function.
	 * In such cases mark the function as unreliable from BTF point of view.
	 */
	if (err)
		prog->aux->func_info_aux[subprog].unreliable = true;
	return err;
}

int btf_check_kfunc_arg_match(struct bpf_verifier_env *env,
			      const struct btf *btf, u32 func_id,
			      struct bpf_reg_state *regs)
{
	return btf_check_func_arg_match(env, btf, func_id, regs, true);
}

/* Convert BTF of a function into bpf_reg_state if possible
 * Returns:
 * EFAULT - there is a verifier bug. Abort verification.
 * EINVAL - cannot convert BTF.
 * 0 - Successfully converted BTF into bpf_reg_state
 * (either PTR_TO_CTX or SCALAR_VALUE).
 */
int btf_prepare_func_args(struct bpf_verifier_env *env, int subprog,
			  struct bpf_reg_state *regs)
{
	struct bpf_verifier_log *log = &env->log;
	struct bpf_prog *prog = env->prog;
	enum bpf_prog_type prog_type = prog->type;
	struct btf *btf = prog->aux->btf;
	const struct btf_param *args;
	const struct btf_type *t, *ref_t;
	u32 i, nargs, btf_id;
	const char *tname;

	if (!prog->aux->func_info ||
	    prog->aux->func_info_aux[subprog].linkage != BTF_FUNC_GLOBAL) {
		bpf_log(log, "Verifier bug\n");
		return -EFAULT;
	}

	btf_id = prog->aux->func_info[subprog].type_id;
	if (!btf_id) {
		bpf_log(log, "Global functions need valid BTF\n");
		return -EFAULT;
	}

	t = btf_type_by_id(btf, btf_id);
	if (!t || !btf_type_is_func(t)) {
		/* These checks were already done by the verifier while loading
		 * struct bpf_func_info
		 */
		bpf_log(log, "BTF of func#%d doesn't point to KIND_FUNC\n",
			subprog);
		return -EFAULT;
	}
	tname = btf_name_by_offset(btf, t->name_off);

	if (log->level & BPF_LOG_LEVEL)
		bpf_log(log, "Validating %s() func#%d...\n",
			tname, subprog);

	if (prog->aux->func_info_aux[subprog].unreliable) {
		bpf_log(log, "Verifier bug in function %s()\n", tname);
		return -EFAULT;
	}
	if (prog_type == BPF_PROG_TYPE_EXT)
		prog_type = prog->aux->dst_prog->type;

	t = btf_type_by_id(btf, t->type);
	if (!t || !btf_type_is_func_proto(t)) {
		bpf_log(log, "Invalid type of function %s()\n", tname);
		return -EFAULT;
	}
	args = (const struct btf_param *)(t + 1);
	nargs = btf_type_vlen(t);
	if (nargs > MAX_BPF_FUNC_REG_ARGS) {
		bpf_log(log, "Global function %s() with %d > %d args. Buggy compiler.\n",
			tname, nargs, MAX_BPF_FUNC_REG_ARGS);
		return -EINVAL;
	}
	/* check that function returns int */
	t = btf_type_by_id(btf, t->type);
	while (btf_type_is_modifier(t))
		t = btf_type_by_id(btf, t->type);
	if (!btf_type_is_int(t) && !btf_type_is_enum(t)) {
		bpf_log(log,
			"Global function %s() doesn't return scalar. Only those are supported.\n",
			tname);
		return -EINVAL;
	}
	/* Convert BTF function arguments into verifier types.
	 * Only PTR_TO_CTX and SCALAR are supported atm.
	 */
	for (i = 0; i < nargs; i++) {
		struct bpf_reg_state *reg = &regs[i + 1];

		t = btf_type_by_id(btf, args[i].type);
		while (btf_type_is_modifier(t))
			t = btf_type_by_id(btf, t->type);
		if (btf_type_is_int(t) || btf_type_is_enum(t)) {
			reg->type = SCALAR_VALUE;
			continue;
		}
		if (btf_type_is_ptr(t)) {
			if (btf_get_prog_ctx_type(log, btf, t, prog_type, i)) {
				reg->type = PTR_TO_CTX;
				continue;
			}

			t = btf_type_skip_modifiers(btf, t->type, NULL);

			ref_t = btf_resolve_size(btf, t, &reg->mem_size);
			if (IS_ERR(ref_t)) {
				bpf_log(log,
				    "arg#%d reference type('%s %s') size cannot be determined: %ld\n",
				    i, btf_type_str(t), btf_name_by_offset(btf, t->name_off),
					PTR_ERR(ref_t));
				return -EINVAL;
			}

			reg->type = PTR_TO_MEM | PTR_MAYBE_NULL;
			reg->id = ++env->id_gen;

			continue;
		}
		bpf_log(log, "Arg#%d type %s in %s() is not supported yet.\n",
			i, btf_kind_str[BTF_INFO_KIND(t->info)], tname);
		return -EINVAL;
	}
	return 0;
}

static void btf_type_show(const struct btf *btf, u32 type_id, void *obj,
			  struct btf_show *show)
{
	const struct btf_type *t = btf_type_by_id(btf, type_id);

	show->btf = btf;
	memset(&show->state, 0, sizeof(show->state));
	memset(&show->obj, 0, sizeof(show->obj));

	btf_type_ops(t)->show(btf, t, type_id, obj, 0, show);
}

static void btf_seq_show(struct btf_show *show, const char *fmt,
			 va_list args)
{
	seq_vprintf((struct seq_file *)show->target, fmt, args);
}

int btf_type_seq_show_flags(const struct btf *btf, u32 type_id,
			    void *obj, struct seq_file *m, u64 flags)
{
	struct btf_show sseq;

	sseq.target = m;
	sseq.showfn = btf_seq_show;
	sseq.flags = flags;

	btf_type_show(btf, type_id, obj, &sseq);

	return sseq.state.status;
}

void btf_type_seq_show(const struct btf *btf, u32 type_id, void *obj,
		       struct seq_file *m)
{
	(void) btf_type_seq_show_flags(btf, type_id, obj, m,
				       BTF_SHOW_NONAME | BTF_SHOW_COMPACT |
				       BTF_SHOW_ZERO | BTF_SHOW_UNSAFE);
}

struct btf_show_snprintf {
	struct btf_show show;
	int len_left;		/* space left in string */
	int len;		/* length we would have written */
};

static void btf_snprintf_show(struct btf_show *show, const char *fmt,
			      va_list args)
{
	struct btf_show_snprintf *ssnprintf = (struct btf_show_snprintf *)show;
	int len;

	len = vsnprintf(show->target, ssnprintf->len_left, fmt, args);

	if (len < 0) {
		ssnprintf->len_left = 0;
		ssnprintf->len = len;
	} else if (len > ssnprintf->len_left) {
		/* no space, drive on to get length we would have written */
		ssnprintf->len_left = 0;
		ssnprintf->len += len;
	} else {
		ssnprintf->len_left -= len;
		ssnprintf->len += len;
		show->target += len;
	}
}

int btf_type_snprintf_show(const struct btf *btf, u32 type_id, void *obj,
			   char *buf, int len, u64 flags)
{
	struct btf_show_snprintf ssnprintf;

	ssnprintf.show.target = buf;
	ssnprintf.show.flags = flags;
	ssnprintf.show.showfn = btf_snprintf_show;
	ssnprintf.len_left = len;
	ssnprintf.len = 0;

	btf_type_show(btf, type_id, obj, (struct btf_show *)&ssnprintf);

	/* If we encountered an error, return it. */
	if (ssnprintf.show.state.status)
		return ssnprintf.show.state.status;

	/* Otherwise return length we would have written */
	return ssnprintf.len;
}

#ifdef CONFIG_PROC_FS
static void bpf_btf_show_fdinfo(struct seq_file *m, struct file *filp)
{
	const struct btf *btf = filp->private_data;

	seq_printf(m, "btf_id:\t%u\n", btf->id);
}
#endif

static int btf_release(struct inode *inode, struct file *filp)
{
	btf_put(filp->private_data);
	return 0;
}

const struct file_operations btf_fops = {
#ifdef CONFIG_PROC_FS
	.show_fdinfo	= bpf_btf_show_fdinfo,
#endif
	.release	= btf_release,
};

static int __btf_new_fd(struct btf *btf)
{
	return anon_inode_getfd("btf", &btf_fops, btf, O_RDONLY | O_CLOEXEC);
}

int btf_new_fd(const union bpf_attr *attr, bpfptr_t uattr)
{
	struct btf *btf;
	int ret;

	btf = btf_parse(make_bpfptr(attr->btf, uattr.is_kernel),
			attr->btf_size, attr->btf_log_level,
			u64_to_user_ptr(attr->btf_log_buf),
			attr->btf_log_size);
	if (IS_ERR(btf))
		return PTR_ERR(btf);

	ret = btf_alloc_id(btf);
	if (ret) {
		btf_free(btf);
		return ret;
	}

	/*
	 * The BTF ID is published to the userspace.
	 * All BTF free must go through call_rcu() from
	 * now on (i.e. free by calling btf_put()).
	 */

	ret = __btf_new_fd(btf);
	if (ret < 0)
		btf_put(btf);

	return ret;
}

struct btf *btf_get_by_fd(int fd)
{
	struct btf *btf;
	struct fd f;

	f = fdget(fd);

	if (!f.file)
		return ERR_PTR(-EBADF);

	if (f.file->f_op != &btf_fops) {
		fdput(f);
		return ERR_PTR(-EINVAL);
	}

	btf = f.file->private_data;
	refcount_inc(&btf->refcnt);
	fdput(f);

	return btf;
}

int btf_get_info_by_fd(const struct btf *btf,
		       const union bpf_attr *attr,
		       union bpf_attr __user *uattr)
{
	struct bpf_btf_info __user *uinfo;
	struct bpf_btf_info info;
	u32 info_copy, btf_copy;
	void __user *ubtf;
	char __user *uname;
	u32 uinfo_len, uname_len, name_len;
	int ret = 0;

	uinfo = u64_to_user_ptr(attr->info.info);
	uinfo_len = attr->info.info_len;

	info_copy = min_t(u32, uinfo_len, sizeof(info));
	memset(&info, 0, sizeof(info));
	if (copy_from_user(&info, uinfo, info_copy))
		return -EFAULT;

	info.id = btf->id;
	ubtf = u64_to_user_ptr(info.btf);
	btf_copy = min_t(u32, btf->data_size, info.btf_size);
	if (copy_to_user(ubtf, btf->data, btf_copy))
		return -EFAULT;
	info.btf_size = btf->data_size;

	info.kernel_btf = btf->kernel_btf;

	uname = u64_to_user_ptr(info.name);
	uname_len = info.name_len;
	if (!uname ^ !uname_len)
		return -EINVAL;

	name_len = strlen(btf->name);
	info.name_len = name_len;

	if (uname) {
		if (uname_len >= name_len + 1) {
			if (copy_to_user(uname, btf->name, name_len + 1))
				return -EFAULT;
		} else {
			char zero = '\0';

			if (copy_to_user(uname, btf->name, uname_len - 1))
				return -EFAULT;
			if (put_user(zero, uname + uname_len - 1))
				return -EFAULT;
			/* let user-space know about too short buffer */
			ret = -ENOSPC;
		}
	}

	if (copy_to_user(uinfo, &info, info_copy) ||
	    put_user(info_copy, &uattr->info.info_len))
		return -EFAULT;

	return ret;
}

int btf_get_fd_by_id(u32 id)
{
	struct btf *btf;
	int fd;

	rcu_read_lock();
	btf = idr_find(&btf_idr, id);
	if (!btf || !refcount_inc_not_zero(&btf->refcnt))
		btf = ERR_PTR(-ENOENT);
	rcu_read_unlock();

	if (IS_ERR(btf))
		return PTR_ERR(btf);

	fd = __btf_new_fd(btf);
	if (fd < 0)
		btf_put(btf);

	return fd;
}

u32 btf_obj_id(const struct btf *btf)
{
	return btf->id;
}

bool btf_is_kernel(const struct btf *btf)
{
	return btf->kernel_btf;
}

bool btf_is_module(const struct btf *btf)
{
	return btf->kernel_btf && strcmp(btf->name, "vmlinux") != 0;
}

static int btf_id_cmp_func(const void *a, const void *b)
{
	const int *pa = a, *pb = b;

	return *pa - *pb;
}

bool btf_id_set_contains(const struct btf_id_set *set, u32 id)
{
	return bsearch(&id, set->ids, set->cnt, sizeof(u32), btf_id_cmp_func) != NULL;
}

enum {
	BTF_MODULE_F_LIVE = (1 << 0),
};

#ifdef CONFIG_DEBUG_INFO_BTF_MODULES
struct btf_module {
	struct list_head list;
	struct module *module;
	struct btf *btf;
	struct bin_attribute *sysfs_attr;
	int flags;
};

static LIST_HEAD(btf_modules);
static DEFINE_MUTEX(btf_module_mutex);

static ssize_t
btf_module_read(struct file *file, struct kobject *kobj,
		struct bin_attribute *bin_attr,
		char *buf, loff_t off, size_t len)
{
	const struct btf *btf = bin_attr->private;

	memcpy(buf, btf->data + off, len);
	return len;
}

static void purge_cand_cache(struct btf *btf);

static int btf_module_notify(struct notifier_block *nb, unsigned long op,
			     void *module)
{
	struct btf_module *btf_mod, *tmp;
	struct module *mod = module;
	struct btf *btf;
	int err = 0;

	if (mod->btf_data_size == 0 ||
	    (op != MODULE_STATE_COMING && op != MODULE_STATE_LIVE &&
	     op != MODULE_STATE_GOING))
		goto out;

	switch (op) {
	case MODULE_STATE_COMING:
		btf_mod = kzalloc(sizeof(*btf_mod), GFP_KERNEL);
		if (!btf_mod) {
			err = -ENOMEM;
			goto out;
		}
		btf = btf_parse_module(mod->name, mod->btf_data, mod->btf_data_size);
		if (IS_ERR(btf)) {
			pr_warn("failed to validate module [%s] BTF: %ld\n",
				mod->name, PTR_ERR(btf));
			kfree(btf_mod);
			if (!IS_ENABLED(CONFIG_MODULE_ALLOW_BTF_MISMATCH))
				err = PTR_ERR(btf);
			goto out;
		}
		err = btf_alloc_id(btf);
		if (err) {
			btf_free(btf);
			kfree(btf_mod);
			goto out;
		}

		purge_cand_cache(NULL);
		mutex_lock(&btf_module_mutex);
		btf_mod->module = module;
		btf_mod->btf = btf;
		list_add(&btf_mod->list, &btf_modules);
		mutex_unlock(&btf_module_mutex);

		if (IS_ENABLED(CONFIG_SYSFS)) {
			struct bin_attribute *attr;

			attr = kzalloc(sizeof(*attr), GFP_KERNEL);
			if (!attr)
				goto out;

			sysfs_bin_attr_init(attr);
			attr->attr.name = btf->name;
			attr->attr.mode = 0444;
			attr->size = btf->data_size;
			attr->private = btf;
			attr->read = btf_module_read;

			err = sysfs_create_bin_file(btf_kobj, attr);
			if (err) {
				pr_warn("failed to register module [%s] BTF in sysfs: %d\n",
					mod->name, err);
				kfree(attr);
				err = 0;
				goto out;
			}

			btf_mod->sysfs_attr = attr;
		}

		break;
	case MODULE_STATE_LIVE:
		mutex_lock(&btf_module_mutex);
		list_for_each_entry_safe(btf_mod, tmp, &btf_modules, list) {
			if (btf_mod->module != module)
				continue;

			btf_mod->flags |= BTF_MODULE_F_LIVE;
			break;
		}
		mutex_unlock(&btf_module_mutex);
		break;
	case MODULE_STATE_GOING:
		mutex_lock(&btf_module_mutex);
		list_for_each_entry_safe(btf_mod, tmp, &btf_modules, list) {
			if (btf_mod->module != module)
				continue;

			list_del(&btf_mod->list);
			if (btf_mod->sysfs_attr)
				sysfs_remove_bin_file(btf_kobj, btf_mod->sysfs_attr);
			purge_cand_cache(btf_mod->btf);
			btf_put(btf_mod->btf);
			kfree(btf_mod->sysfs_attr);
			kfree(btf_mod);
			break;
		}
		mutex_unlock(&btf_module_mutex);
		break;
	}
out:
	return notifier_from_errno(err);
}

static struct notifier_block btf_module_nb = {
	.notifier_call = btf_module_notify,
};

static int __init btf_module_init(void)
{
	register_module_notifier(&btf_module_nb);
	return 0;
}

fs_initcall(btf_module_init);
#endif /* CONFIG_DEBUG_INFO_BTF_MODULES */

struct module *btf_try_get_module(const struct btf *btf)
{
	struct module *res = NULL;
#ifdef CONFIG_DEBUG_INFO_BTF_MODULES
	struct btf_module *btf_mod, *tmp;

	mutex_lock(&btf_module_mutex);
	list_for_each_entry_safe(btf_mod, tmp, &btf_modules, list) {
		if (btf_mod->btf != btf)
			continue;

		/* We must only consider module whose __init routine has
		 * finished, hence we must check for BTF_MODULE_F_LIVE flag,
		 * which is set from the notifier callback for
		 * MODULE_STATE_LIVE.
		 */
		if ((btf_mod->flags & BTF_MODULE_F_LIVE) && try_module_get(btf_mod->module))
			res = btf_mod->module;

		break;
	}
	mutex_unlock(&btf_module_mutex);
#endif

	return res;
}

/* Returns struct btf corresponding to the struct module.
 * This function can return NULL or ERR_PTR.
 */
static struct btf *btf_get_module_btf(const struct module *module)
{
#ifdef CONFIG_DEBUG_INFO_BTF_MODULES
	struct btf_module *btf_mod, *tmp;
#endif
	struct btf *btf = NULL;

	if (!module) {
		btf = bpf_get_btf_vmlinux();
		if (!IS_ERR_OR_NULL(btf))
			btf_get(btf);
		return btf;
	}

#ifdef CONFIG_DEBUG_INFO_BTF_MODULES
	mutex_lock(&btf_module_mutex);
	list_for_each_entry_safe(btf_mod, tmp, &btf_modules, list) {
		if (btf_mod->module != module)
			continue;

		btf_get(btf_mod->btf);
		btf = btf_mod->btf;
		break;
	}
	mutex_unlock(&btf_module_mutex);
#endif

	return btf;
}

BPF_CALL_4(bpf_btf_find_by_name_kind, char *, name, int, name_sz, u32, kind, int, flags)
{
	struct btf *btf = NULL;
	int btf_obj_fd = 0;
	long ret;

	if (flags)
		return -EINVAL;

	if (name_sz <= 1 || name[name_sz - 1])
		return -EINVAL;

	ret = bpf_find_btf_id(name, kind, &btf);
	if (ret > 0 && btf_is_module(btf)) {
		btf_obj_fd = __btf_new_fd(btf);
		if (btf_obj_fd < 0) {
			btf_put(btf);
			return btf_obj_fd;
		}
		return ret | (((u64)btf_obj_fd) << 32);
	}
	if (ret > 0)
		btf_put(btf);
	return ret;
}

const struct bpf_func_proto bpf_btf_find_by_name_kind_proto = {
	.func		= bpf_btf_find_by_name_kind,
	.gpl_only	= false,
	.ret_type	= RET_INTEGER,
	.arg1_type	= ARG_PTR_TO_MEM | MEM_RDONLY,
	.arg2_type	= ARG_CONST_SIZE,
	.arg3_type	= ARG_ANYTHING,
	.arg4_type	= ARG_ANYTHING,
};

BTF_ID_LIST_GLOBAL(btf_tracing_ids, MAX_BTF_TRACING_TYPE)
#define BTF_TRACING_TYPE(name, type) BTF_ID(struct, type)
BTF_TRACING_TYPE_xxx
#undef BTF_TRACING_TYPE

/* Kernel Function (kfunc) BTF ID set registration API */

static int __btf_populate_kfunc_set(struct btf *btf, enum btf_kfunc_hook hook,
				    enum btf_kfunc_type type,
				    struct btf_id_set *add_set, bool vmlinux_set)
{
	struct btf_kfunc_set_tab *tab;
	struct btf_id_set *set;
	u32 set_cnt;
	int ret;
<<<<<<< HEAD

	if (hook >= BTF_KFUNC_HOOK_MAX || type >= BTF_KFUNC_TYPE_MAX) {
		ret = -EINVAL;
		goto end;
	}

	if (!add_set->cnt)
		return 0;

	tab = btf->kfunc_set_tab;
	if (!tab) {
		tab = kzalloc(sizeof(*tab), GFP_KERNEL | __GFP_NOWARN);
		if (!tab)
			return -ENOMEM;
		btf->kfunc_set_tab = tab;
	}

	set = tab->sets[hook][type];
	/* Warn when register_btf_kfunc_id_set is called twice for the same hook
	 * for module sets.
	 */
	if (WARN_ON_ONCE(set && !vmlinux_set)) {
		ret = -EINVAL;
		goto end;
	}

	/* We don't need to allocate, concatenate, and sort module sets, because
	 * only one is allowed per hook. Hence, we can directly assign the
	 * pointer and return.
	 */
	if (!vmlinux_set) {
		tab->sets[hook][type] = add_set;
		return 0;
	}

	/* In case of vmlinux sets, there may be more than one set being
	 * registered per hook. To create a unified set, we allocate a new set
	 * and concatenate all individual sets being registered. While each set
	 * is individually sorted, they may become unsorted when concatenated,
	 * hence re-sorting the final set again is required to make binary
	 * searching the set using btf_id_set_contains function work.
	 */
	set_cnt = set ? set->cnt : 0;

	if (set_cnt > U32_MAX - add_set->cnt) {
		ret = -EOVERFLOW;
		goto end;
	}

	if (set_cnt + add_set->cnt > BTF_KFUNC_SET_MAX_CNT) {
		ret = -E2BIG;
		goto end;
	}

	/* Grow set */
	set = krealloc(tab->sets[hook][type],
		       offsetof(struct btf_id_set, ids[set_cnt + add_set->cnt]),
		       GFP_KERNEL | __GFP_NOWARN);
	if (!set) {
		ret = -ENOMEM;
		goto end;
	}

	/* For newly allocated set, initialize set->cnt to 0 */
	if (!tab->sets[hook][type])
		set->cnt = 0;
	tab->sets[hook][type] = set;

=======

	if (hook >= BTF_KFUNC_HOOK_MAX || type >= BTF_KFUNC_TYPE_MAX) {
		ret = -EINVAL;
		goto end;
	}

	if (!add_set->cnt)
		return 0;

	tab = btf->kfunc_set_tab;
	if (!tab) {
		tab = kzalloc(sizeof(*tab), GFP_KERNEL | __GFP_NOWARN);
		if (!tab)
			return -ENOMEM;
		btf->kfunc_set_tab = tab;
	}

	set = tab->sets[hook][type];
	/* Warn when register_btf_kfunc_id_set is called twice for the same hook
	 * for module sets.
	 */
	if (WARN_ON_ONCE(set && !vmlinux_set)) {
		ret = -EINVAL;
		goto end;
	}

	/* We don't need to allocate, concatenate, and sort module sets, because
	 * only one is allowed per hook. Hence, we can directly assign the
	 * pointer and return.
	 */
	if (!vmlinux_set) {
		tab->sets[hook][type] = add_set;
		return 0;
	}

	/* In case of vmlinux sets, there may be more than one set being
	 * registered per hook. To create a unified set, we allocate a new set
	 * and concatenate all individual sets being registered. While each set
	 * is individually sorted, they may become unsorted when concatenated,
	 * hence re-sorting the final set again is required to make binary
	 * searching the set using btf_id_set_contains function work.
	 */
	set_cnt = set ? set->cnt : 0;

	if (set_cnt > U32_MAX - add_set->cnt) {
		ret = -EOVERFLOW;
		goto end;
	}

	if (set_cnt + add_set->cnt > BTF_KFUNC_SET_MAX_CNT) {
		ret = -E2BIG;
		goto end;
	}

	/* Grow set */
	set = krealloc(tab->sets[hook][type],
		       offsetof(struct btf_id_set, ids[set_cnt + add_set->cnt]),
		       GFP_KERNEL | __GFP_NOWARN);
	if (!set) {
		ret = -ENOMEM;
		goto end;
	}

	/* For newly allocated set, initialize set->cnt to 0 */
	if (!tab->sets[hook][type])
		set->cnt = 0;
	tab->sets[hook][type] = set;

>>>>>>> 88084a3d
	/* Concatenate the two sets */
	memcpy(set->ids + set->cnt, add_set->ids, add_set->cnt * sizeof(set->ids[0]));
	set->cnt += add_set->cnt;

	sort(set->ids, set->cnt, sizeof(set->ids[0]), btf_id_cmp_func, NULL);

	return 0;
end:
	btf_free_kfunc_set_tab(btf);
	return ret;
}

static int btf_populate_kfunc_set(struct btf *btf, enum btf_kfunc_hook hook,
				  const struct btf_kfunc_id_set *kset)
<<<<<<< HEAD
{
	bool vmlinux_set = !btf_is_module(btf);
	int type, ret = 0;

	for (type = 0; type < ARRAY_SIZE(kset->sets); type++) {
		if (!kset->sets[type])
			continue;

		ret = __btf_populate_kfunc_set(btf, hook, type, kset->sets[type], vmlinux_set);
		if (ret)
			break;
	}
	return ret;
}

static bool __btf_kfunc_id_set_contains(const struct btf *btf,
					enum btf_kfunc_hook hook,
					enum btf_kfunc_type type,
					u32 kfunc_btf_id)
{
	struct btf_id_set *set;

	if (hook >= BTF_KFUNC_HOOK_MAX || type >= BTF_KFUNC_TYPE_MAX)
		return false;
	if (!btf->kfunc_set_tab)
		return false;
	set = btf->kfunc_set_tab->sets[hook][type];
	if (!set)
		return false;
	return btf_id_set_contains(set, kfunc_btf_id);
}

static int bpf_prog_type_to_kfunc_hook(enum bpf_prog_type prog_type)
{
	switch (prog_type) {
	case BPF_PROG_TYPE_XDP:
		return BTF_KFUNC_HOOK_XDP;
	case BPF_PROG_TYPE_SCHED_CLS:
		return BTF_KFUNC_HOOK_TC;
	case BPF_PROG_TYPE_STRUCT_OPS:
		return BTF_KFUNC_HOOK_STRUCT_OPS;
	default:
		return BTF_KFUNC_HOOK_MAX;
	}
}

/* Caution:
 * Reference to the module (obtained using btf_try_get_module) corresponding to
 * the struct btf *MUST* be held when calling this function from verifier
 * context. This is usually true as we stash references in prog's kfunc_btf_tab;
 * keeping the reference for the duration of the call provides the necessary
 * protection for looking up a well-formed btf->kfunc_set_tab.
 */
bool btf_kfunc_id_set_contains(const struct btf *btf,
			       enum bpf_prog_type prog_type,
			       enum btf_kfunc_type type, u32 kfunc_btf_id)
{
	enum btf_kfunc_hook hook;

	hook = bpf_prog_type_to_kfunc_hook(prog_type);
	return __btf_kfunc_id_set_contains(btf, hook, type, kfunc_btf_id);
}

/* This function must be invoked only from initcalls/module init functions */
int register_btf_kfunc_id_set(enum bpf_prog_type prog_type,
			      const struct btf_kfunc_id_set *kset)
{
	enum btf_kfunc_hook hook;
	struct btf *btf;
	int ret;

=======
{
	bool vmlinux_set = !btf_is_module(btf);
	int type, ret = 0;

	for (type = 0; type < ARRAY_SIZE(kset->sets); type++) {
		if (!kset->sets[type])
			continue;

		ret = __btf_populate_kfunc_set(btf, hook, type, kset->sets[type], vmlinux_set);
		if (ret)
			break;
	}
	return ret;
}

static bool __btf_kfunc_id_set_contains(const struct btf *btf,
					enum btf_kfunc_hook hook,
					enum btf_kfunc_type type,
					u32 kfunc_btf_id)
{
	struct btf_id_set *set;

	if (hook >= BTF_KFUNC_HOOK_MAX || type >= BTF_KFUNC_TYPE_MAX)
		return false;
	if (!btf->kfunc_set_tab)
		return false;
	set = btf->kfunc_set_tab->sets[hook][type];
	if (!set)
		return false;
	return btf_id_set_contains(set, kfunc_btf_id);
}

static int bpf_prog_type_to_kfunc_hook(enum bpf_prog_type prog_type)
{
	switch (prog_type) {
	case BPF_PROG_TYPE_XDP:
		return BTF_KFUNC_HOOK_XDP;
	case BPF_PROG_TYPE_SCHED_CLS:
		return BTF_KFUNC_HOOK_TC;
	case BPF_PROG_TYPE_STRUCT_OPS:
		return BTF_KFUNC_HOOK_STRUCT_OPS;
	case BPF_PROG_TYPE_TRACING:
		return BTF_KFUNC_HOOK_TRACING;
	case BPF_PROG_TYPE_SYSCALL:
		return BTF_KFUNC_HOOK_SYSCALL;
	default:
		return BTF_KFUNC_HOOK_MAX;
	}
}

/* Caution:
 * Reference to the module (obtained using btf_try_get_module) corresponding to
 * the struct btf *MUST* be held when calling this function from verifier
 * context. This is usually true as we stash references in prog's kfunc_btf_tab;
 * keeping the reference for the duration of the call provides the necessary
 * protection for looking up a well-formed btf->kfunc_set_tab.
 */
bool btf_kfunc_id_set_contains(const struct btf *btf,
			       enum bpf_prog_type prog_type,
			       enum btf_kfunc_type type, u32 kfunc_btf_id)
{
	enum btf_kfunc_hook hook;

	hook = bpf_prog_type_to_kfunc_hook(prog_type);
	return __btf_kfunc_id_set_contains(btf, hook, type, kfunc_btf_id);
}

/* This function must be invoked only from initcalls/module init functions */
int register_btf_kfunc_id_set(enum bpf_prog_type prog_type,
			      const struct btf_kfunc_id_set *kset)
{
	enum btf_kfunc_hook hook;
	struct btf *btf;
	int ret;

>>>>>>> 88084a3d
	btf = btf_get_module_btf(kset->owner);
	if (!btf) {
		if (!kset->owner && IS_ENABLED(CONFIG_DEBUG_INFO_BTF)) {
			pr_err("missing vmlinux BTF, cannot register kfuncs\n");
			return -ENOENT;
<<<<<<< HEAD
		}
		if (kset->owner && IS_ENABLED(CONFIG_DEBUG_INFO_BTF_MODULES)) {
			pr_err("missing module BTF, cannot register kfuncs\n");
			return -ENOENT;
		}
=======
		}
		if (kset->owner && IS_ENABLED(CONFIG_DEBUG_INFO_BTF_MODULES)) {
			pr_err("missing module BTF, cannot register kfuncs\n");
			return -ENOENT;
		}
>>>>>>> 88084a3d
		return 0;
	}
	if (IS_ERR(btf))
		return PTR_ERR(btf);

	hook = bpf_prog_type_to_kfunc_hook(prog_type);
	ret = btf_populate_kfunc_set(btf, hook, kset);
	btf_put(btf);
	return ret;
}
EXPORT_SYMBOL_GPL(register_btf_kfunc_id_set);
<<<<<<< HEAD

#define MAX_TYPES_ARE_COMPAT_DEPTH 2

static
int __bpf_core_types_are_compat(const struct btf *local_btf, __u32 local_id,
				const struct btf *targ_btf, __u32 targ_id,
				int level)
{
	const struct btf_type *local_type, *targ_type;
	int depth = 32; /* max recursion depth */

	/* caller made sure that names match (ignoring flavor suffix) */
	local_type = btf_type_by_id(local_btf, local_id);
	targ_type = btf_type_by_id(targ_btf, targ_id);
	if (btf_kind(local_type) != btf_kind(targ_type))
		return 0;

recur:
	depth--;
	if (depth < 0)
		return -EINVAL;

	local_type = btf_type_skip_modifiers(local_btf, local_id, &local_id);
	targ_type = btf_type_skip_modifiers(targ_btf, targ_id, &targ_id);
	if (!local_type || !targ_type)
		return -EINVAL;

	if (btf_kind(local_type) != btf_kind(targ_type))
		return 0;

	switch (btf_kind(local_type)) {
	case BTF_KIND_UNKN:
	case BTF_KIND_STRUCT:
	case BTF_KIND_UNION:
	case BTF_KIND_ENUM:
	case BTF_KIND_FWD:
		return 1;
	case BTF_KIND_INT:
		/* just reject deprecated bitfield-like integers; all other
		 * integers are by default compatible between each other
		 */
		return btf_int_offset(local_type) == 0 && btf_int_offset(targ_type) == 0;
	case BTF_KIND_PTR:
		local_id = local_type->type;
		targ_id = targ_type->type;
		goto recur;
	case BTF_KIND_ARRAY:
		local_id = btf_array(local_type)->type;
		targ_id = btf_array(targ_type)->type;
		goto recur;
	case BTF_KIND_FUNC_PROTO: {
		struct btf_param *local_p = btf_params(local_type);
		struct btf_param *targ_p = btf_params(targ_type);
		__u16 local_vlen = btf_vlen(local_type);
		__u16 targ_vlen = btf_vlen(targ_type);
		int i, err;

		if (local_vlen != targ_vlen)
			return 0;

		for (i = 0; i < local_vlen; i++, local_p++, targ_p++) {
			if (level <= 0)
				return -EINVAL;

=======

s32 btf_find_dtor_kfunc(struct btf *btf, u32 btf_id)
{
	struct btf_id_dtor_kfunc_tab *tab = btf->dtor_kfunc_tab;
	struct btf_id_dtor_kfunc *dtor;

	if (!tab)
		return -ENOENT;
	/* Even though the size of tab->dtors[0] is > sizeof(u32), we only need
	 * to compare the first u32 with btf_id, so we can reuse btf_id_cmp_func.
	 */
	BUILD_BUG_ON(offsetof(struct btf_id_dtor_kfunc, btf_id) != 0);
	dtor = bsearch(&btf_id, tab->dtors, tab->cnt, sizeof(tab->dtors[0]), btf_id_cmp_func);
	if (!dtor)
		return -ENOENT;
	return dtor->kfunc_btf_id;
}

static int btf_check_dtor_kfuncs(struct btf *btf, const struct btf_id_dtor_kfunc *dtors, u32 cnt)
{
	const struct btf_type *dtor_func, *dtor_func_proto, *t;
	const struct btf_param *args;
	s32 dtor_btf_id;
	u32 nr_args, i;

	for (i = 0; i < cnt; i++) {
		dtor_btf_id = dtors[i].kfunc_btf_id;

		dtor_func = btf_type_by_id(btf, dtor_btf_id);
		if (!dtor_func || !btf_type_is_func(dtor_func))
			return -EINVAL;

		dtor_func_proto = btf_type_by_id(btf, dtor_func->type);
		if (!dtor_func_proto || !btf_type_is_func_proto(dtor_func_proto))
			return -EINVAL;

		/* Make sure the prototype of the destructor kfunc is 'void func(type *)' */
		t = btf_type_by_id(btf, dtor_func_proto->type);
		if (!t || !btf_type_is_void(t))
			return -EINVAL;

		nr_args = btf_type_vlen(dtor_func_proto);
		if (nr_args != 1)
			return -EINVAL;
		args = btf_params(dtor_func_proto);
		t = btf_type_by_id(btf, args[0].type);
		/* Allow any pointer type, as width on targets Linux supports
		 * will be same for all pointer types (i.e. sizeof(void *))
		 */
		if (!t || !btf_type_is_ptr(t))
			return -EINVAL;
	}
	return 0;
}

/* This function must be invoked only from initcalls/module init functions */
int register_btf_id_dtor_kfuncs(const struct btf_id_dtor_kfunc *dtors, u32 add_cnt,
				struct module *owner)
{
	struct btf_id_dtor_kfunc_tab *tab;
	struct btf *btf;
	u32 tab_cnt;
	int ret;

	btf = btf_get_module_btf(owner);
	if (!btf) {
		if (!owner && IS_ENABLED(CONFIG_DEBUG_INFO_BTF)) {
			pr_err("missing vmlinux BTF, cannot register dtor kfuncs\n");
			return -ENOENT;
		}
		if (owner && IS_ENABLED(CONFIG_DEBUG_INFO_BTF_MODULES)) {
			pr_err("missing module BTF, cannot register dtor kfuncs\n");
			return -ENOENT;
		}
		return 0;
	}
	if (IS_ERR(btf))
		return PTR_ERR(btf);

	if (add_cnt >= BTF_DTOR_KFUNC_MAX_CNT) {
		pr_err("cannot register more than %d kfunc destructors\n", BTF_DTOR_KFUNC_MAX_CNT);
		ret = -E2BIG;
		goto end;
	}

	/* Ensure that the prototype of dtor kfuncs being registered is sane */
	ret = btf_check_dtor_kfuncs(btf, dtors, add_cnt);
	if (ret < 0)
		goto end;

	tab = btf->dtor_kfunc_tab;
	/* Only one call allowed for modules */
	if (WARN_ON_ONCE(tab && btf_is_module(btf))) {
		ret = -EINVAL;
		goto end;
	}

	tab_cnt = tab ? tab->cnt : 0;
	if (tab_cnt > U32_MAX - add_cnt) {
		ret = -EOVERFLOW;
		goto end;
	}
	if (tab_cnt + add_cnt >= BTF_DTOR_KFUNC_MAX_CNT) {
		pr_err("cannot register more than %d kfunc destructors\n", BTF_DTOR_KFUNC_MAX_CNT);
		ret = -E2BIG;
		goto end;
	}

	tab = krealloc(btf->dtor_kfunc_tab,
		       offsetof(struct btf_id_dtor_kfunc_tab, dtors[tab_cnt + add_cnt]),
		       GFP_KERNEL | __GFP_NOWARN);
	if (!tab) {
		ret = -ENOMEM;
		goto end;
	}

	if (!btf->dtor_kfunc_tab)
		tab->cnt = 0;
	btf->dtor_kfunc_tab = tab;

	memcpy(tab->dtors + tab->cnt, dtors, add_cnt * sizeof(tab->dtors[0]));
	tab->cnt += add_cnt;

	sort(tab->dtors, tab->cnt, sizeof(tab->dtors[0]), btf_id_cmp_func, NULL);

	return 0;
end:
	btf_free_dtor_kfunc_tab(btf);
	btf_put(btf);
	return ret;
}
EXPORT_SYMBOL_GPL(register_btf_id_dtor_kfuncs);

#define MAX_TYPES_ARE_COMPAT_DEPTH 2

static
int __bpf_core_types_are_compat(const struct btf *local_btf, __u32 local_id,
				const struct btf *targ_btf, __u32 targ_id,
				int level)
{
	const struct btf_type *local_type, *targ_type;
	int depth = 32; /* max recursion depth */

	/* caller made sure that names match (ignoring flavor suffix) */
	local_type = btf_type_by_id(local_btf, local_id);
	targ_type = btf_type_by_id(targ_btf, targ_id);
	if (btf_kind(local_type) != btf_kind(targ_type))
		return 0;

recur:
	depth--;
	if (depth < 0)
		return -EINVAL;

	local_type = btf_type_skip_modifiers(local_btf, local_id, &local_id);
	targ_type = btf_type_skip_modifiers(targ_btf, targ_id, &targ_id);
	if (!local_type || !targ_type)
		return -EINVAL;

	if (btf_kind(local_type) != btf_kind(targ_type))
		return 0;

	switch (btf_kind(local_type)) {
	case BTF_KIND_UNKN:
	case BTF_KIND_STRUCT:
	case BTF_KIND_UNION:
	case BTF_KIND_ENUM:
	case BTF_KIND_FWD:
		return 1;
	case BTF_KIND_INT:
		/* just reject deprecated bitfield-like integers; all other
		 * integers are by default compatible between each other
		 */
		return btf_int_offset(local_type) == 0 && btf_int_offset(targ_type) == 0;
	case BTF_KIND_PTR:
		local_id = local_type->type;
		targ_id = targ_type->type;
		goto recur;
	case BTF_KIND_ARRAY:
		local_id = btf_array(local_type)->type;
		targ_id = btf_array(targ_type)->type;
		goto recur;
	case BTF_KIND_FUNC_PROTO: {
		struct btf_param *local_p = btf_params(local_type);
		struct btf_param *targ_p = btf_params(targ_type);
		__u16 local_vlen = btf_vlen(local_type);
		__u16 targ_vlen = btf_vlen(targ_type);
		int i, err;

		if (local_vlen != targ_vlen)
			return 0;

		for (i = 0; i < local_vlen; i++, local_p++, targ_p++) {
			if (level <= 0)
				return -EINVAL;

>>>>>>> 88084a3d
			btf_type_skip_modifiers(local_btf, local_p->type, &local_id);
			btf_type_skip_modifiers(targ_btf, targ_p->type, &targ_id);
			err = __bpf_core_types_are_compat(local_btf, local_id,
							  targ_btf, targ_id,
							  level - 1);
			if (err <= 0)
				return err;
		}

		/* tail recurse for return type check */
		btf_type_skip_modifiers(local_btf, local_type->type, &local_id);
		btf_type_skip_modifiers(targ_btf, targ_type->type, &targ_id);
		goto recur;
	}
	default:
		return 0;
	}
}

/* Check local and target types for compatibility. This check is used for
 * type-based CO-RE relocations and follow slightly different rules than
 * field-based relocations. This function assumes that root types were already
 * checked for name match. Beyond that initial root-level name check, names
 * are completely ignored. Compatibility rules are as follows:
 *   - any two STRUCTs/UNIONs/FWDs/ENUMs/INTs are considered compatible, but
 *     kind should match for local and target types (i.e., STRUCT is not
 *     compatible with UNION);
 *   - for ENUMs, the size is ignored;
 *   - for INT, size and signedness are ignored;
 *   - for ARRAY, dimensionality is ignored, element types are checked for
 *     compatibility recursively;
 *   - CONST/VOLATILE/RESTRICT modifiers are ignored;
 *   - TYPEDEFs/PTRs are compatible if types they pointing to are compatible;
 *   - FUNC_PROTOs are compatible if they have compatible signature: same
 *     number of input args and compatible return and argument types.
 * These rules are not set in stone and probably will be adjusted as we get
 * more experience with using BPF CO-RE relocations.
 */
int bpf_core_types_are_compat(const struct btf *local_btf, __u32 local_id,
			      const struct btf *targ_btf, __u32 targ_id)
{
	return __bpf_core_types_are_compat(local_btf, local_id,
					   targ_btf, targ_id,
					   MAX_TYPES_ARE_COMPAT_DEPTH);
}

static bool bpf_core_is_flavor_sep(const char *s)
{
	/* check X___Y name pattern, where X and Y are not underscores */
	return s[0] != '_' &&				      /* X */
	       s[1] == '_' && s[2] == '_' && s[3] == '_' &&   /* ___ */
	       s[4] != '_';				      /* Y */
}

size_t bpf_core_essential_name_len(const char *name)
{
	size_t n = strlen(name);
	int i;

	for (i = n - 5; i >= 0; i--) {
		if (bpf_core_is_flavor_sep(name + i))
			return i + 1;
	}
	return n;
}

struct bpf_cand_cache {
	const char *name;
	u32 name_len;
	u16 kind;
	u16 cnt;
	struct {
		const struct btf *btf;
		u32 id;
	} cands[];
};

static void bpf_free_cands(struct bpf_cand_cache *cands)
{
	if (!cands->cnt)
		/* empty candidate array was allocated on stack */
		return;
	kfree(cands);
}

static void bpf_free_cands_from_cache(struct bpf_cand_cache *cands)
{
	kfree(cands->name);
	kfree(cands);
}

#define VMLINUX_CAND_CACHE_SIZE 31
static struct bpf_cand_cache *vmlinux_cand_cache[VMLINUX_CAND_CACHE_SIZE];

#define MODULE_CAND_CACHE_SIZE 31
static struct bpf_cand_cache *module_cand_cache[MODULE_CAND_CACHE_SIZE];

static DEFINE_MUTEX(cand_cache_mutex);

static void __print_cand_cache(struct bpf_verifier_log *log,
			       struct bpf_cand_cache **cache,
			       int cache_size)
{
	struct bpf_cand_cache *cc;
	int i, j;

	for (i = 0; i < cache_size; i++) {
		cc = cache[i];
		if (!cc)
			continue;
		bpf_log(log, "[%d]%s(", i, cc->name);
		for (j = 0; j < cc->cnt; j++) {
			bpf_log(log, "%d", cc->cands[j].id);
			if (j < cc->cnt - 1)
				bpf_log(log, " ");
		}
		bpf_log(log, "), ");
	}
}

static void print_cand_cache(struct bpf_verifier_log *log)
{
	mutex_lock(&cand_cache_mutex);
	bpf_log(log, "vmlinux_cand_cache:");
	__print_cand_cache(log, vmlinux_cand_cache, VMLINUX_CAND_CACHE_SIZE);
	bpf_log(log, "\nmodule_cand_cache:");
	__print_cand_cache(log, module_cand_cache, MODULE_CAND_CACHE_SIZE);
	bpf_log(log, "\n");
	mutex_unlock(&cand_cache_mutex);
}

static u32 hash_cands(struct bpf_cand_cache *cands)
{
	return jhash(cands->name, cands->name_len, 0);
}

static struct bpf_cand_cache *check_cand_cache(struct bpf_cand_cache *cands,
					       struct bpf_cand_cache **cache,
					       int cache_size)
{
	struct bpf_cand_cache *cc = cache[hash_cands(cands) % cache_size];

	if (cc && cc->name_len == cands->name_len &&
	    !strncmp(cc->name, cands->name, cands->name_len))
		return cc;
	return NULL;
}

static size_t sizeof_cands(int cnt)
{
	return offsetof(struct bpf_cand_cache, cands[cnt]);
}

static struct bpf_cand_cache *populate_cand_cache(struct bpf_cand_cache *cands,
						  struct bpf_cand_cache **cache,
						  int cache_size)
{
	struct bpf_cand_cache **cc = &cache[hash_cands(cands) % cache_size], *new_cands;

	if (*cc) {
		bpf_free_cands_from_cache(*cc);
		*cc = NULL;
	}
	new_cands = kmemdup(cands, sizeof_cands(cands->cnt), GFP_KERNEL);
	if (!new_cands) {
		bpf_free_cands(cands);
		return ERR_PTR(-ENOMEM);
	}
	/* strdup the name, since it will stay in cache.
	 * the cands->name points to strings in prog's BTF and the prog can be unloaded.
	 */
	new_cands->name = kmemdup_nul(cands->name, cands->name_len, GFP_KERNEL);
	bpf_free_cands(cands);
	if (!new_cands->name) {
		kfree(new_cands);
		return ERR_PTR(-ENOMEM);
	}
	*cc = new_cands;
	return new_cands;
}

#ifdef CONFIG_DEBUG_INFO_BTF_MODULES
static void __purge_cand_cache(struct btf *btf, struct bpf_cand_cache **cache,
			       int cache_size)
{
	struct bpf_cand_cache *cc;
	int i, j;

	for (i = 0; i < cache_size; i++) {
		cc = cache[i];
		if (!cc)
			continue;
		if (!btf) {
			/* when new module is loaded purge all of module_cand_cache,
			 * since new module might have candidates with the name
			 * that matches cached cands.
			 */
			bpf_free_cands_from_cache(cc);
			cache[i] = NULL;
			continue;
		}
		/* when module is unloaded purge cache entries
		 * that match module's btf
		 */
		for (j = 0; j < cc->cnt; j++)
			if (cc->cands[j].btf == btf) {
				bpf_free_cands_from_cache(cc);
				cache[i] = NULL;
				break;
			}
	}

}

static void purge_cand_cache(struct btf *btf)
{
	mutex_lock(&cand_cache_mutex);
	__purge_cand_cache(btf, module_cand_cache, MODULE_CAND_CACHE_SIZE);
	mutex_unlock(&cand_cache_mutex);
}
#endif

static struct bpf_cand_cache *
bpf_core_add_cands(struct bpf_cand_cache *cands, const struct btf *targ_btf,
		   int targ_start_id)
{
	struct bpf_cand_cache *new_cands;
	const struct btf_type *t;
	const char *targ_name;
	size_t targ_essent_len;
	int n, i;

	n = btf_nr_types(targ_btf);
	for (i = targ_start_id; i < n; i++) {
		t = btf_type_by_id(targ_btf, i);
		if (btf_kind(t) != cands->kind)
			continue;

		targ_name = btf_name_by_offset(targ_btf, t->name_off);
		if (!targ_name)
			continue;

		/* the resched point is before strncmp to make sure that search
		 * for non-existing name will have a chance to schedule().
		 */
		cond_resched();

		if (strncmp(cands->name, targ_name, cands->name_len) != 0)
			continue;

		targ_essent_len = bpf_core_essential_name_len(targ_name);
		if (targ_essent_len != cands->name_len)
			continue;

		/* most of the time there is only one candidate for a given kind+name pair */
		new_cands = kmalloc(sizeof_cands(cands->cnt + 1), GFP_KERNEL);
		if (!new_cands) {
			bpf_free_cands(cands);
			return ERR_PTR(-ENOMEM);
		}

		memcpy(new_cands, cands, sizeof_cands(cands->cnt));
		bpf_free_cands(cands);
		cands = new_cands;
		cands->cands[cands->cnt].btf = targ_btf;
		cands->cands[cands->cnt].id = i;
		cands->cnt++;
	}
	return cands;
}

static struct bpf_cand_cache *
bpf_core_find_cands(struct bpf_core_ctx *ctx, u32 local_type_id)
{
	struct bpf_cand_cache *cands, *cc, local_cand = {};
	const struct btf *local_btf = ctx->btf;
	const struct btf_type *local_type;
	const struct btf *main_btf;
	size_t local_essent_len;
	struct btf *mod_btf;
	const char *name;
	int id;

	main_btf = bpf_get_btf_vmlinux();
	if (IS_ERR(main_btf))
		return ERR_CAST(main_btf);
	if (!main_btf)
		return ERR_PTR(-EINVAL);

	local_type = btf_type_by_id(local_btf, local_type_id);
	if (!local_type)
		return ERR_PTR(-EINVAL);

	name = btf_name_by_offset(local_btf, local_type->name_off);
	if (str_is_empty(name))
		return ERR_PTR(-EINVAL);
	local_essent_len = bpf_core_essential_name_len(name);

	cands = &local_cand;
	cands->name = name;
	cands->kind = btf_kind(local_type);
	cands->name_len = local_essent_len;

	cc = check_cand_cache(cands, vmlinux_cand_cache, VMLINUX_CAND_CACHE_SIZE);
	/* cands is a pointer to stack here */
	if (cc) {
		if (cc->cnt)
			return cc;
		goto check_modules;
	}

	/* Attempt to find target candidates in vmlinux BTF first */
	cands = bpf_core_add_cands(cands, main_btf, 1);
	if (IS_ERR(cands))
		return ERR_CAST(cands);

	/* cands is a pointer to kmalloced memory here if cands->cnt > 0 */

	/* populate cache even when cands->cnt == 0 */
	cc = populate_cand_cache(cands, vmlinux_cand_cache, VMLINUX_CAND_CACHE_SIZE);
	if (IS_ERR(cc))
		return ERR_CAST(cc);

	/* if vmlinux BTF has any candidate, don't go for module BTFs */
	if (cc->cnt)
		return cc;

check_modules:
	/* cands is a pointer to stack here and cands->cnt == 0 */
	cc = check_cand_cache(cands, module_cand_cache, MODULE_CAND_CACHE_SIZE);
	if (cc)
		/* if cache has it return it even if cc->cnt == 0 */
		return cc;

	/* If candidate is not found in vmlinux's BTF then search in module's BTFs */
	spin_lock_bh(&btf_idr_lock);
	idr_for_each_entry(&btf_idr, mod_btf, id) {
		if (!btf_is_module(mod_btf))
			continue;
		/* linear search could be slow hence unlock/lock
		 * the IDR to avoiding holding it for too long
		 */
		btf_get(mod_btf);
		spin_unlock_bh(&btf_idr_lock);
		cands = bpf_core_add_cands(cands, mod_btf, btf_nr_types(main_btf));
		if (IS_ERR(cands)) {
			btf_put(mod_btf);
			return ERR_CAST(cands);
		}
		spin_lock_bh(&btf_idr_lock);
		btf_put(mod_btf);
	}
	spin_unlock_bh(&btf_idr_lock);
	/* cands is a pointer to kmalloced memory here if cands->cnt > 0
	 * or pointer to stack if cands->cnd == 0.
	 * Copy it into the cache even when cands->cnt == 0 and
	 * return the result.
	 */
	return populate_cand_cache(cands, module_cand_cache, MODULE_CAND_CACHE_SIZE);
}

int bpf_core_apply(struct bpf_core_ctx *ctx, const struct bpf_core_relo *relo,
		   int relo_idx, void *insn)
{
	bool need_cands = relo->kind != BPF_CORE_TYPE_ID_LOCAL;
	struct bpf_core_cand_list cands = {};
	struct bpf_core_relo_res targ_res;
	struct bpf_core_spec *specs;
	int err;

	/* ~4k of temp memory necessary to convert LLVM spec like "0:1:0:5"
	 * into arrays of btf_ids of struct fields and array indices.
	 */
	specs = kcalloc(3, sizeof(*specs), GFP_KERNEL);
	if (!specs)
		return -ENOMEM;

	if (need_cands) {
		struct bpf_cand_cache *cc;
		int i;

		mutex_lock(&cand_cache_mutex);
		cc = bpf_core_find_cands(ctx, relo->type_id);
		if (IS_ERR(cc)) {
			bpf_log(ctx->log, "target candidate search failed for %d\n",
				relo->type_id);
			err = PTR_ERR(cc);
			goto out;
		}
		if (cc->cnt) {
			cands.cands = kcalloc(cc->cnt, sizeof(*cands.cands), GFP_KERNEL);
			if (!cands.cands) {
				err = -ENOMEM;
				goto out;
			}
		}
		for (i = 0; i < cc->cnt; i++) {
			bpf_log(ctx->log,
				"CO-RE relocating %s %s: found target candidate [%d]\n",
				btf_kind_str[cc->kind], cc->name, cc->cands[i].id);
			cands.cands[i].btf = cc->cands[i].btf;
			cands.cands[i].id = cc->cands[i].id;
		}
		cands.len = cc->cnt;
		/* cand_cache_mutex needs to span the cache lookup and
		 * copy of btf pointer into bpf_core_cand_list,
		 * since module can be unloaded while bpf_core_calc_relo_insn
		 * is working with module's btf.
		 */
	}

	err = bpf_core_calc_relo_insn((void *)ctx->log, relo, relo_idx, ctx->btf, &cands, specs,
				      &targ_res);
	if (err)
		goto out;

	err = bpf_core_patch_insn((void *)ctx->log, insn, relo->insn_off / 8, relo, relo_idx,
				  &targ_res);

out:
	kfree(specs);
	if (need_cands) {
		kfree(cands.cands);
		mutex_unlock(&cand_cache_mutex);
		if (ctx->log->level & BPF_LOG_LEVEL2)
			print_cand_cache(ctx->log);
	}
	return err;
}<|MERGE_RESOLUTION|>--- conflicted
+++ resolved
@@ -202,34 +202,25 @@
 	BTF_KFUNC_HOOK_XDP,
 	BTF_KFUNC_HOOK_TC,
 	BTF_KFUNC_HOOK_STRUCT_OPS,
-<<<<<<< HEAD
-=======
 	BTF_KFUNC_HOOK_TRACING,
 	BTF_KFUNC_HOOK_SYSCALL,
->>>>>>> 88084a3d
 	BTF_KFUNC_HOOK_MAX,
 };
 
 enum {
 	BTF_KFUNC_SET_MAX_CNT = 32,
-<<<<<<< HEAD
-=======
 	BTF_DTOR_KFUNC_MAX_CNT = 256,
->>>>>>> 88084a3d
 };
 
 struct btf_kfunc_set_tab {
 	struct btf_id_set *sets[BTF_KFUNC_HOOK_MAX][BTF_KFUNC_TYPE_MAX];
 };
 
-<<<<<<< HEAD
-=======
 struct btf_id_dtor_kfunc_tab {
 	u32 cnt;
 	struct btf_id_dtor_kfunc dtors[];
 };
 
->>>>>>> 88084a3d
 struct btf {
 	void *data;
 	struct btf_type **types;
@@ -245,10 +236,7 @@
 	u32 id;
 	struct rcu_head rcu;
 	struct btf_kfunc_set_tab *kfunc_set_tab;
-<<<<<<< HEAD
-=======
 	struct btf_id_dtor_kfunc_tab *dtor_kfunc_tab;
->>>>>>> 88084a3d
 
 	/* split BTF support */
 	struct btf *base_btf;
@@ -1637,10 +1625,6 @@
 	btf->kfunc_set_tab = NULL;
 }
 
-<<<<<<< HEAD
-static void btf_free(struct btf *btf)
-{
-=======
 static void btf_free_dtor_kfunc_tab(struct btf *btf)
 {
 	struct btf_id_dtor_kfunc_tab *tab = btf->dtor_kfunc_tab;
@@ -1654,7 +1638,6 @@
 static void btf_free(struct btf *btf)
 {
 	btf_free_dtor_kfunc_tab(btf);
->>>>>>> 88084a3d
 	btf_free_kfunc_set_tab(btf);
 	kvfree(btf->types);
 	kvfree(btf->resolved_sizes);
@@ -6085,10 +6068,6 @@
 	const struct btf_type *t, *ref_t;
 	const struct btf_param *args;
 	int ref_regno = 0, ret;
-<<<<<<< HEAD
-	bool rel = false;
-=======
->>>>>>> 88084a3d
 
 	t = btf_type_by_id(btf, func_id);
 	if (!t || !btf_type_is_func(t)) {
@@ -6114,12 +6093,6 @@
 		return -EINVAL;
 	}
 
-<<<<<<< HEAD
-	/* Only kfunc can be release func */
-	if (is_kfunc)
-		rel = btf_kfunc_id_set_contains(btf, resolve_prog_type(env->prog),
-						BTF_KFUNC_TYPE_RELEASE, func_id);
-=======
 	if (is_kfunc) {
 		/* Only kfunc can be release func */
 		rel = btf_kfunc_id_set_contains(btf, resolve_prog_type(env->prog),
@@ -6128,7 +6101,6 @@
 						     BTF_KFUNC_TYPE_KPTR_ACQUIRE, func_id);
 	}
 
->>>>>>> 88084a3d
 	/* check that BTF function arguments match actual types that the
 	 * verifier sees.
 	 */
@@ -6154,14 +6126,6 @@
 		ref_t = btf_type_skip_modifiers(btf, t->type, &ref_id);
 		ref_tname = btf_name_by_offset(btf, ref_t->name_off);
 
-<<<<<<< HEAD
-		ret = check_func_arg_reg_off(env, reg, regno, ARG_DONTCARE, rel);
-		if (ret < 0)
-			return ret;
-
-		if (btf_get_prog_ctx_type(log, btf, t,
-					  env->prog->type, i)) {
-=======
 		if (rel && reg->ref_obj_id)
 			arg_type |= OBJ_RELEASE;
 		ret = check_func_arg_reg_off(env, reg, regno, arg_type);
@@ -6214,7 +6178,6 @@
 			}
 			/* rest of the arguments can be anything, like normal kfunc */
 		} else if (btf_get_prog_ctx_type(log, btf, t, prog_type, i)) {
->>>>>>> 88084a3d
 			/* If function expects ctx type in BTF check that caller
 			 * is passing PTR_TO_CTX.
 			 */
@@ -6241,15 +6204,7 @@
 			if (reg->type == PTR_TO_BTF_ID) {
 				reg_btf = reg->btf;
 				reg_ref_id = reg->btf_id;
-<<<<<<< HEAD
-				/* Ensure only one argument is referenced
-				 * PTR_TO_BTF_ID, check_func_arg_reg_off relies
-				 * on only one referenced register being allowed
-				 * for kfuncs.
-				 */
-=======
 				/* Ensure only one argument is referenced PTR_TO_BTF_ID */
->>>>>>> 88084a3d
 				if (reg->ref_obj_id) {
 					if (ref_obj_id) {
 						bpf_log(log, "verifier internal error: more than one arg with ref_obj_id R%d %u %u\n",
@@ -7040,7 +6995,6 @@
 	struct btf_id_set *set;
 	u32 set_cnt;
 	int ret;
-<<<<<<< HEAD
 
 	if (hook >= BTF_KFUNC_HOOK_MAX || type >= BTF_KFUNC_TYPE_MAX) {
 		ret = -EINVAL;
@@ -7109,76 +7063,6 @@
 		set->cnt = 0;
 	tab->sets[hook][type] = set;
 
-=======
-
-	if (hook >= BTF_KFUNC_HOOK_MAX || type >= BTF_KFUNC_TYPE_MAX) {
-		ret = -EINVAL;
-		goto end;
-	}
-
-	if (!add_set->cnt)
-		return 0;
-
-	tab = btf->kfunc_set_tab;
-	if (!tab) {
-		tab = kzalloc(sizeof(*tab), GFP_KERNEL | __GFP_NOWARN);
-		if (!tab)
-			return -ENOMEM;
-		btf->kfunc_set_tab = tab;
-	}
-
-	set = tab->sets[hook][type];
-	/* Warn when register_btf_kfunc_id_set is called twice for the same hook
-	 * for module sets.
-	 */
-	if (WARN_ON_ONCE(set && !vmlinux_set)) {
-		ret = -EINVAL;
-		goto end;
-	}
-
-	/* We don't need to allocate, concatenate, and sort module sets, because
-	 * only one is allowed per hook. Hence, we can directly assign the
-	 * pointer and return.
-	 */
-	if (!vmlinux_set) {
-		tab->sets[hook][type] = add_set;
-		return 0;
-	}
-
-	/* In case of vmlinux sets, there may be more than one set being
-	 * registered per hook. To create a unified set, we allocate a new set
-	 * and concatenate all individual sets being registered. While each set
-	 * is individually sorted, they may become unsorted when concatenated,
-	 * hence re-sorting the final set again is required to make binary
-	 * searching the set using btf_id_set_contains function work.
-	 */
-	set_cnt = set ? set->cnt : 0;
-
-	if (set_cnt > U32_MAX - add_set->cnt) {
-		ret = -EOVERFLOW;
-		goto end;
-	}
-
-	if (set_cnt + add_set->cnt > BTF_KFUNC_SET_MAX_CNT) {
-		ret = -E2BIG;
-		goto end;
-	}
-
-	/* Grow set */
-	set = krealloc(tab->sets[hook][type],
-		       offsetof(struct btf_id_set, ids[set_cnt + add_set->cnt]),
-		       GFP_KERNEL | __GFP_NOWARN);
-	if (!set) {
-		ret = -ENOMEM;
-		goto end;
-	}
-
-	/* For newly allocated set, initialize set->cnt to 0 */
-	if (!tab->sets[hook][type])
-		set->cnt = 0;
-	tab->sets[hook][type] = set;
-
->>>>>>> 88084a3d
 	/* Concatenate the two sets */
 	memcpy(set->ids + set->cnt, add_set->ids, add_set->cnt * sizeof(set->ids[0]));
 	set->cnt += add_set->cnt;
@@ -7193,79 +7077,6 @@
 
 static int btf_populate_kfunc_set(struct btf *btf, enum btf_kfunc_hook hook,
 				  const struct btf_kfunc_id_set *kset)
-<<<<<<< HEAD
-{
-	bool vmlinux_set = !btf_is_module(btf);
-	int type, ret = 0;
-
-	for (type = 0; type < ARRAY_SIZE(kset->sets); type++) {
-		if (!kset->sets[type])
-			continue;
-
-		ret = __btf_populate_kfunc_set(btf, hook, type, kset->sets[type], vmlinux_set);
-		if (ret)
-			break;
-	}
-	return ret;
-}
-
-static bool __btf_kfunc_id_set_contains(const struct btf *btf,
-					enum btf_kfunc_hook hook,
-					enum btf_kfunc_type type,
-					u32 kfunc_btf_id)
-{
-	struct btf_id_set *set;
-
-	if (hook >= BTF_KFUNC_HOOK_MAX || type >= BTF_KFUNC_TYPE_MAX)
-		return false;
-	if (!btf->kfunc_set_tab)
-		return false;
-	set = btf->kfunc_set_tab->sets[hook][type];
-	if (!set)
-		return false;
-	return btf_id_set_contains(set, kfunc_btf_id);
-}
-
-static int bpf_prog_type_to_kfunc_hook(enum bpf_prog_type prog_type)
-{
-	switch (prog_type) {
-	case BPF_PROG_TYPE_XDP:
-		return BTF_KFUNC_HOOK_XDP;
-	case BPF_PROG_TYPE_SCHED_CLS:
-		return BTF_KFUNC_HOOK_TC;
-	case BPF_PROG_TYPE_STRUCT_OPS:
-		return BTF_KFUNC_HOOK_STRUCT_OPS;
-	default:
-		return BTF_KFUNC_HOOK_MAX;
-	}
-}
-
-/* Caution:
- * Reference to the module (obtained using btf_try_get_module) corresponding to
- * the struct btf *MUST* be held when calling this function from verifier
- * context. This is usually true as we stash references in prog's kfunc_btf_tab;
- * keeping the reference for the duration of the call provides the necessary
- * protection for looking up a well-formed btf->kfunc_set_tab.
- */
-bool btf_kfunc_id_set_contains(const struct btf *btf,
-			       enum bpf_prog_type prog_type,
-			       enum btf_kfunc_type type, u32 kfunc_btf_id)
-{
-	enum btf_kfunc_hook hook;
-
-	hook = bpf_prog_type_to_kfunc_hook(prog_type);
-	return __btf_kfunc_id_set_contains(btf, hook, type, kfunc_btf_id);
-}
-
-/* This function must be invoked only from initcalls/module init functions */
-int register_btf_kfunc_id_set(enum bpf_prog_type prog_type,
-			      const struct btf_kfunc_id_set *kset)
-{
-	enum btf_kfunc_hook hook;
-	struct btf *btf;
-	int ret;
-
-=======
 {
 	bool vmlinux_set = !btf_is_module(btf);
 	int type, ret = 0;
@@ -7341,25 +7152,16 @@
 	struct btf *btf;
 	int ret;
 
->>>>>>> 88084a3d
 	btf = btf_get_module_btf(kset->owner);
 	if (!btf) {
 		if (!kset->owner && IS_ENABLED(CONFIG_DEBUG_INFO_BTF)) {
 			pr_err("missing vmlinux BTF, cannot register kfuncs\n");
 			return -ENOENT;
-<<<<<<< HEAD
 		}
 		if (kset->owner && IS_ENABLED(CONFIG_DEBUG_INFO_BTF_MODULES)) {
 			pr_err("missing module BTF, cannot register kfuncs\n");
 			return -ENOENT;
 		}
-=======
-		}
-		if (kset->owner && IS_ENABLED(CONFIG_DEBUG_INFO_BTF_MODULES)) {
-			pr_err("missing module BTF, cannot register kfuncs\n");
-			return -ENOENT;
-		}
->>>>>>> 88084a3d
 		return 0;
 	}
 	if (IS_ERR(btf))
@@ -7371,7 +7173,138 @@
 	return ret;
 }
 EXPORT_SYMBOL_GPL(register_btf_kfunc_id_set);
-<<<<<<< HEAD
+
+s32 btf_find_dtor_kfunc(struct btf *btf, u32 btf_id)
+{
+	struct btf_id_dtor_kfunc_tab *tab = btf->dtor_kfunc_tab;
+	struct btf_id_dtor_kfunc *dtor;
+
+	if (!tab)
+		return -ENOENT;
+	/* Even though the size of tab->dtors[0] is > sizeof(u32), we only need
+	 * to compare the first u32 with btf_id, so we can reuse btf_id_cmp_func.
+	 */
+	BUILD_BUG_ON(offsetof(struct btf_id_dtor_kfunc, btf_id) != 0);
+	dtor = bsearch(&btf_id, tab->dtors, tab->cnt, sizeof(tab->dtors[0]), btf_id_cmp_func);
+	if (!dtor)
+		return -ENOENT;
+	return dtor->kfunc_btf_id;
+}
+
+static int btf_check_dtor_kfuncs(struct btf *btf, const struct btf_id_dtor_kfunc *dtors, u32 cnt)
+{
+	const struct btf_type *dtor_func, *dtor_func_proto, *t;
+	const struct btf_param *args;
+	s32 dtor_btf_id;
+	u32 nr_args, i;
+
+	for (i = 0; i < cnt; i++) {
+		dtor_btf_id = dtors[i].kfunc_btf_id;
+
+		dtor_func = btf_type_by_id(btf, dtor_btf_id);
+		if (!dtor_func || !btf_type_is_func(dtor_func))
+			return -EINVAL;
+
+		dtor_func_proto = btf_type_by_id(btf, dtor_func->type);
+		if (!dtor_func_proto || !btf_type_is_func_proto(dtor_func_proto))
+			return -EINVAL;
+
+		/* Make sure the prototype of the destructor kfunc is 'void func(type *)' */
+		t = btf_type_by_id(btf, dtor_func_proto->type);
+		if (!t || !btf_type_is_void(t))
+			return -EINVAL;
+
+		nr_args = btf_type_vlen(dtor_func_proto);
+		if (nr_args != 1)
+			return -EINVAL;
+		args = btf_params(dtor_func_proto);
+		t = btf_type_by_id(btf, args[0].type);
+		/* Allow any pointer type, as width on targets Linux supports
+		 * will be same for all pointer types (i.e. sizeof(void *))
+		 */
+		if (!t || !btf_type_is_ptr(t))
+			return -EINVAL;
+	}
+	return 0;
+}
+
+/* This function must be invoked only from initcalls/module init functions */
+int register_btf_id_dtor_kfuncs(const struct btf_id_dtor_kfunc *dtors, u32 add_cnt,
+				struct module *owner)
+{
+	struct btf_id_dtor_kfunc_tab *tab;
+	struct btf *btf;
+	u32 tab_cnt;
+	int ret;
+
+	btf = btf_get_module_btf(owner);
+	if (!btf) {
+		if (!owner && IS_ENABLED(CONFIG_DEBUG_INFO_BTF)) {
+			pr_err("missing vmlinux BTF, cannot register dtor kfuncs\n");
+			return -ENOENT;
+		}
+		if (owner && IS_ENABLED(CONFIG_DEBUG_INFO_BTF_MODULES)) {
+			pr_err("missing module BTF, cannot register dtor kfuncs\n");
+			return -ENOENT;
+		}
+		return 0;
+	}
+	if (IS_ERR(btf))
+		return PTR_ERR(btf);
+
+	if (add_cnt >= BTF_DTOR_KFUNC_MAX_CNT) {
+		pr_err("cannot register more than %d kfunc destructors\n", BTF_DTOR_KFUNC_MAX_CNT);
+		ret = -E2BIG;
+		goto end;
+	}
+
+	/* Ensure that the prototype of dtor kfuncs being registered is sane */
+	ret = btf_check_dtor_kfuncs(btf, dtors, add_cnt);
+	if (ret < 0)
+		goto end;
+
+	tab = btf->dtor_kfunc_tab;
+	/* Only one call allowed for modules */
+	if (WARN_ON_ONCE(tab && btf_is_module(btf))) {
+		ret = -EINVAL;
+		goto end;
+	}
+
+	tab_cnt = tab ? tab->cnt : 0;
+	if (tab_cnt > U32_MAX - add_cnt) {
+		ret = -EOVERFLOW;
+		goto end;
+	}
+	if (tab_cnt + add_cnt >= BTF_DTOR_KFUNC_MAX_CNT) {
+		pr_err("cannot register more than %d kfunc destructors\n", BTF_DTOR_KFUNC_MAX_CNT);
+		ret = -E2BIG;
+		goto end;
+	}
+
+	tab = krealloc(btf->dtor_kfunc_tab,
+		       offsetof(struct btf_id_dtor_kfunc_tab, dtors[tab_cnt + add_cnt]),
+		       GFP_KERNEL | __GFP_NOWARN);
+	if (!tab) {
+		ret = -ENOMEM;
+		goto end;
+	}
+
+	if (!btf->dtor_kfunc_tab)
+		tab->cnt = 0;
+	btf->dtor_kfunc_tab = tab;
+
+	memcpy(tab->dtors + tab->cnt, dtors, add_cnt * sizeof(tab->dtors[0]));
+	tab->cnt += add_cnt;
+
+	sort(tab->dtors, tab->cnt, sizeof(tab->dtors[0]), btf_id_cmp_func, NULL);
+
+	return 0;
+end:
+	btf_free_dtor_kfunc_tab(btf);
+	btf_put(btf);
+	return ret;
+}
+EXPORT_SYMBOL_GPL(register_btf_id_dtor_kfuncs);
 
 #define MAX_TYPES_ARE_COMPAT_DEPTH 2
 
@@ -7436,204 +7369,6 @@
 			if (level <= 0)
 				return -EINVAL;
 
-=======
-
-s32 btf_find_dtor_kfunc(struct btf *btf, u32 btf_id)
-{
-	struct btf_id_dtor_kfunc_tab *tab = btf->dtor_kfunc_tab;
-	struct btf_id_dtor_kfunc *dtor;
-
-	if (!tab)
-		return -ENOENT;
-	/* Even though the size of tab->dtors[0] is > sizeof(u32), we only need
-	 * to compare the first u32 with btf_id, so we can reuse btf_id_cmp_func.
-	 */
-	BUILD_BUG_ON(offsetof(struct btf_id_dtor_kfunc, btf_id) != 0);
-	dtor = bsearch(&btf_id, tab->dtors, tab->cnt, sizeof(tab->dtors[0]), btf_id_cmp_func);
-	if (!dtor)
-		return -ENOENT;
-	return dtor->kfunc_btf_id;
-}
-
-static int btf_check_dtor_kfuncs(struct btf *btf, const struct btf_id_dtor_kfunc *dtors, u32 cnt)
-{
-	const struct btf_type *dtor_func, *dtor_func_proto, *t;
-	const struct btf_param *args;
-	s32 dtor_btf_id;
-	u32 nr_args, i;
-
-	for (i = 0; i < cnt; i++) {
-		dtor_btf_id = dtors[i].kfunc_btf_id;
-
-		dtor_func = btf_type_by_id(btf, dtor_btf_id);
-		if (!dtor_func || !btf_type_is_func(dtor_func))
-			return -EINVAL;
-
-		dtor_func_proto = btf_type_by_id(btf, dtor_func->type);
-		if (!dtor_func_proto || !btf_type_is_func_proto(dtor_func_proto))
-			return -EINVAL;
-
-		/* Make sure the prototype of the destructor kfunc is 'void func(type *)' */
-		t = btf_type_by_id(btf, dtor_func_proto->type);
-		if (!t || !btf_type_is_void(t))
-			return -EINVAL;
-
-		nr_args = btf_type_vlen(dtor_func_proto);
-		if (nr_args != 1)
-			return -EINVAL;
-		args = btf_params(dtor_func_proto);
-		t = btf_type_by_id(btf, args[0].type);
-		/* Allow any pointer type, as width on targets Linux supports
-		 * will be same for all pointer types (i.e. sizeof(void *))
-		 */
-		if (!t || !btf_type_is_ptr(t))
-			return -EINVAL;
-	}
-	return 0;
-}
-
-/* This function must be invoked only from initcalls/module init functions */
-int register_btf_id_dtor_kfuncs(const struct btf_id_dtor_kfunc *dtors, u32 add_cnt,
-				struct module *owner)
-{
-	struct btf_id_dtor_kfunc_tab *tab;
-	struct btf *btf;
-	u32 tab_cnt;
-	int ret;
-
-	btf = btf_get_module_btf(owner);
-	if (!btf) {
-		if (!owner && IS_ENABLED(CONFIG_DEBUG_INFO_BTF)) {
-			pr_err("missing vmlinux BTF, cannot register dtor kfuncs\n");
-			return -ENOENT;
-		}
-		if (owner && IS_ENABLED(CONFIG_DEBUG_INFO_BTF_MODULES)) {
-			pr_err("missing module BTF, cannot register dtor kfuncs\n");
-			return -ENOENT;
-		}
-		return 0;
-	}
-	if (IS_ERR(btf))
-		return PTR_ERR(btf);
-
-	if (add_cnt >= BTF_DTOR_KFUNC_MAX_CNT) {
-		pr_err("cannot register more than %d kfunc destructors\n", BTF_DTOR_KFUNC_MAX_CNT);
-		ret = -E2BIG;
-		goto end;
-	}
-
-	/* Ensure that the prototype of dtor kfuncs being registered is sane */
-	ret = btf_check_dtor_kfuncs(btf, dtors, add_cnt);
-	if (ret < 0)
-		goto end;
-
-	tab = btf->dtor_kfunc_tab;
-	/* Only one call allowed for modules */
-	if (WARN_ON_ONCE(tab && btf_is_module(btf))) {
-		ret = -EINVAL;
-		goto end;
-	}
-
-	tab_cnt = tab ? tab->cnt : 0;
-	if (tab_cnt > U32_MAX - add_cnt) {
-		ret = -EOVERFLOW;
-		goto end;
-	}
-	if (tab_cnt + add_cnt >= BTF_DTOR_KFUNC_MAX_CNT) {
-		pr_err("cannot register more than %d kfunc destructors\n", BTF_DTOR_KFUNC_MAX_CNT);
-		ret = -E2BIG;
-		goto end;
-	}
-
-	tab = krealloc(btf->dtor_kfunc_tab,
-		       offsetof(struct btf_id_dtor_kfunc_tab, dtors[tab_cnt + add_cnt]),
-		       GFP_KERNEL | __GFP_NOWARN);
-	if (!tab) {
-		ret = -ENOMEM;
-		goto end;
-	}
-
-	if (!btf->dtor_kfunc_tab)
-		tab->cnt = 0;
-	btf->dtor_kfunc_tab = tab;
-
-	memcpy(tab->dtors + tab->cnt, dtors, add_cnt * sizeof(tab->dtors[0]));
-	tab->cnt += add_cnt;
-
-	sort(tab->dtors, tab->cnt, sizeof(tab->dtors[0]), btf_id_cmp_func, NULL);
-
-	return 0;
-end:
-	btf_free_dtor_kfunc_tab(btf);
-	btf_put(btf);
-	return ret;
-}
-EXPORT_SYMBOL_GPL(register_btf_id_dtor_kfuncs);
-
-#define MAX_TYPES_ARE_COMPAT_DEPTH 2
-
-static
-int __bpf_core_types_are_compat(const struct btf *local_btf, __u32 local_id,
-				const struct btf *targ_btf, __u32 targ_id,
-				int level)
-{
-	const struct btf_type *local_type, *targ_type;
-	int depth = 32; /* max recursion depth */
-
-	/* caller made sure that names match (ignoring flavor suffix) */
-	local_type = btf_type_by_id(local_btf, local_id);
-	targ_type = btf_type_by_id(targ_btf, targ_id);
-	if (btf_kind(local_type) != btf_kind(targ_type))
-		return 0;
-
-recur:
-	depth--;
-	if (depth < 0)
-		return -EINVAL;
-
-	local_type = btf_type_skip_modifiers(local_btf, local_id, &local_id);
-	targ_type = btf_type_skip_modifiers(targ_btf, targ_id, &targ_id);
-	if (!local_type || !targ_type)
-		return -EINVAL;
-
-	if (btf_kind(local_type) != btf_kind(targ_type))
-		return 0;
-
-	switch (btf_kind(local_type)) {
-	case BTF_KIND_UNKN:
-	case BTF_KIND_STRUCT:
-	case BTF_KIND_UNION:
-	case BTF_KIND_ENUM:
-	case BTF_KIND_FWD:
-		return 1;
-	case BTF_KIND_INT:
-		/* just reject deprecated bitfield-like integers; all other
-		 * integers are by default compatible between each other
-		 */
-		return btf_int_offset(local_type) == 0 && btf_int_offset(targ_type) == 0;
-	case BTF_KIND_PTR:
-		local_id = local_type->type;
-		targ_id = targ_type->type;
-		goto recur;
-	case BTF_KIND_ARRAY:
-		local_id = btf_array(local_type)->type;
-		targ_id = btf_array(targ_type)->type;
-		goto recur;
-	case BTF_KIND_FUNC_PROTO: {
-		struct btf_param *local_p = btf_params(local_type);
-		struct btf_param *targ_p = btf_params(targ_type);
-		__u16 local_vlen = btf_vlen(local_type);
-		__u16 targ_vlen = btf_vlen(targ_type);
-		int i, err;
-
-		if (local_vlen != targ_vlen)
-			return 0;
-
-		for (i = 0; i < local_vlen; i++, local_p++, targ_p++) {
-			if (level <= 0)
-				return -EINVAL;
-
->>>>>>> 88084a3d
 			btf_type_skip_modifiers(local_btf, local_p->type, &local_id);
 			btf_type_skip_modifiers(targ_btf, targ_p->type, &targ_id);
 			err = __bpf_core_types_are_compat(local_btf, local_id,
