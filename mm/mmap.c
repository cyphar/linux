// SPDX-License-Identifier: GPL-2.0-only
/*
 * mm/mmap.c
 *
 * Written by obz.
 *
 * Address space accounting code	<alan@lxorguk.ukuu.org.uk>
 */

#define pr_fmt(fmt) KBUILD_MODNAME ": " fmt

#include <linux/kernel.h>
#include <linux/slab.h>
#include <linux/backing-dev.h>
#include <linux/mm.h>
#include <linux/mm_inline.h>
#include <linux/shm.h>
#include <linux/mman.h>
#include <linux/pagemap.h>
#include <linux/swap.h>
#include <linux/syscalls.h>
#include <linux/capability.h>
#include <linux/init.h>
#include <linux/file.h>
#include <linux/fs.h>
#include <linux/personality.h>
#include <linux/security.h>
#include <linux/hugetlb.h>
#include <linux/shmem_fs.h>
#include <linux/profile.h>
#include <linux/export.h>
#include <linux/mount.h>
#include <linux/mempolicy.h>
#include <linux/rmap.h>
#include <linux/mmu_notifier.h>
#include <linux/mmdebug.h>
#include <linux/perf_event.h>
#include <linux/audit.h>
#include <linux/khugepaged.h>
#include <linux/uprobes.h>
#include <linux/notifier.h>
#include <linux/memory.h>
#include <linux/printk.h>
#include <linux/userfaultfd_k.h>
#include <linux/moduleparam.h>
#include <linux/pkeys.h>
#include <linux/oom.h>
#include <linux/sched/mm.h>
#include <linux/ksm.h>

#include <linux/uaccess.h>
#include <asm/cacheflush.h>
#include <asm/tlb.h>
#include <asm/mmu_context.h>

#define CREATE_TRACE_POINTS
#include <trace/events/mmap.h>

#include "internal.h"

#ifndef arch_mmap_check
#define arch_mmap_check(addr, len, flags)	(0)
#endif

#ifdef CONFIG_HAVE_ARCH_MMAP_RND_BITS
const int mmap_rnd_bits_min = CONFIG_ARCH_MMAP_RND_BITS_MIN;
const int mmap_rnd_bits_max = CONFIG_ARCH_MMAP_RND_BITS_MAX;
int mmap_rnd_bits __read_mostly = CONFIG_ARCH_MMAP_RND_BITS;
#endif
#ifdef CONFIG_HAVE_ARCH_MMAP_RND_COMPAT_BITS
const int mmap_rnd_compat_bits_min = CONFIG_ARCH_MMAP_RND_COMPAT_BITS_MIN;
const int mmap_rnd_compat_bits_max = CONFIG_ARCH_MMAP_RND_COMPAT_BITS_MAX;
int mmap_rnd_compat_bits __read_mostly = CONFIG_ARCH_MMAP_RND_COMPAT_BITS;
#endif

static bool ignore_rlimit_data;
core_param(ignore_rlimit_data, ignore_rlimit_data, bool, 0644);

static void unmap_region(struct mm_struct *mm, struct maple_tree *mt,
		struct vm_area_struct *vma, struct vm_area_struct *prev,
		struct vm_area_struct *next, unsigned long start,
		unsigned long end, bool mm_wr_locked);

static pgprot_t vm_pgprot_modify(pgprot_t oldprot, unsigned long vm_flags)
{
	return pgprot_modify(oldprot, vm_get_page_prot(vm_flags));
}

/* Update vma->vm_page_prot to reflect vma->vm_flags. */
void vma_set_page_prot(struct vm_area_struct *vma)
{
	unsigned long vm_flags = vma->vm_flags;
	pgprot_t vm_page_prot;

	vm_page_prot = vm_pgprot_modify(vma->vm_page_prot, vm_flags);
	if (vma_wants_writenotify(vma, vm_page_prot)) {
		vm_flags &= ~VM_SHARED;
		vm_page_prot = vm_pgprot_modify(vm_page_prot, vm_flags);
	}
	/* remove_protection_ptes reads vma->vm_page_prot without mmap_lock */
	WRITE_ONCE(vma->vm_page_prot, vm_page_prot);
}

/*
 * Requires inode->i_mapping->i_mmap_rwsem
 */
static void __remove_shared_vm_struct(struct vm_area_struct *vma,
		struct file *file, struct address_space *mapping)
{
	if (vma->vm_flags & VM_SHARED)
		mapping_unmap_writable(mapping);

	flush_dcache_mmap_lock(mapping);
	vma_interval_tree_remove(vma, &mapping->i_mmap);
	flush_dcache_mmap_unlock(mapping);
}

/*
 * Unlink a file-based vm structure from its interval tree, to hide
 * vma from rmap and vmtruncate before freeing its page tables.
 */
void unlink_file_vma(struct vm_area_struct *vma)
{
	struct file *file = vma->vm_file;

	if (file) {
		struct address_space *mapping = file->f_mapping;
		i_mmap_lock_write(mapping);
		__remove_shared_vm_struct(vma, file, mapping);
		i_mmap_unlock_write(mapping);
	}
}

/*
 * Close a vm structure and free it.
 */
static void remove_vma(struct vm_area_struct *vma, bool unreachable)
{
	might_sleep();
	if (vma->vm_ops && vma->vm_ops->close)
		vma->vm_ops->close(vma);
	if (vma->vm_file)
		fput(vma->vm_file);
	mpol_put(vma_policy(vma));
	if (unreachable)
		__vm_area_free(vma);
	else
		vm_area_free(vma);
}

static inline struct vm_area_struct *vma_prev_limit(struct vma_iterator *vmi,
						    unsigned long min)
{
	return mas_prev(&vmi->mas, min);
}

static inline int vma_iter_clear_gfp(struct vma_iterator *vmi,
			unsigned long start, unsigned long end, gfp_t gfp)
{
	vmi->mas.index = start;
	vmi->mas.last = end - 1;
	mas_store_gfp(&vmi->mas, NULL, gfp);
	if (unlikely(mas_is_err(&vmi->mas)))
		return -ENOMEM;

	return 0;
}

/*
 * check_brk_limits() - Use platform specific check of range & verify mlock
 * limits.
 * @addr: The address to check
 * @len: The size of increase.
 *
 * Return: 0 on success.
 */
static int check_brk_limits(unsigned long addr, unsigned long len)
{
	unsigned long mapped_addr;

	mapped_addr = get_unmapped_area(NULL, addr, len, 0, MAP_FIXED);
	if (IS_ERR_VALUE(mapped_addr))
		return mapped_addr;

	return mlock_future_ok(current->mm, current->mm->def_flags, len)
		? 0 : -EAGAIN;
}
static int do_brk_flags(struct vma_iterator *vmi, struct vm_area_struct *brkvma,
		unsigned long addr, unsigned long request, unsigned long flags);
SYSCALL_DEFINE1(brk, unsigned long, brk)
{
	unsigned long newbrk, oldbrk, origbrk;
	struct mm_struct *mm = current->mm;
	struct vm_area_struct *brkvma, *next = NULL;
	unsigned long min_brk;
	bool populate;
	bool downgraded = false;
	LIST_HEAD(uf);
	struct vma_iterator vmi;

	if (mmap_write_lock_killable(mm))
		return -EINTR;

	origbrk = mm->brk;

#ifdef CONFIG_COMPAT_BRK
	/*
	 * CONFIG_COMPAT_BRK can still be overridden by setting
	 * randomize_va_space to 2, which will still cause mm->start_brk
	 * to be arbitrarily shifted
	 */
	if (current->brk_randomized)
		min_brk = mm->start_brk;
	else
		min_brk = mm->end_data;
#else
	min_brk = mm->start_brk;
#endif
	if (brk < min_brk)
		goto out;

	/*
	 * Check against rlimit here. If this check is done later after the test
	 * of oldbrk with newbrk then it can escape the test and let the data
	 * segment grow beyond its set limit the in case where the limit is
	 * not page aligned -Ram Gupta
	 */
	if (check_data_rlimit(rlimit(RLIMIT_DATA), brk, mm->start_brk,
			      mm->end_data, mm->start_data))
		goto out;

	newbrk = PAGE_ALIGN(brk);
	oldbrk = PAGE_ALIGN(mm->brk);
	if (oldbrk == newbrk) {
		mm->brk = brk;
		goto success;
	}

	/*
	 * Always allow shrinking brk.
	 * do_vma_munmap() may downgrade mmap_lock to read.
	 */
	if (brk <= mm->brk) {
		int ret;

		/* Search one past newbrk */
		vma_iter_init(&vmi, mm, newbrk);
		brkvma = vma_find(&vmi, oldbrk);
		if (!brkvma || brkvma->vm_start >= oldbrk)
			goto out; /* mapping intersects with an existing non-brk vma. */
		/*
		 * mm->brk must be protected by write mmap_lock.
		 * do_vma_munmap() may downgrade the lock,  so update it
		 * before calling do_vma_munmap().
		 */
		mm->brk = brk;
		ret = do_vma_munmap(&vmi, brkvma, newbrk, oldbrk, &uf, true);
		if (ret == 1)  {
			downgraded = true;
			goto success;
		} else if (!ret)
			goto success;

		mm->brk = origbrk;
		goto out;
	}

	if (check_brk_limits(oldbrk, newbrk - oldbrk))
		goto out;

	/*
	 * Only check if the next VMA is within the stack_guard_gap of the
	 * expansion area
	 */
	vma_iter_init(&vmi, mm, oldbrk);
	next = vma_find(&vmi, newbrk + PAGE_SIZE + stack_guard_gap);
	if (next && newbrk + PAGE_SIZE > vm_start_gap(next))
		goto out;

	brkvma = vma_prev_limit(&vmi, mm->start_brk);
	/* Ok, looks good - let it rip. */
	if (do_brk_flags(&vmi, brkvma, oldbrk, newbrk - oldbrk, 0) < 0)
		goto out;

	mm->brk = brk;

success:
	populate = newbrk > oldbrk && (mm->def_flags & VM_LOCKED) != 0;
	if (downgraded)
		mmap_read_unlock(mm);
	else
		mmap_write_unlock(mm);
	userfaultfd_unmap_complete(mm, &uf);
	if (populate)
		mm_populate(oldbrk, newbrk - oldbrk);
	return brk;

out:
	mmap_write_unlock(mm);
	return origbrk;
}

#if defined(CONFIG_DEBUG_VM_MAPLE_TREE)
static void validate_mm(struct mm_struct *mm)
{
	int bug = 0;
	int i = 0;
	struct vm_area_struct *vma;
	VMA_ITERATOR(vmi, mm, 0);

	mt_validate(&mm->mm_mt);
	for_each_vma(vmi, vma) {
#ifdef CONFIG_DEBUG_VM_RB
		struct anon_vma *anon_vma = vma->anon_vma;
		struct anon_vma_chain *avc;
#endif
		unsigned long vmi_start, vmi_end;
		bool warn = 0;
<<<<<<< HEAD

		vmi_start = vma_iter_addr(&vmi);
		vmi_end = vma_iter_end(&vmi);
		if (VM_WARN_ON_ONCE_MM(vma->vm_end != vmi_end, mm))
			warn = 1;

		if (VM_WARN_ON_ONCE_MM(vma->vm_start != vmi_start, mm))
			warn = 1;

=======

		vmi_start = vma_iter_addr(&vmi);
		vmi_end = vma_iter_end(&vmi);
		if (VM_WARN_ON_ONCE_MM(vma->vm_end != vmi_end, mm))
			warn = 1;

		if (VM_WARN_ON_ONCE_MM(vma->vm_start != vmi_start, mm))
			warn = 1;

>>>>>>> e55e5df1
		if (warn) {
			pr_emerg("issue in %s\n", current->comm);
			dump_stack();
			dump_vma(vma);
			pr_emerg("tree range: %px start %lx end %lx\n", vma,
				 vmi_start, vmi_end - 1);
			vma_iter_dump_tree(&vmi);
		}

#ifdef CONFIG_DEBUG_VM_RB
		if (anon_vma) {
			anon_vma_lock_read(anon_vma);
			list_for_each_entry(avc, &vma->anon_vma_chain, same_vma)
				anon_vma_interval_tree_verify(avc);
			anon_vma_unlock_read(anon_vma);
		}
#endif
		i++;
	}
	if (i != mm->map_count) {
		pr_emerg("map_count %d vma iterator %d\n", mm->map_count, i);
		bug = 1;
	}
	VM_BUG_ON_MM(bug, mm);
}

#else /* !CONFIG_DEBUG_VM_MAPLE_TREE */
#define validate_mm(mm) do { } while (0)
#endif /* CONFIG_DEBUG_VM_MAPLE_TREE */

/*
 * vma has some anon_vma assigned, and is already inserted on that
 * anon_vma's interval trees.
 *
 * Before updating the vma's vm_start / vm_end / vm_pgoff fields, the
 * vma must be removed from the anon_vma's interval trees using
 * anon_vma_interval_tree_pre_update_vma().
 *
 * After the update, the vma will be reinserted using
 * anon_vma_interval_tree_post_update_vma().
 *
 * The entire update must be protected by exclusive mmap_lock and by
 * the root anon_vma's mutex.
 */
static inline void
anon_vma_interval_tree_pre_update_vma(struct vm_area_struct *vma)
{
	struct anon_vma_chain *avc;

	list_for_each_entry(avc, &vma->anon_vma_chain, same_vma)
		anon_vma_interval_tree_remove(avc, &avc->anon_vma->rb_root);
}

static inline void
anon_vma_interval_tree_post_update_vma(struct vm_area_struct *vma)
{
	struct anon_vma_chain *avc;

	list_for_each_entry(avc, &vma->anon_vma_chain, same_vma)
		anon_vma_interval_tree_insert(avc, &avc->anon_vma->rb_root);
}

static unsigned long count_vma_pages_range(struct mm_struct *mm,
		unsigned long addr, unsigned long end)
{
	VMA_ITERATOR(vmi, mm, addr);
	struct vm_area_struct *vma;
	unsigned long nr_pages = 0;

	for_each_vma_range(vmi, vma, end) {
		unsigned long vm_start = max(addr, vma->vm_start);
		unsigned long vm_end = min(end, vma->vm_end);

		nr_pages += PHYS_PFN(vm_end - vm_start);
	}

	return nr_pages;
}

static void __vma_link_file(struct vm_area_struct *vma,
			    struct address_space *mapping)
{
	if (vma->vm_flags & VM_SHARED)
		mapping_allow_writable(mapping);

	flush_dcache_mmap_lock(mapping);
	vma_interval_tree_insert(vma, &mapping->i_mmap);
	flush_dcache_mmap_unlock(mapping);
}

static int vma_link(struct mm_struct *mm, struct vm_area_struct *vma)
{
	VMA_ITERATOR(vmi, mm, 0);
	struct address_space *mapping = NULL;

	if (vma_iter_prealloc(&vmi))
		return -ENOMEM;

	if (vma->vm_file) {
		mapping = vma->vm_file->f_mapping;
		i_mmap_lock_write(mapping);
	}

	vma_iter_store(&vmi, vma);

	if (mapping) {
		__vma_link_file(vma, mapping);
		i_mmap_unlock_write(mapping);
	}

	mm->map_count++;
	validate_mm(mm);
	return 0;
}

/*
 * init_multi_vma_prep() - Initializer for struct vma_prepare
 * @vp: The vma_prepare struct
 * @vma: The vma that will be altered once locked
 * @next: The next vma if it is to be adjusted
 * @remove: The first vma to be removed
 * @remove2: The second vma to be removed
 */
static inline void init_multi_vma_prep(struct vma_prepare *vp,
		struct vm_area_struct *vma, struct vm_area_struct *next,
		struct vm_area_struct *remove, struct vm_area_struct *remove2)
{
	memset(vp, 0, sizeof(struct vma_prepare));
	vp->vma = vma;
	vp->anon_vma = vma->anon_vma;
	vp->remove = remove;
	vp->remove2 = remove2;
	vp->adj_next = next;
	if (!vp->anon_vma && next)
		vp->anon_vma = next->anon_vma;

	vp->file = vma->vm_file;
	if (vp->file)
		vp->mapping = vma->vm_file->f_mapping;

}

/*
 * init_vma_prep() - Initializer wrapper for vma_prepare struct
 * @vp: The vma_prepare struct
 * @vma: The vma that will be altered once locked
 */
static inline void init_vma_prep(struct vma_prepare *vp,
				 struct vm_area_struct *vma)
{
	init_multi_vma_prep(vp, vma, NULL, NULL, NULL);
}


/*
 * vma_prepare() - Helper function for handling locking VMAs prior to altering
 * @vp: The initialized vma_prepare struct
 */
static inline void vma_prepare(struct vma_prepare *vp)
{
	vma_start_write(vp->vma);
	if (vp->adj_next)
		vma_start_write(vp->adj_next);
	/* vp->insert is always a newly created VMA, no need for locking */
	if (vp->remove)
		vma_start_write(vp->remove);
	if (vp->remove2)
		vma_start_write(vp->remove2);

	if (vp->file) {
		uprobe_munmap(vp->vma, vp->vma->vm_start, vp->vma->vm_end);

		if (vp->adj_next)
			uprobe_munmap(vp->adj_next, vp->adj_next->vm_start,
				      vp->adj_next->vm_end);

		i_mmap_lock_write(vp->mapping);
		if (vp->insert && vp->insert->vm_file) {
			/*
			 * Put into interval tree now, so instantiated pages
			 * are visible to arm/parisc __flush_dcache_page
			 * throughout; but we cannot insert into address
			 * space until vma start or end is updated.
			 */
			__vma_link_file(vp->insert,
					vp->insert->vm_file->f_mapping);
		}
	}

	if (vp->anon_vma) {
		anon_vma_lock_write(vp->anon_vma);
		anon_vma_interval_tree_pre_update_vma(vp->vma);
		if (vp->adj_next)
			anon_vma_interval_tree_pre_update_vma(vp->adj_next);
	}

	if (vp->file) {
		flush_dcache_mmap_lock(vp->mapping);
		vma_interval_tree_remove(vp->vma, &vp->mapping->i_mmap);
		if (vp->adj_next)
			vma_interval_tree_remove(vp->adj_next,
						 &vp->mapping->i_mmap);
	}

}

/*
 * vma_complete- Helper function for handling the unlocking after altering VMAs,
 * or for inserting a VMA.
 *
 * @vp: The vma_prepare struct
 * @vmi: The vma iterator
 * @mm: The mm_struct
 */
static inline void vma_complete(struct vma_prepare *vp,
				struct vma_iterator *vmi, struct mm_struct *mm)
{
	if (vp->file) {
		if (vp->adj_next)
			vma_interval_tree_insert(vp->adj_next,
						 &vp->mapping->i_mmap);
		vma_interval_tree_insert(vp->vma, &vp->mapping->i_mmap);
		flush_dcache_mmap_unlock(vp->mapping);
	}

	if (vp->remove && vp->file) {
		__remove_shared_vm_struct(vp->remove, vp->file, vp->mapping);
		if (vp->remove2)
			__remove_shared_vm_struct(vp->remove2, vp->file,
						  vp->mapping);
	} else if (vp->insert) {
		/*
		 * split_vma has split insert from vma, and needs
		 * us to insert it before dropping the locks
		 * (it may either follow vma or precede it).
		 */
		vma_iter_store(vmi, vp->insert);
		mm->map_count++;
	}

	if (vp->anon_vma) {
		anon_vma_interval_tree_post_update_vma(vp->vma);
		if (vp->adj_next)
			anon_vma_interval_tree_post_update_vma(vp->adj_next);
		anon_vma_unlock_write(vp->anon_vma);
	}

	if (vp->file) {
		i_mmap_unlock_write(vp->mapping);
		uprobe_mmap(vp->vma);

		if (vp->adj_next)
			uprobe_mmap(vp->adj_next);
	}

	if (vp->remove) {
again:
		vma_mark_detached(vp->remove, true);
		if (vp->file) {
			uprobe_munmap(vp->remove, vp->remove->vm_start,
				      vp->remove->vm_end);
			fput(vp->file);
		}
		if (vp->remove->anon_vma)
			anon_vma_merge(vp->vma, vp->remove);
		mm->map_count--;
		mpol_put(vma_policy(vp->remove));
		if (!vp->remove2)
			WARN_ON_ONCE(vp->vma->vm_end < vp->remove->vm_end);
		vm_area_free(vp->remove);

		/*
		 * In mprotect's case 6 (see comments on vma_merge),
		 * we are removing both mid and next vmas
		 */
		if (vp->remove2) {
			vp->remove = vp->remove2;
			vp->remove2 = NULL;
			goto again;
		}
	}
	if (vp->insert && vp->file)
		uprobe_mmap(vp->insert);
}

/*
 * dup_anon_vma() - Helper function to duplicate anon_vma
 * @dst: The destination VMA
 * @src: The source VMA
 *
 * Returns: 0 on success.
 */
static inline int dup_anon_vma(struct vm_area_struct *dst,
			       struct vm_area_struct *src)
{
	/*
	 * Easily overlooked: when mprotect shifts the boundary, make sure the
	 * expanding vma has anon_vma set if the shrinking vma had, to cover any
	 * anon pages imported.
	 */
	if (src->anon_vma && !dst->anon_vma) {
		dst->anon_vma = src->anon_vma;
		return anon_vma_clone(dst, src);
	}

	return 0;
}

/*
 * vma_expand - Expand an existing VMA
 *
 * @vmi: The vma iterator
 * @vma: The vma to expand
 * @start: The start of the vma
 * @end: The exclusive end of the vma
 * @pgoff: The page offset of vma
 * @next: The current of next vma.
 *
 * Expand @vma to @start and @end.  Can expand off the start and end.  Will
 * expand over @next if it's different from @vma and @end == @next->vm_end.
 * Checking if the @vma can expand and merge with @next needs to be handled by
 * the caller.
 *
 * Returns: 0 on success
 */
int vma_expand(struct vma_iterator *vmi, struct vm_area_struct *vma,
	       unsigned long start, unsigned long end, pgoff_t pgoff,
	       struct vm_area_struct *next)
{
	bool remove_next = false;
	struct vma_prepare vp;

	if (next && (vma != next) && (end == next->vm_end)) {
		int ret;

		remove_next = true;
		ret = dup_anon_vma(vma, next);
		if (ret)
			return ret;
	}

	init_multi_vma_prep(&vp, vma, NULL, remove_next ? next : NULL, NULL);
	/* Not merging but overwriting any part of next is not handled. */
	VM_WARN_ON(next && !vp.remove &&
		  next != vma && end > next->vm_start);
	/* Only handles expanding */
	VM_WARN_ON(vma->vm_start < start || vma->vm_end > end);

	if (vma_iter_prealloc(vmi))
		goto nomem;

	vma_prepare(&vp);
	vma_adjust_trans_huge(vma, start, end, 0);
	/* VMA iterator points to previous, so set to start if necessary */
	if (vma_iter_addr(vmi) != start)
		vma_iter_set(vmi, start);

	vma->vm_start = start;
	vma->vm_end = end;
	vma->vm_pgoff = pgoff;
	/* Note: mas must be pointing to the expanding VMA */
	vma_iter_store(vmi, vma);

	vma_complete(&vp, vmi, vma->vm_mm);
	validate_mm(vma->vm_mm);
	return 0;

nomem:
	return -ENOMEM;
}

/*
 * vma_shrink() - Reduce an existing VMAs memory area
 * @vmi: The vma iterator
 * @vma: The VMA to modify
 * @start: The new start
 * @end: The new end
 *
 * Returns: 0 on success, -ENOMEM otherwise
 */
int vma_shrink(struct vma_iterator *vmi, struct vm_area_struct *vma,
	       unsigned long start, unsigned long end, pgoff_t pgoff)
{
	struct vma_prepare vp;

	WARN_ON((vma->vm_start != start) && (vma->vm_end != end));

	if (vma_iter_prealloc(vmi))
		return -ENOMEM;

	init_vma_prep(&vp, vma);
	vma_prepare(&vp);
	vma_adjust_trans_huge(vma, start, end, 0);

	if (vma->vm_start < start)
		vma_iter_clear(vmi, vma->vm_start, start);

	if (vma->vm_end > end)
		vma_iter_clear(vmi, end, vma->vm_end);

	vma->vm_start = start;
	vma->vm_end = end;
	vma->vm_pgoff = pgoff;
	vma_complete(&vp, vmi, vma->vm_mm);
	validate_mm(vma->vm_mm);
	return 0;
}

/*
 * If the vma has a ->close operation then the driver probably needs to release
 * per-vma resources, so we don't attempt to merge those if the caller indicates
 * the current vma may be removed as part of the merge.
 */
static inline bool is_mergeable_vma(struct vm_area_struct *vma,
		struct file *file, unsigned long vm_flags,
		struct vm_userfaultfd_ctx vm_userfaultfd_ctx,
		struct anon_vma_name *anon_name, bool may_remove_vma)
{
	/*
	 * VM_SOFTDIRTY should not prevent from VMA merging, if we
	 * match the flags but dirty bit -- the caller should mark
	 * merged VMA as dirty. If dirty bit won't be excluded from
	 * comparison, we increase pressure on the memory system forcing
	 * the kernel to generate new VMAs when old one could be
	 * extended instead.
	 */
	if ((vma->vm_flags ^ vm_flags) & ~VM_SOFTDIRTY)
		return false;
	if (vma->vm_file != file)
		return false;
	if (may_remove_vma && vma->vm_ops && vma->vm_ops->close)
		return false;
	if (!is_mergeable_vm_userfaultfd_ctx(vma, vm_userfaultfd_ctx))
		return false;
	if (!anon_vma_name_eq(anon_vma_name(vma), anon_name))
		return false;
	return true;
}

static inline bool is_mergeable_anon_vma(struct anon_vma *anon_vma1,
		 struct anon_vma *anon_vma2, struct vm_area_struct *vma)
{
	/*
	 * The list_is_singular() test is to avoid merging VMA cloned from
	 * parents. This can improve scalability caused by anon_vma lock.
	 */
	if ((!anon_vma1 || !anon_vma2) && (!vma ||
		list_is_singular(&vma->anon_vma_chain)))
		return true;
	return anon_vma1 == anon_vma2;
}

/*
 * Return true if we can merge this (vm_flags,anon_vma,file,vm_pgoff)
 * in front of (at a lower virtual address and file offset than) the vma.
 *
 * We cannot merge two vmas if they have differently assigned (non-NULL)
 * anon_vmas, nor if same anon_vma is assigned but offsets incompatible.
 *
 * We don't check here for the merged mmap wrapping around the end of pagecache
 * indices (16TB on ia32) because do_mmap() does not permit mmap's which
 * wrap, nor mmaps which cover the final page at index -1UL.
 *
 * We assume the vma may be removed as part of the merge.
 */
static bool
can_vma_merge_before(struct vm_area_struct *vma, unsigned long vm_flags,
		struct anon_vma *anon_vma, struct file *file,
		pgoff_t vm_pgoff, struct vm_userfaultfd_ctx vm_userfaultfd_ctx,
		struct anon_vma_name *anon_name)
{
	if (is_mergeable_vma(vma, file, vm_flags, vm_userfaultfd_ctx, anon_name, true) &&
	    is_mergeable_anon_vma(anon_vma, vma->anon_vma, vma)) {
		if (vma->vm_pgoff == vm_pgoff)
			return true;
	}
	return false;
}

/*
 * Return true if we can merge this (vm_flags,anon_vma,file,vm_pgoff)
 * beyond (at a higher virtual address and file offset than) the vma.
 *
 * We cannot merge two vmas if they have differently assigned (non-NULL)
 * anon_vmas, nor if same anon_vma is assigned but offsets incompatible.
 *
 * We assume that vma is not removed as part of the merge.
 */
static bool
can_vma_merge_after(struct vm_area_struct *vma, unsigned long vm_flags,
		struct anon_vma *anon_vma, struct file *file,
		pgoff_t vm_pgoff, struct vm_userfaultfd_ctx vm_userfaultfd_ctx,
		struct anon_vma_name *anon_name)
{
	if (is_mergeable_vma(vma, file, vm_flags, vm_userfaultfd_ctx, anon_name, false) &&
	    is_mergeable_anon_vma(anon_vma, vma->anon_vma, vma)) {
		pgoff_t vm_pglen;
		vm_pglen = vma_pages(vma);
		if (vma->vm_pgoff + vm_pglen == vm_pgoff)
			return true;
	}
	return false;
}

/*
 * Given a mapping request (addr,end,vm_flags,file,pgoff,anon_name),
 * figure out whether that can be merged with its predecessor or its
 * successor.  Or both (it neatly fills a hole).
 *
 * In most cases - when called for mmap, brk or mremap - [addr,end) is
 * certain not to be mapped by the time vma_merge is called; but when
 * called for mprotect, it is certain to be already mapped (either at
 * an offset within prev, or at the start of next), and the flags of
 * this area are about to be changed to vm_flags - and the no-change
 * case has already been eliminated.
 *
 * The following mprotect cases have to be considered, where **** is
 * the area passed down from mprotect_fixup, never extending beyond one
 * vma, PPPP is the previous vma, CCCC is a concurrent vma that starts
 * at the same address as **** and is of the same or larger span, and
 * NNNN the next vma after ****:
 *
 *     ****             ****                   ****
 *    PPPPPPNNNNNN    PPPPPPNNNNNN       PPPPPPCCCCCC
 *    cannot merge    might become       might become
 *                    PPNNNNNNNNNN       PPPPPPPPPPCC
 *    mmap, brk or    case 4 below       case 5 below
 *    mremap move:
 *                        ****               ****
 *                    PPPP    NNNN       PPPPCCCCNNNN
 *                    might become       might become
 *                    PPPPPPPPPPPP 1 or  PPPPPPPPPPPP 6 or
 *                    PPPPPPPPNNNN 2 or  PPPPPPPPNNNN 7 or
 *                    PPPPNNNNNNNN 3     PPPPNNNNNNNN 8
 *
 * It is important for case 8 that the vma CCCC overlapping the
 * region **** is never going to extended over NNNN. Instead NNNN must
 * be extended in region **** and CCCC must be removed. This way in
 * all cases where vma_merge succeeds, the moment vma_merge drops the
 * rmap_locks, the properties of the merged vma will be already
 * correct for the whole merged range. Some of those properties like
 * vm_page_prot/vm_flags may be accessed by rmap_walks and they must
 * be correct for the whole merged range immediately after the
 * rmap_locks are released. Otherwise if NNNN would be removed and
 * CCCC would be extended over the NNNN range, remove_migration_ptes
 * or other rmap walkers (if working on addresses beyond the "end"
 * parameter) may establish ptes with the wrong permissions of CCCC
 * instead of the right permissions of NNNN.
 *
 * In the code below:
 * PPPP is represented by *prev
 * CCCC is represented by *curr or not represented at all (NULL)
 * NNNN is represented by *next or not represented at all (NULL)
 * **** is not represented - it will be merged and the vma containing the
 *      area is returned, or the function will return NULL
 */
struct vm_area_struct *vma_merge(struct vma_iterator *vmi, struct mm_struct *mm,
			struct vm_area_struct *prev, unsigned long addr,
			unsigned long end, unsigned long vm_flags,
			struct anon_vma *anon_vma, struct file *file,
			pgoff_t pgoff, struct mempolicy *policy,
			struct vm_userfaultfd_ctx vm_userfaultfd_ctx,
			struct anon_vma_name *anon_name)
{
	struct vm_area_struct *curr, *next, *res;
	struct vm_area_struct *vma, *adjust, *remove, *remove2;
	struct vma_prepare vp;
	pgoff_t vma_pgoff;
	int err = 0;
	bool merge_prev = false;
	bool merge_next = false;
	bool vma_expanded = false;
	unsigned long vma_start = addr;
	unsigned long vma_end = end;
	pgoff_t pglen = (end - addr) >> PAGE_SHIFT;
	long adj_start = 0;

	validate_mm(mm);
	/*
	 * We later require that vma->vm_flags == vm_flags,
	 * so this tests vma->vm_flags & VM_SPECIAL, too.
	 */
	if (vm_flags & VM_SPECIAL)
		return NULL;

	/* Does the input range span an existing VMA? (cases 5 - 8) */
	curr = find_vma_intersection(mm, prev ? prev->vm_end : 0, end);

	if (!curr ||			/* cases 1 - 4 */
	    end == curr->vm_end)	/* cases 6 - 8, adjacent VMA */
		next = vma_lookup(mm, end);
	else
		next = NULL;		/* case 5 */

	if (prev) {
		vma_start = prev->vm_start;
		vma_pgoff = prev->vm_pgoff;

		/* Can we merge the predecessor? */
		if (addr == prev->vm_end && mpol_equal(vma_policy(prev), policy)
		    && can_vma_merge_after(prev, vm_flags, anon_vma, file,
					   pgoff, vm_userfaultfd_ctx, anon_name)) {
			merge_prev = true;
			vma_prev(vmi);
		}
	}

	/* Can we merge the successor? */
	if (next && mpol_equal(policy, vma_policy(next)) &&
	    can_vma_merge_before(next, vm_flags, anon_vma, file, pgoff+pglen,
				 vm_userfaultfd_ctx, anon_name)) {
		merge_next = true;
	}

	/* Verify some invariant that must be enforced by the caller. */
	VM_WARN_ON(prev && addr <= prev->vm_start);
	VM_WARN_ON(curr && (addr != curr->vm_start || end > curr->vm_end));
	VM_WARN_ON(addr >= end);

	if (!merge_prev && !merge_next)
		return NULL; /* Not mergeable. */

	res = vma = prev;
	remove = remove2 = adjust = NULL;

	/* Can we merge both the predecessor and the successor? */
	if (merge_prev && merge_next &&
	    is_mergeable_anon_vma(prev->anon_vma, next->anon_vma, NULL)) {
		remove = next;				/* case 1 */
		vma_end = next->vm_end;
		err = dup_anon_vma(prev, next);
		if (curr) {				/* case 6 */
			remove = curr;
			remove2 = next;
			if (!next->anon_vma)
				err = dup_anon_vma(prev, curr);
		}
	} else if (merge_prev) {			/* case 2 */
		if (curr) {
			err = dup_anon_vma(prev, curr);
			if (end == curr->vm_end) {	/* case 7 */
				remove = curr;
			} else {			/* case 5 */
				adjust = curr;
				adj_start = (end - curr->vm_start);
			}
		}
	} else { /* merge_next */
		res = next;
		if (prev && addr < prev->vm_end) {	/* case 4 */
			vma_end = addr;
			adjust = next;
			adj_start = -(prev->vm_end - addr);
			err = dup_anon_vma(next, prev);
		} else {
			/*
			 * Note that cases 3 and 8 are the ONLY ones where prev
			 * is permitted to be (but is not necessarily) NULL.
			 */
			vma = next;			/* case 3 */
			vma_start = addr;
			vma_end = next->vm_end;
			vma_pgoff = next->vm_pgoff - pglen;
			if (curr) {			/* case 8 */
				vma_pgoff = curr->vm_pgoff;
				remove = curr;
				err = dup_anon_vma(next, curr);
			}
		}
	}

	/* Error in anon_vma clone. */
	if (err)
		return NULL;

	if (vma_iter_prealloc(vmi))
		return NULL;

	init_multi_vma_prep(&vp, vma, adjust, remove, remove2);
	VM_WARN_ON(vp.anon_vma && adjust && adjust->anon_vma &&
		   vp.anon_vma != adjust->anon_vma);

	vma_prepare(&vp);
	vma_adjust_trans_huge(vma, vma_start, vma_end, adj_start);
	if (vma_start < vma->vm_start || vma_end > vma->vm_end)
		vma_expanded = true;

	vma->vm_start = vma_start;
	vma->vm_end = vma_end;
	vma->vm_pgoff = vma_pgoff;

	if (vma_expanded)
		vma_iter_store(vmi, vma);

	if (adj_start) {
		adjust->vm_start += adj_start;
		adjust->vm_pgoff += adj_start >> PAGE_SHIFT;
		if (adj_start < 0) {
			WARN_ON(vma_expanded);
			vma_iter_store(vmi, next);
		}
	}

	vma_complete(&vp, vmi, mm);
	vma_iter_free(vmi);
	validate_mm(mm);
	khugepaged_enter_vma(res, vm_flags);

	return res;
}

/*
 * Rough compatibility check to quickly see if it's even worth looking
 * at sharing an anon_vma.
 *
 * They need to have the same vm_file, and the flags can only differ
 * in things that mprotect may change.
 *
 * NOTE! The fact that we share an anon_vma doesn't _have_ to mean that
 * we can merge the two vma's. For example, we refuse to merge a vma if
 * there is a vm_ops->close() function, because that indicates that the
 * driver is doing some kind of reference counting. But that doesn't
 * really matter for the anon_vma sharing case.
 */
static int anon_vma_compatible(struct vm_area_struct *a, struct vm_area_struct *b)
{
	return a->vm_end == b->vm_start &&
		mpol_equal(vma_policy(a), vma_policy(b)) &&
		a->vm_file == b->vm_file &&
		!((a->vm_flags ^ b->vm_flags) & ~(VM_ACCESS_FLAGS | VM_SOFTDIRTY)) &&
		b->vm_pgoff == a->vm_pgoff + ((b->vm_start - a->vm_start) >> PAGE_SHIFT);
}

/*
 * Do some basic sanity checking to see if we can re-use the anon_vma
 * from 'old'. The 'a'/'b' vma's are in VM order - one of them will be
 * the same as 'old', the other will be the new one that is trying
 * to share the anon_vma.
 *
 * NOTE! This runs with mmap_lock held for reading, so it is possible that
 * the anon_vma of 'old' is concurrently in the process of being set up
 * by another page fault trying to merge _that_. But that's ok: if it
 * is being set up, that automatically means that it will be a singleton
 * acceptable for merging, so we can do all of this optimistically. But
 * we do that READ_ONCE() to make sure that we never re-load the pointer.
 *
 * IOW: that the "list_is_singular()" test on the anon_vma_chain only
 * matters for the 'stable anon_vma' case (ie the thing we want to avoid
 * is to return an anon_vma that is "complex" due to having gone through
 * a fork).
 *
 * We also make sure that the two vma's are compatible (adjacent,
 * and with the same memory policies). That's all stable, even with just
 * a read lock on the mmap_lock.
 */
static struct anon_vma *reusable_anon_vma(struct vm_area_struct *old, struct vm_area_struct *a, struct vm_area_struct *b)
{
	if (anon_vma_compatible(a, b)) {
		struct anon_vma *anon_vma = READ_ONCE(old->anon_vma);

		if (anon_vma && list_is_singular(&old->anon_vma_chain))
			return anon_vma;
	}
	return NULL;
}

/*
 * find_mergeable_anon_vma is used by anon_vma_prepare, to check
 * neighbouring vmas for a suitable anon_vma, before it goes off
 * to allocate a new anon_vma.  It checks because a repetitive
 * sequence of mprotects and faults may otherwise lead to distinct
 * anon_vmas being allocated, preventing vma merge in subsequent
 * mprotect.
 */
struct anon_vma *find_mergeable_anon_vma(struct vm_area_struct *vma)
{
	MA_STATE(mas, &vma->vm_mm->mm_mt, vma->vm_end, vma->vm_end);
	struct anon_vma *anon_vma = NULL;
	struct vm_area_struct *prev, *next;

	/* Try next first. */
	next = mas_walk(&mas);
	if (next) {
		anon_vma = reusable_anon_vma(next, vma, next);
		if (anon_vma)
			return anon_vma;
	}

	prev = mas_prev(&mas, 0);
	VM_BUG_ON_VMA(prev != vma, vma);
	prev = mas_prev(&mas, 0);
	/* Try prev next. */
	if (prev)
		anon_vma = reusable_anon_vma(prev, prev, vma);

	/*
	 * We might reach here with anon_vma == NULL if we can't find
	 * any reusable anon_vma.
	 * There's no absolute need to look only at touching neighbours:
	 * we could search further afield for "compatible" anon_vmas.
	 * But it would probably just be a waste of time searching,
	 * or lead to too many vmas hanging off the same anon_vma.
	 * We're trying to allow mprotect remerging later on,
	 * not trying to minimize memory used for anon_vmas.
	 */
	return anon_vma;
}

/*
 * If a hint addr is less than mmap_min_addr change hint to be as
 * low as possible but still greater than mmap_min_addr
 */
static inline unsigned long round_hint_to_min(unsigned long hint)
{
	hint &= PAGE_MASK;
	if (((void *)hint != NULL) &&
	    (hint < mmap_min_addr))
		return PAGE_ALIGN(mmap_min_addr);
	return hint;
}

bool mlock_future_ok(struct mm_struct *mm, unsigned long flags,
			unsigned long bytes)
{
	unsigned long locked_pages, limit_pages;

	if (!(flags & VM_LOCKED) || capable(CAP_IPC_LOCK))
		return true;

	locked_pages = bytes >> PAGE_SHIFT;
	locked_pages += mm->locked_vm;

	limit_pages = rlimit(RLIMIT_MEMLOCK);
	limit_pages >>= PAGE_SHIFT;

	return locked_pages <= limit_pages;
}

static inline u64 file_mmap_size_max(struct file *file, struct inode *inode)
{
	if (S_ISREG(inode->i_mode))
		return MAX_LFS_FILESIZE;

	if (S_ISBLK(inode->i_mode))
		return MAX_LFS_FILESIZE;

	if (S_ISSOCK(inode->i_mode))
		return MAX_LFS_FILESIZE;

	/* Special "we do even unsigned file positions" case */
	if (file->f_mode & FMODE_UNSIGNED_OFFSET)
		return 0;

	/* Yes, random drivers might want more. But I'm tired of buggy drivers */
	return ULONG_MAX;
}

static inline bool file_mmap_ok(struct file *file, struct inode *inode,
				unsigned long pgoff, unsigned long len)
{
	u64 maxsize = file_mmap_size_max(file, inode);

	if (maxsize && len > maxsize)
		return false;
	maxsize -= len;
	if (pgoff > maxsize >> PAGE_SHIFT)
		return false;
	return true;
}

/*
 * The caller must write-lock current->mm->mmap_lock.
 */
unsigned long do_mmap(struct file *file, unsigned long addr,
			unsigned long len, unsigned long prot,
			unsigned long flags, unsigned long pgoff,
			unsigned long *populate, struct list_head *uf)
{
	struct mm_struct *mm = current->mm;
	vm_flags_t vm_flags;
	int pkey = 0;

	validate_mm(mm);
	*populate = 0;

	if (!len)
		return -EINVAL;

	/*
	 * Does the application expect PROT_READ to imply PROT_EXEC?
	 *
	 * (the exception is when the underlying filesystem is noexec
	 *  mounted, in which case we dont add PROT_EXEC.)
	 */
	if ((prot & PROT_READ) && (current->personality & READ_IMPLIES_EXEC))
		if (!(file && path_noexec(&file->f_path)))
			prot |= PROT_EXEC;

	/* force arch specific MAP_FIXED handling in get_unmapped_area */
	if (flags & MAP_FIXED_NOREPLACE)
		flags |= MAP_FIXED;

	if (!(flags & MAP_FIXED))
		addr = round_hint_to_min(addr);

	/* Careful about overflows.. */
	len = PAGE_ALIGN(len);
	if (!len)
		return -ENOMEM;

	/* offset overflow? */
	if ((pgoff + (len >> PAGE_SHIFT)) < pgoff)
		return -EOVERFLOW;

	/* Too many mappings? */
	if (mm->map_count > sysctl_max_map_count)
		return -ENOMEM;

	/* Obtain the address to map to. we verify (or select) it and ensure
	 * that it represents a valid section of the address space.
	 */
	addr = get_unmapped_area(file, addr, len, pgoff, flags);
	if (IS_ERR_VALUE(addr))
		return addr;

	if (flags & MAP_FIXED_NOREPLACE) {
		if (find_vma_intersection(mm, addr, addr + len))
			return -EEXIST;
	}

	if (prot == PROT_EXEC) {
		pkey = execute_only_pkey(mm);
		if (pkey < 0)
			pkey = 0;
	}

	/* Do simple checking here so the lower-level routines won't have
	 * to. we assume access permissions have been handled by the open
	 * of the memory object, so we don't do any here.
	 */
	vm_flags = calc_vm_prot_bits(prot, pkey) | calc_vm_flag_bits(flags) |
			mm->def_flags | VM_MAYREAD | VM_MAYWRITE | VM_MAYEXEC;

	if (flags & MAP_LOCKED)
		if (!can_do_mlock())
			return -EPERM;

	if (!mlock_future_ok(mm, vm_flags, len))
		return -EAGAIN;

	if (file) {
		struct inode *inode = file_inode(file);
		unsigned long flags_mask;

		if (!file_mmap_ok(file, inode, pgoff, len))
			return -EOVERFLOW;

		flags_mask = LEGACY_MAP_MASK | file->f_op->mmap_supported_flags;

		switch (flags & MAP_TYPE) {
		case MAP_SHARED:
			/*
			 * Force use of MAP_SHARED_VALIDATE with non-legacy
			 * flags. E.g. MAP_SYNC is dangerous to use with
			 * MAP_SHARED as you don't know which consistency model
			 * you will get. We silently ignore unsupported flags
			 * with MAP_SHARED to preserve backward compatibility.
			 */
			flags &= LEGACY_MAP_MASK;
			fallthrough;
		case MAP_SHARED_VALIDATE:
			if (flags & ~flags_mask)
				return -EOPNOTSUPP;
			if (prot & PROT_WRITE) {
				if (!(file->f_mode & FMODE_WRITE))
					return -EACCES;
				if (IS_SWAPFILE(file->f_mapping->host))
					return -ETXTBSY;
			}

			/*
			 * Make sure we don't allow writing to an append-only
			 * file..
			 */
			if (IS_APPEND(inode) && (file->f_mode & FMODE_WRITE))
				return -EACCES;

			vm_flags |= VM_SHARED | VM_MAYSHARE;
			if (!(file->f_mode & FMODE_WRITE))
				vm_flags &= ~(VM_MAYWRITE | VM_SHARED);
			fallthrough;
		case MAP_PRIVATE:
			if (!(file->f_mode & FMODE_READ))
				return -EACCES;
			if (path_noexec(&file->f_path)) {
				if (vm_flags & VM_EXEC)
					return -EPERM;
				vm_flags &= ~VM_MAYEXEC;
			}

			if (!file->f_op->mmap)
				return -ENODEV;
			if (vm_flags & (VM_GROWSDOWN|VM_GROWSUP))
				return -EINVAL;
			break;

		default:
			return -EINVAL;
		}
	} else {
		switch (flags & MAP_TYPE) {
		case MAP_SHARED:
			if (vm_flags & (VM_GROWSDOWN|VM_GROWSUP))
				return -EINVAL;
			/*
			 * Ignore pgoff.
			 */
			pgoff = 0;
			vm_flags |= VM_SHARED | VM_MAYSHARE;
			break;
		case MAP_PRIVATE:
			/*
			 * Set pgoff according to addr for anon_vma.
			 */
			pgoff = addr >> PAGE_SHIFT;
			break;
		default:
			return -EINVAL;
		}
	}

	/*
	 * Set 'VM_NORESERVE' if we should not account for the
	 * memory use of this mapping.
	 */
	if (flags & MAP_NORESERVE) {
		/* We honor MAP_NORESERVE if allowed to overcommit */
		if (sysctl_overcommit_memory != OVERCOMMIT_NEVER)
			vm_flags |= VM_NORESERVE;

		/* hugetlb applies strict overcommit unless MAP_NORESERVE */
		if (file && is_file_hugepages(file))
			vm_flags |= VM_NORESERVE;
	}

	addr = mmap_region(file, addr, len, vm_flags, pgoff, uf);
	if (!IS_ERR_VALUE(addr) &&
	    ((vm_flags & VM_LOCKED) ||
	     (flags & (MAP_POPULATE | MAP_NONBLOCK)) == MAP_POPULATE))
		*populate = len;
	return addr;
}

unsigned long ksys_mmap_pgoff(unsigned long addr, unsigned long len,
			      unsigned long prot, unsigned long flags,
			      unsigned long fd, unsigned long pgoff)
{
	struct file *file = NULL;
	unsigned long retval;

	if (!(flags & MAP_ANONYMOUS)) {
		audit_mmap_fd(fd, flags);
		file = fget(fd);
		if (!file)
			return -EBADF;
		if (is_file_hugepages(file)) {
			len = ALIGN(len, huge_page_size(hstate_file(file)));
		} else if (unlikely(flags & MAP_HUGETLB)) {
			retval = -EINVAL;
			goto out_fput;
		}
	} else if (flags & MAP_HUGETLB) {
		struct hstate *hs;

		hs = hstate_sizelog((flags >> MAP_HUGE_SHIFT) & MAP_HUGE_MASK);
		if (!hs)
			return -EINVAL;

		len = ALIGN(len, huge_page_size(hs));
		/*
		 * VM_NORESERVE is used because the reservations will be
		 * taken when vm_ops->mmap() is called
		 */
		file = hugetlb_file_setup(HUGETLB_ANON_FILE, len,
				VM_NORESERVE,
				HUGETLB_ANONHUGE_INODE,
				(flags >> MAP_HUGE_SHIFT) & MAP_HUGE_MASK);
		if (IS_ERR(file))
			return PTR_ERR(file);
	}

	retval = vm_mmap_pgoff(file, addr, len, prot, flags, pgoff);
out_fput:
	if (file)
		fput(file);
	return retval;
}

SYSCALL_DEFINE6(mmap_pgoff, unsigned long, addr, unsigned long, len,
		unsigned long, prot, unsigned long, flags,
		unsigned long, fd, unsigned long, pgoff)
{
	return ksys_mmap_pgoff(addr, len, prot, flags, fd, pgoff);
}

#ifdef __ARCH_WANT_SYS_OLD_MMAP
struct mmap_arg_struct {
	unsigned long addr;
	unsigned long len;
	unsigned long prot;
	unsigned long flags;
	unsigned long fd;
	unsigned long offset;
};

SYSCALL_DEFINE1(old_mmap, struct mmap_arg_struct __user *, arg)
{
	struct mmap_arg_struct a;

	if (copy_from_user(&a, arg, sizeof(a)))
		return -EFAULT;
	if (offset_in_page(a.offset))
		return -EINVAL;

	return ksys_mmap_pgoff(a.addr, a.len, a.prot, a.flags, a.fd,
			       a.offset >> PAGE_SHIFT);
}
#endif /* __ARCH_WANT_SYS_OLD_MMAP */

static bool vm_ops_needs_writenotify(const struct vm_operations_struct *vm_ops)
{
	return vm_ops && (vm_ops->page_mkwrite || vm_ops->pfn_mkwrite);
}

static bool vma_is_shared_writable(struct vm_area_struct *vma)
{
	return (vma->vm_flags & (VM_WRITE | VM_SHARED)) ==
		(VM_WRITE | VM_SHARED);
}

static bool vma_fs_can_writeback(struct vm_area_struct *vma)
{
	/* No managed pages to writeback. */
	if (vma->vm_flags & VM_PFNMAP)
		return false;

	return vma->vm_file && vma->vm_file->f_mapping &&
		mapping_can_writeback(vma->vm_file->f_mapping);
}

/*
 * Does this VMA require the underlying folios to have their dirty state
 * tracked?
 */
bool vma_needs_dirty_tracking(struct vm_area_struct *vma)
{
	/* Only shared, writable VMAs require dirty tracking. */
	if (!vma_is_shared_writable(vma))
		return false;

	/* Does the filesystem need to be notified? */
	if (vm_ops_needs_writenotify(vma->vm_ops))
		return true;

	/*
	 * Even if the filesystem doesn't indicate a need for writenotify, if it
	 * can writeback, dirty tracking is still required.
	 */
	return vma_fs_can_writeback(vma);
}

/*
 * Some shared mappings will want the pages marked read-only
 * to track write events. If so, we'll downgrade vm_page_prot
 * to the private version (using protection_map[] without the
 * VM_SHARED bit).
 */
int vma_wants_writenotify(struct vm_area_struct *vma, pgprot_t vm_page_prot)
{
	/* If it was private or non-writable, the write bit is already clear */
	if (!vma_is_shared_writable(vma))
		return 0;

	/* The backer wishes to know when pages are first written to? */
	if (vm_ops_needs_writenotify(vma->vm_ops))
		return 1;

	/* The open routine did something to the protections that pgprot_modify
	 * won't preserve? */
	if (pgprot_val(vm_page_prot) !=
	    pgprot_val(vm_pgprot_modify(vm_page_prot, vma->vm_flags)))
		return 0;

	/*
	 * Do we need to track softdirty? hugetlb does not support softdirty
	 * tracking yet.
	 */
	if (vma_soft_dirty_enabled(vma) && !is_vm_hugetlb_page(vma))
		return 1;

	/* Do we need write faults for uffd-wp tracking? */
	if (userfaultfd_wp(vma))
		return 1;

	/* Can the mapping track the dirty pages? */
	return vma_fs_can_writeback(vma);
}

/*
 * We account for memory if it's a private writeable mapping,
 * not hugepages and VM_NORESERVE wasn't set.
 */
static inline int accountable_mapping(struct file *file, vm_flags_t vm_flags)
{
	/*
	 * hugetlb has its own accounting separate from the core VM
	 * VM_HUGETLB may not be set yet so we cannot check for that flag.
	 */
	if (file && is_file_hugepages(file))
		return 0;

	return (vm_flags & (VM_NORESERVE | VM_SHARED | VM_WRITE)) == VM_WRITE;
}

/**
 * unmapped_area() - Find an area between the low_limit and the high_limit with
 * the correct alignment and offset, all from @info. Note: current->mm is used
 * for the search.
 *
 * @info: The unmapped area information including the range [low_limit -
 * high_limit), the alignment offset and mask.
 *
 * Return: A memory address or -ENOMEM.
 */
static unsigned long unmapped_area(struct vm_unmapped_area_info *info)
{
	unsigned long length, gap;
	unsigned long low_limit, high_limit;
	struct vm_area_struct *tmp;

	MA_STATE(mas, &current->mm->mm_mt, 0, 0);

	/* Adjust search length to account for worst case alignment overhead */
	length = info->length + info->align_mask;
	if (length < info->length)
		return -ENOMEM;

	low_limit = info->low_limit;
	if (low_limit < mmap_min_addr)
		low_limit = mmap_min_addr;
	high_limit = info->high_limit;
retry:
	if (mas_empty_area(&mas, low_limit, high_limit - 1, length))
		return -ENOMEM;

	gap = mas.index;
	gap += (info->align_offset - gap) & info->align_mask;
	tmp = mas_next(&mas, ULONG_MAX);
	if (tmp && (tmp->vm_flags & VM_GROWSDOWN)) { /* Avoid prev check if possible */
		if (vm_start_gap(tmp) < gap + length - 1) {
			low_limit = tmp->vm_end;
			mas_reset(&mas);
			goto retry;
		}
	} else {
		tmp = mas_prev(&mas, 0);
		if (tmp && vm_end_gap(tmp) > gap) {
			low_limit = vm_end_gap(tmp);
			mas_reset(&mas);
			goto retry;
		}
	}

	return gap;
}

/**
 * unmapped_area_topdown() - Find an area between the low_limit and the
 * high_limit with the correct alignment and offset at the highest available
 * address, all from @info. Note: current->mm is used for the search.
 *
 * @info: The unmapped area information including the range [low_limit -
 * high_limit), the alignment offset and mask.
 *
 * Return: A memory address or -ENOMEM.
 */
static unsigned long unmapped_area_topdown(struct vm_unmapped_area_info *info)
{
	unsigned long length, gap, gap_end;
	unsigned long low_limit, high_limit;
	struct vm_area_struct *tmp;

	MA_STATE(mas, &current->mm->mm_mt, 0, 0);
	/* Adjust search length to account for worst case alignment overhead */
	length = info->length + info->align_mask;
	if (length < info->length)
		return -ENOMEM;

	low_limit = info->low_limit;
	if (low_limit < mmap_min_addr)
		low_limit = mmap_min_addr;
	high_limit = info->high_limit;
retry:
	if (mas_empty_area_rev(&mas, low_limit, high_limit - 1, length))
		return -ENOMEM;

	gap = mas.last + 1 - info->length;
	gap -= (gap - info->align_offset) & info->align_mask;
	gap_end = mas.last;
	tmp = mas_next(&mas, ULONG_MAX);
	if (tmp && (tmp->vm_flags & VM_GROWSDOWN)) { /* Avoid prev check if possible */
		if (vm_start_gap(tmp) <= gap_end) {
			high_limit = vm_start_gap(tmp);
			mas_reset(&mas);
			goto retry;
		}
	} else {
		tmp = mas_prev(&mas, 0);
		if (tmp && vm_end_gap(tmp) > gap) {
			high_limit = tmp->vm_start;
			mas_reset(&mas);
			goto retry;
		}
	}

	return gap;
}

/*
 * Search for an unmapped address range.
 *
 * We are looking for a range that:
 * - does not intersect with any VMA;
 * - is contained within the [low_limit, high_limit) interval;
 * - is at least the desired size.
 * - satisfies (begin_addr & align_mask) == (align_offset & align_mask)
 */
unsigned long vm_unmapped_area(struct vm_unmapped_area_info *info)
{
	unsigned long addr;

	if (info->flags & VM_UNMAPPED_AREA_TOPDOWN)
		addr = unmapped_area_topdown(info);
	else
		addr = unmapped_area(info);

	trace_vm_unmapped_area(addr, info);
	return addr;
}

/* Get an address range which is currently unmapped.
 * For shmat() with addr=0.
 *
 * Ugly calling convention alert:
 * Return value with the low bits set means error value,
 * ie
 *	if (ret & ~PAGE_MASK)
 *		error = ret;
 *
 * This function "knows" that -ENOMEM has the bits set.
 */
unsigned long
generic_get_unmapped_area(struct file *filp, unsigned long addr,
			  unsigned long len, unsigned long pgoff,
			  unsigned long flags)
{
	struct mm_struct *mm = current->mm;
	struct vm_area_struct *vma, *prev;
	struct vm_unmapped_area_info info;
	const unsigned long mmap_end = arch_get_mmap_end(addr, len, flags);

	if (len > mmap_end - mmap_min_addr)
		return -ENOMEM;

	if (flags & MAP_FIXED)
		return addr;

	if (addr) {
		addr = PAGE_ALIGN(addr);
		vma = find_vma_prev(mm, addr, &prev);
		if (mmap_end - len >= addr && addr >= mmap_min_addr &&
		    (!vma || addr + len <= vm_start_gap(vma)) &&
		    (!prev || addr >= vm_end_gap(prev)))
			return addr;
	}

	info.flags = 0;
	info.length = len;
	info.low_limit = mm->mmap_base;
	info.high_limit = mmap_end;
	info.align_mask = 0;
	info.align_offset = 0;
	return vm_unmapped_area(&info);
}

#ifndef HAVE_ARCH_UNMAPPED_AREA
unsigned long
arch_get_unmapped_area(struct file *filp, unsigned long addr,
		       unsigned long len, unsigned long pgoff,
		       unsigned long flags)
{
	return generic_get_unmapped_area(filp, addr, len, pgoff, flags);
}
#endif

/*
 * This mmap-allocator allocates new areas top-down from below the
 * stack's low limit (the base):
 */
unsigned long
generic_get_unmapped_area_topdown(struct file *filp, unsigned long addr,
				  unsigned long len, unsigned long pgoff,
				  unsigned long flags)
{
	struct vm_area_struct *vma, *prev;
	struct mm_struct *mm = current->mm;
	struct vm_unmapped_area_info info;
	const unsigned long mmap_end = arch_get_mmap_end(addr, len, flags);

	/* requested length too big for entire address space */
	if (len > mmap_end - mmap_min_addr)
		return -ENOMEM;

	if (flags & MAP_FIXED)
		return addr;

	/* requesting a specific address */
	if (addr) {
		addr = PAGE_ALIGN(addr);
		vma = find_vma_prev(mm, addr, &prev);
		if (mmap_end - len >= addr && addr >= mmap_min_addr &&
				(!vma || addr + len <= vm_start_gap(vma)) &&
				(!prev || addr >= vm_end_gap(prev)))
			return addr;
	}

	info.flags = VM_UNMAPPED_AREA_TOPDOWN;
	info.length = len;
	info.low_limit = PAGE_SIZE;
	info.high_limit = arch_get_mmap_base(addr, mm->mmap_base);
	info.align_mask = 0;
	info.align_offset = 0;
	addr = vm_unmapped_area(&info);

	/*
	 * A failed mmap() very likely causes application failure,
	 * so fall back to the bottom-up function here. This scenario
	 * can happen with large stack limits and large mmap()
	 * allocations.
	 */
	if (offset_in_page(addr)) {
		VM_BUG_ON(addr != -ENOMEM);
		info.flags = 0;
		info.low_limit = TASK_UNMAPPED_BASE;
		info.high_limit = mmap_end;
		addr = vm_unmapped_area(&info);
	}

	return addr;
}

#ifndef HAVE_ARCH_UNMAPPED_AREA_TOPDOWN
unsigned long
arch_get_unmapped_area_topdown(struct file *filp, unsigned long addr,
			       unsigned long len, unsigned long pgoff,
			       unsigned long flags)
{
	return generic_get_unmapped_area_topdown(filp, addr, len, pgoff, flags);
}
#endif

unsigned long
get_unmapped_area(struct file *file, unsigned long addr, unsigned long len,
		unsigned long pgoff, unsigned long flags)
{
	unsigned long (*get_area)(struct file *, unsigned long,
				  unsigned long, unsigned long, unsigned long);

	unsigned long error = arch_mmap_check(addr, len, flags);
	if (error)
		return error;

	/* Careful about overflows.. */
	if (len > TASK_SIZE)
		return -ENOMEM;

	get_area = current->mm->get_unmapped_area;
	if (file) {
		if (file->f_op->get_unmapped_area)
			get_area = file->f_op->get_unmapped_area;
	} else if (flags & MAP_SHARED) {
		/*
		 * mmap_region() will call shmem_zero_setup() to create a file,
		 * so use shmem's get_unmapped_area in case it can be huge.
		 * do_mmap() will clear pgoff, so match alignment.
		 */
		pgoff = 0;
		get_area = shmem_get_unmapped_area;
	}

	addr = get_area(file, addr, len, pgoff, flags);
	if (IS_ERR_VALUE(addr))
		return addr;

	if (addr > TASK_SIZE - len)
		return -ENOMEM;
	if (offset_in_page(addr))
		return -EINVAL;

	error = security_mmap_addr(addr);
	return error ? error : addr;
}

EXPORT_SYMBOL(get_unmapped_area);

/**
 * find_vma_intersection() - Look up the first VMA which intersects the interval
 * @mm: The process address space.
 * @start_addr: The inclusive start user address.
 * @end_addr: The exclusive end user address.
 *
 * Returns: The first VMA within the provided range, %NULL otherwise.  Assumes
 * start_addr < end_addr.
 */
struct vm_area_struct *find_vma_intersection(struct mm_struct *mm,
					     unsigned long start_addr,
					     unsigned long end_addr)
{
	unsigned long index = start_addr;

	mmap_assert_locked(mm);
	return mt_find(&mm->mm_mt, &index, end_addr - 1);
}
EXPORT_SYMBOL(find_vma_intersection);

/**
 * find_vma() - Find the VMA for a given address, or the next VMA.
 * @mm: The mm_struct to check
 * @addr: The address
 *
 * Returns: The VMA associated with addr, or the next VMA.
 * May return %NULL in the case of no VMA at addr or above.
 */
struct vm_area_struct *find_vma(struct mm_struct *mm, unsigned long addr)
{
	unsigned long index = addr;

	mmap_assert_locked(mm);
	return mt_find(&mm->mm_mt, &index, ULONG_MAX);
}
EXPORT_SYMBOL(find_vma);

/**
 * find_vma_prev() - Find the VMA for a given address, or the next vma and
 * set %pprev to the previous VMA, if any.
 * @mm: The mm_struct to check
 * @addr: The address
 * @pprev: The pointer to set to the previous VMA
 *
 * Note that RCU lock is missing here since the external mmap_lock() is used
 * instead.
 *
 * Returns: The VMA associated with @addr, or the next vma.
 * May return %NULL in the case of no vma at addr or above.
 */
struct vm_area_struct *
find_vma_prev(struct mm_struct *mm, unsigned long addr,
			struct vm_area_struct **pprev)
{
	struct vm_area_struct *vma;
	MA_STATE(mas, &mm->mm_mt, addr, addr);

	vma = mas_walk(&mas);
	*pprev = mas_prev(&mas, 0);
	if (!vma)
		vma = mas_next(&mas, ULONG_MAX);
	return vma;
}

/*
 * Verify that the stack growth is acceptable and
 * update accounting. This is shared with both the
 * grow-up and grow-down cases.
 */
static int acct_stack_growth(struct vm_area_struct *vma,
			     unsigned long size, unsigned long grow)
{
	struct mm_struct *mm = vma->vm_mm;
	unsigned long new_start;

	/* address space limit tests */
	if (!may_expand_vm(mm, vma->vm_flags, grow))
		return -ENOMEM;

	/* Stack limit test */
	if (size > rlimit(RLIMIT_STACK))
		return -ENOMEM;

	/* mlock limit tests */
	if (!mlock_future_ok(mm, vma->vm_flags, grow << PAGE_SHIFT))
		return -ENOMEM;

	/* Check to ensure the stack will not grow into a hugetlb-only region */
	new_start = (vma->vm_flags & VM_GROWSUP) ? vma->vm_start :
			vma->vm_end - size;
	if (is_hugepage_only_range(vma->vm_mm, new_start, size))
		return -EFAULT;

	/*
	 * Overcommit..  This must be the final test, as it will
	 * update security statistics.
	 */
	if (security_vm_enough_memory_mm(mm, grow))
		return -ENOMEM;

	return 0;
}

#if defined(CONFIG_STACK_GROWSUP) || defined(CONFIG_IA64)
/*
 * PA-RISC uses this for its stack; IA64 for its Register Backing Store.
 * vma is the last one with address > vma->vm_end.  Have to extend vma.
 */
static int expand_upwards(struct vm_area_struct *vma, unsigned long address)
{
	struct mm_struct *mm = vma->vm_mm;
	struct vm_area_struct *next;
	unsigned long gap_addr;
	int error = 0;
	MA_STATE(mas, &mm->mm_mt, 0, 0);

	if (!(vma->vm_flags & VM_GROWSUP))
		return -EFAULT;

	/* Guard against exceeding limits of the address space. */
	address &= PAGE_MASK;
	if (address >= (TASK_SIZE & PAGE_MASK))
		return -ENOMEM;
	address += PAGE_SIZE;

	/* Enforce stack_guard_gap */
	gap_addr = address + stack_guard_gap;

	/* Guard against overflow */
	if (gap_addr < address || gap_addr > TASK_SIZE)
		gap_addr = TASK_SIZE;

	next = find_vma_intersection(mm, vma->vm_end, gap_addr);
	if (next && vma_is_accessible(next)) {
		if (!(next->vm_flags & VM_GROWSUP))
			return -ENOMEM;
		/* Check that both stack segments have the same anon_vma? */
	}

	if (mas_preallocate(&mas, GFP_KERNEL))
		return -ENOMEM;

	/* We must make sure the anon_vma is allocated. */
	if (unlikely(anon_vma_prepare(vma))) {
		mas_destroy(&mas);
		return -ENOMEM;
	}

	/*
	 * vma->vm_start/vm_end cannot change under us because the caller
	 * is required to hold the mmap_lock in read mode.  We need the
	 * anon_vma lock to serialize against concurrent expand_stacks.
	 */
	anon_vma_lock_write(vma->anon_vma);

	/* Somebody else might have raced and expanded it already */
	if (address > vma->vm_end) {
		unsigned long size, grow;

		size = address - vma->vm_start;
		grow = (address - vma->vm_end) >> PAGE_SHIFT;

		error = -ENOMEM;
		if (vma->vm_pgoff + (size >> PAGE_SHIFT) >= vma->vm_pgoff) {
			error = acct_stack_growth(vma, size, grow);
			if (!error) {
				/*
				 * We only hold a shared mmap_lock lock here, so
				 * we need to protect against concurrent vma
				 * expansions.  anon_vma_lock_write() doesn't
				 * help here, as we don't guarantee that all
				 * growable vmas in a mm share the same root
				 * anon vma.  So, we reuse mm->page_table_lock
				 * to guard against concurrent vma expansions.
				 */
				spin_lock(&mm->page_table_lock);
				if (vma->vm_flags & VM_LOCKED)
					mm->locked_vm += grow;
				vm_stat_account(mm, vma->vm_flags, grow);
				anon_vma_interval_tree_pre_update_vma(vma);
				vma->vm_end = address;
				/* Overwrite old entry in mtree. */
				mas_set_range(&mas, vma->vm_start, address - 1);
				mas_store_prealloc(&mas, vma);
				anon_vma_interval_tree_post_update_vma(vma);
				spin_unlock(&mm->page_table_lock);

				perf_event_mmap(vma);
			}
		}
	}
	anon_vma_unlock_write(vma->anon_vma);
	khugepaged_enter_vma(vma, vma->vm_flags);
	mas_destroy(&mas);
	return error;
}
#endif /* CONFIG_STACK_GROWSUP || CONFIG_IA64 */

/*
 * vma is the first one with address < vma->vm_start.  Have to extend vma.
 * mmap_lock held for writing.
 */
int expand_downwards(struct vm_area_struct *vma, unsigned long address)
{
	struct mm_struct *mm = vma->vm_mm;
	MA_STATE(mas, &mm->mm_mt, vma->vm_start, vma->vm_start);
	struct vm_area_struct *prev;
	int error = 0;

	if (!(vma->vm_flags & VM_GROWSDOWN))
		return -EFAULT;

	address &= PAGE_MASK;
	if (address < mmap_min_addr || address < FIRST_USER_ADDRESS)
		return -EPERM;

	/* Enforce stack_guard_gap */
	prev = mas_prev(&mas, 0);
	/* Check that both stack segments have the same anon_vma? */
	if (prev) {
		if (!(prev->vm_flags & VM_GROWSDOWN) &&
		    vma_is_accessible(prev) &&
		    (address - prev->vm_end < stack_guard_gap))
			return -ENOMEM;
	}

	if (mas_preallocate(&mas, GFP_KERNEL))
		return -ENOMEM;

	/* We must make sure the anon_vma is allocated. */
	if (unlikely(anon_vma_prepare(vma))) {
		mas_destroy(&mas);
		return -ENOMEM;
	}

	/*
	 * vma->vm_start/vm_end cannot change under us because the caller
	 * is required to hold the mmap_lock in read mode.  We need the
	 * anon_vma lock to serialize against concurrent expand_stacks.
	 */
	anon_vma_lock_write(vma->anon_vma);

	/* Somebody else might have raced and expanded it already */
	if (address < vma->vm_start) {
		unsigned long size, grow;

		size = vma->vm_end - address;
		grow = (vma->vm_start - address) >> PAGE_SHIFT;

		error = -ENOMEM;
		if (grow <= vma->vm_pgoff) {
			error = acct_stack_growth(vma, size, grow);
			if (!error) {
				/*
				 * We only hold a shared mmap_lock lock here, so
				 * we need to protect against concurrent vma
				 * expansions.  anon_vma_lock_write() doesn't
				 * help here, as we don't guarantee that all
				 * growable vmas in a mm share the same root
				 * anon vma.  So, we reuse mm->page_table_lock
				 * to guard against concurrent vma expansions.
				 */
				spin_lock(&mm->page_table_lock);
				if (vma->vm_flags & VM_LOCKED)
					mm->locked_vm += grow;
				vm_stat_account(mm, vma->vm_flags, grow);
				anon_vma_interval_tree_pre_update_vma(vma);
				vma->vm_start = address;
				vma->vm_pgoff -= grow;
				/* Overwrite old entry in mtree. */
				mas_set_range(&mas, address, vma->vm_end - 1);
				mas_store_prealloc(&mas, vma);
				anon_vma_interval_tree_post_update_vma(vma);
				spin_unlock(&mm->page_table_lock);

				perf_event_mmap(vma);
			}
		}
	}
	anon_vma_unlock_write(vma->anon_vma);
	khugepaged_enter_vma(vma, vma->vm_flags);
	mas_destroy(&mas);
	return error;
}

/* enforced gap between the expanding stack and other mappings. */
unsigned long stack_guard_gap = 256UL<<PAGE_SHIFT;

static int __init cmdline_parse_stack_guard_gap(char *p)
{
	unsigned long val;
	char *endptr;

	val = simple_strtoul(p, &endptr, 10);
	if (!*endptr)
		stack_guard_gap = val << PAGE_SHIFT;

	return 1;
}
__setup("stack_guard_gap=", cmdline_parse_stack_guard_gap);

#ifdef CONFIG_STACK_GROWSUP
int expand_stack_locked(struct vm_area_struct *vma, unsigned long address)
{
	return expand_upwards(vma, address);
}

struct vm_area_struct *find_extend_vma_locked(struct mm_struct *mm, unsigned long addr)
{
	struct vm_area_struct *vma, *prev;

	addr &= PAGE_MASK;
	vma = find_vma_prev(mm, addr, &prev);
	if (vma && (vma->vm_start <= addr))
		return vma;
	if (!prev)
		return NULL;
	if (expand_stack_locked(prev, addr))
		return NULL;
	if (prev->vm_flags & VM_LOCKED)
		populate_vma_page_range(prev, addr, prev->vm_end, NULL);
	return prev;
}
#else
int expand_stack_locked(struct vm_area_struct *vma, unsigned long address)
{
	if (unlikely(!(vma->vm_flags & VM_GROWSDOWN)))
		return -EINVAL;
	return expand_downwards(vma, address);
}

struct vm_area_struct *find_extend_vma_locked(struct mm_struct *mm, unsigned long addr)
{
	struct vm_area_struct *vma;
	unsigned long start;

	addr &= PAGE_MASK;
	vma = find_vma(mm, addr);
	if (!vma)
		return NULL;
	if (vma->vm_start <= addr)
		return vma;
	start = vma->vm_start;
	if (expand_stack_locked(vma, addr))
		return NULL;
	if (vma->vm_flags & VM_LOCKED)
		populate_vma_page_range(vma, addr, start, NULL);
	return vma;
}
#endif

/*
 * IA64 has some horrid mapping rules: it can expand both up and down,
 * but with various special rules.
 *
 * We'll get rid of this architecture eventually, so the ugliness is
 * temporary.
 */
#ifdef CONFIG_IA64
static inline bool vma_expand_ok(struct vm_area_struct *vma, unsigned long addr)
{
	return REGION_NUMBER(addr) == REGION_NUMBER(vma->vm_start) &&
		REGION_OFFSET(addr) < RGN_MAP_LIMIT;
}

/*
 * IA64 stacks grow down, but there's a special register backing store
 * that can grow up. Only sequentially, though, so the new address must
 * match vm_end.
 */
static inline int vma_expand_up(struct vm_area_struct *vma, unsigned long addr)
{
	if (!vma_expand_ok(vma, addr))
		return -EFAULT;
	if (vma->vm_end != (addr & PAGE_MASK))
		return -EFAULT;
	return expand_upwards(vma, addr);
}

static inline bool vma_expand_down(struct vm_area_struct *vma, unsigned long addr)
{
	if (!vma_expand_ok(vma, addr))
		return -EFAULT;
	return expand_downwards(vma, addr);
}

#elif defined(CONFIG_STACK_GROWSUP)

#define vma_expand_up(vma,addr) expand_upwards(vma, addr)
#define vma_expand_down(vma, addr) (-EFAULT)

#else

#define vma_expand_up(vma,addr) (-EFAULT)
#define vma_expand_down(vma, addr) expand_downwards(vma, addr)

#endif

/*
 * expand_stack(): legacy interface for page faulting. Don't use unless
 * you have to.
 *
 * This is called with the mm locked for reading, drops the lock, takes
 * the lock for writing, tries to look up a vma again, expands it if
 * necessary, and downgrades the lock to reading again.
 *
 * If no vma is found or it can't be expanded, it returns NULL and has
 * dropped the lock.
 */
struct vm_area_struct *expand_stack(struct mm_struct *mm, unsigned long addr)
{
	struct vm_area_struct *vma, *prev;

	mmap_read_unlock(mm);
	if (mmap_write_lock_killable(mm))
		return NULL;

	vma = find_vma_prev(mm, addr, &prev);
	if (vma && vma->vm_start <= addr)
		goto success;

	if (prev && !vma_expand_up(prev, addr)) {
		vma = prev;
		goto success;
	}

	if (vma && !vma_expand_down(vma, addr))
		goto success;

	mmap_write_unlock(mm);
	return NULL;

success:
	mmap_write_downgrade(mm);
	return vma;
}

/*
 * Ok - we have the memory areas we should free on a maple tree so release them,
 * and do the vma updates.
 *
 * Called with the mm semaphore held.
 */
static inline void remove_mt(struct mm_struct *mm, struct ma_state *mas)
{
	unsigned long nr_accounted = 0;
	struct vm_area_struct *vma;

	/* Update high watermark before we lower total_vm */
	update_hiwater_vm(mm);
	mas_for_each(mas, vma, ULONG_MAX) {
		long nrpages = vma_pages(vma);

		if (vma->vm_flags & VM_ACCOUNT)
			nr_accounted += nrpages;
		vm_stat_account(mm, vma->vm_flags, -nrpages);
		remove_vma(vma, false);
	}
	vm_unacct_memory(nr_accounted);
	validate_mm(mm);
}

/*
 * Get rid of page table information in the indicated region.
 *
 * Called with the mm semaphore held.
 */
static void unmap_region(struct mm_struct *mm, struct maple_tree *mt,
		struct vm_area_struct *vma, struct vm_area_struct *prev,
		struct vm_area_struct *next,
		unsigned long start, unsigned long end, bool mm_wr_locked)
{
	struct mmu_gather tlb;

	lru_add_drain();
	tlb_gather_mmu(&tlb, mm);
	update_hiwater_rss(mm);
	unmap_vmas(&tlb, mt, vma, start, end, mm_wr_locked);
	free_pgtables(&tlb, mt, vma, prev ? prev->vm_end : FIRST_USER_ADDRESS,
				 next ? next->vm_start : USER_PGTABLES_CEILING,
				 mm_wr_locked);
	tlb_finish_mmu(&tlb);
}

/*
 * __split_vma() bypasses sysctl_max_map_count checking.  We use this where it
 * has already been checked or doesn't make sense to fail.
 * VMA Iterator will point to the end VMA.
 */
int __split_vma(struct vma_iterator *vmi, struct vm_area_struct *vma,
		unsigned long addr, int new_below)
{
	struct vma_prepare vp;
	struct vm_area_struct *new;
	int err;

	validate_mm(vma->vm_mm);

	WARN_ON(vma->vm_start >= addr);
	WARN_ON(vma->vm_end <= addr);

	if (vma->vm_ops && vma->vm_ops->may_split) {
		err = vma->vm_ops->may_split(vma, addr);
		if (err)
			return err;
	}

	new = vm_area_dup(vma);
	if (!new)
		return -ENOMEM;

	err = -ENOMEM;
	if (vma_iter_prealloc(vmi))
		goto out_free_vma;

	if (new_below) {
		new->vm_end = addr;
	} else {
		new->vm_start = addr;
		new->vm_pgoff += ((addr - vma->vm_start) >> PAGE_SHIFT);
	}

	err = vma_dup_policy(vma, new);
	if (err)
		goto out_free_vmi;

	err = anon_vma_clone(new, vma);
	if (err)
		goto out_free_mpol;

	if (new->vm_file)
		get_file(new->vm_file);

	if (new->vm_ops && new->vm_ops->open)
		new->vm_ops->open(new);

	init_vma_prep(&vp, vma);
	vp.insert = new;
	vma_prepare(&vp);
	vma_adjust_trans_huge(vma, vma->vm_start, addr, 0);

	if (new_below) {
		vma->vm_start = addr;
		vma->vm_pgoff += (addr - new->vm_start) >> PAGE_SHIFT;
	} else {
		vma->vm_end = addr;
	}

	/* vma_complete stores the new vma */
	vma_complete(&vp, vmi, vma->vm_mm);

	/* Success. */
	if (new_below)
		vma_next(vmi);
	validate_mm(vma->vm_mm);
	return 0;

out_free_mpol:
	mpol_put(vma_policy(new));
out_free_vmi:
	vma_iter_free(vmi);
out_free_vma:
	vm_area_free(new);
	validate_mm(vma->vm_mm);
	return err;
}

/*
 * Split a vma into two pieces at address 'addr', a new vma is allocated
 * either for the first part or the tail.
 */
int split_vma(struct vma_iterator *vmi, struct vm_area_struct *vma,
	      unsigned long addr, int new_below)
{
	if (vma->vm_mm->map_count >= sysctl_max_map_count)
		return -ENOMEM;

	return __split_vma(vmi, vma, addr, new_below);
}

/*
 * do_vmi_align_munmap() - munmap the aligned region from @start to @end.
 * @vmi: The vma iterator
 * @vma: The starting vm_area_struct
 * @mm: The mm_struct
 * @start: The aligned start address to munmap.
 * @end: The aligned end address to munmap.
 * @uf: The userfaultfd list_head
 * @downgrade: Set to true to attempt a write downgrade of the mmap_lock
 *
 * If @downgrade is true, check return code for potential release of the lock.
 */
static int
do_vmi_align_munmap(struct vma_iterator *vmi, struct vm_area_struct *vma,
		    struct mm_struct *mm, unsigned long start,
		    unsigned long end, struct list_head *uf, bool downgrade)
{
	struct vm_area_struct *prev, *next = NULL;
	struct maple_tree mt_detach;
	int count = 0;
	int error = -ENOMEM;
	unsigned long locked_vm = 0;
	MA_STATE(mas_detach, &mt_detach, 0, 0);
	mt_init_flags(&mt_detach, vmi->mas.tree->ma_flags & MT_FLAGS_LOCK_MASK);
	mt_set_external_lock(&mt_detach, &mm->mmap_lock);

	/*
	 * If we need to split any vma, do it now to save pain later.
	 *
	 * Note: mremap's move_vma VM_ACCOUNT handling assumes a partially
	 * unmapped vm_area_struct will remain in use: so lower split_vma
	 * places tmp vma above, and higher split_vma places tmp vma below.
	 */

	/* Does it split the first one? */
	if (start > vma->vm_start) {

		/*
		 * Make sure that map_count on return from munmap() will
		 * not exceed its limit; but let map_count go just above
		 * its limit temporarily, to help free resources as expected.
		 */
		if (end < vma->vm_end && mm->map_count >= sysctl_max_map_count)
			goto map_count_exceeded;

		error = __split_vma(vmi, vma, start, 0);
		if (error)
			goto start_split_failed;

		vma = vma_iter_load(vmi);
	}

	prev = vma_prev(vmi);
	if (unlikely((!prev)))
		vma_iter_set(vmi, start);

	/*
	 * Detach a range of VMAs from the mm. Using next as a temp variable as
	 * it is always overwritten.
	 */
	for_each_vma_range(*vmi, next, end) {
		/* Does it split the end? */
		if (next->vm_end > end) {
			error = __split_vma(vmi, next, end, 0);
			if (error)
				goto end_split_failed;
		}
		vma_start_write(next);
		mas_set_range(&mas_detach, next->vm_start, next->vm_end - 1);
		error = mas_store_gfp(&mas_detach, next, GFP_KERNEL);
		if (error)
			goto munmap_gather_failed;
		vma_mark_detached(next, true);
		if (next->vm_flags & VM_LOCKED)
			locked_vm += vma_pages(next);

		count++;
		if (unlikely(uf)) {
			/*
			 * If userfaultfd_unmap_prep returns an error the vmas
			 * will remain split, but userland will get a
			 * highly unexpected error anyway. This is no
			 * different than the case where the first of the two
			 * __split_vma fails, but we don't undo the first
			 * split, despite we could. This is unlikely enough
			 * failure that it's not worth optimizing it for.
			 */
			error = userfaultfd_unmap_prep(next, start, end, uf);

			if (error)
				goto userfaultfd_error;
		}
#ifdef CONFIG_DEBUG_VM_MAPLE_TREE
		BUG_ON(next->vm_start < start);
		BUG_ON(next->vm_start > end);
#endif
	}

	if (vma_iter_end(vmi) > end)
		next = vma_iter_load(vmi);

	if (!next)
		next = vma_next(vmi);

#if defined(CONFIG_DEBUG_VM_MAPLE_TREE)
	/* Make sure no VMAs are about to be lost. */
	{
		MA_STATE(test, &mt_detach, start, end - 1);
		struct vm_area_struct *vma_mas, *vma_test;
		int test_count = 0;

		vma_iter_set(vmi, start);
		rcu_read_lock();
		vma_test = mas_find(&test, end - 1);
		for_each_vma_range(*vmi, vma_mas, end) {
			BUG_ON(vma_mas != vma_test);
			test_count++;
			vma_test = mas_next(&test, end - 1);
		}
		rcu_read_unlock();
		BUG_ON(count != test_count);
	}
#endif
	vma_iter_set(vmi, start);
	error = vma_iter_clear_gfp(vmi, start, end, GFP_KERNEL);
	if (error)
		goto clear_tree_failed;

	/* Point of no return */
	mm->locked_vm -= locked_vm;
	mm->map_count -= count;
	/*
	 * Do not downgrade mmap_lock if we are next to VM_GROWSDOWN or
	 * VM_GROWSUP VMA. Such VMAs can change their size under
	 * down_read(mmap_lock) and collide with the VMA we are about to unmap.
	 */
	if (downgrade) {
		if (next && (next->vm_flags & VM_GROWSDOWN))
			downgrade = false;
		else if (prev && (prev->vm_flags & VM_GROWSUP))
			downgrade = false;
		else
			mmap_write_downgrade(mm);
	}

	/*
	 * We can free page tables without write-locking mmap_lock because VMAs
	 * were isolated before we downgraded mmap_lock.
	 */
	unmap_region(mm, &mt_detach, vma, prev, next, start, end, !downgrade);
	/* Statistics and freeing VMAs */
	mas_set(&mas_detach, start);
	remove_mt(mm, &mas_detach);
	__mt_destroy(&mt_detach);


	validate_mm(mm);
	return downgrade ? 1 : 0;

clear_tree_failed:
userfaultfd_error:
munmap_gather_failed:
end_split_failed:
	mas_set(&mas_detach, 0);
	mas_for_each(&mas_detach, next, end)
		vma_mark_detached(next, false);

	__mt_destroy(&mt_detach);
start_split_failed:
map_count_exceeded:
	return error;
}

/*
 * do_vmi_munmap() - munmap a given range.
 * @vmi: The vma iterator
 * @mm: The mm_struct
 * @start: The start address to munmap
 * @len: The length of the range to munmap
 * @uf: The userfaultfd list_head
 * @downgrade: set to true if the user wants to attempt to write_downgrade the
 * mmap_lock
 *
 * This function takes a @mas that is either pointing to the previous VMA or set
 * to MA_START and sets it up to remove the mapping(s).  The @len will be
 * aligned and any arch_unmap work will be preformed.
 *
 * Returns: -EINVAL on failure, 1 on success and unlock, 0 otherwise.
 */
int do_vmi_munmap(struct vma_iterator *vmi, struct mm_struct *mm,
		  unsigned long start, size_t len, struct list_head *uf,
		  bool downgrade)
{
	unsigned long end;
	struct vm_area_struct *vma;

	if ((offset_in_page(start)) || start > TASK_SIZE || len > TASK_SIZE-start)
		return -EINVAL;

	end = start + PAGE_ALIGN(len);
	if (end == start)
		return -EINVAL;

	 /* arch_unmap() might do unmaps itself.  */
	arch_unmap(mm, start, end);

	/* Find the first overlapping VMA */
	vma = vma_find(vmi, end);
	if (!vma)
		return 0;

	return do_vmi_align_munmap(vmi, vma, mm, start, end, uf, downgrade);
}

/* do_munmap() - Wrapper function for non-maple tree aware do_munmap() calls.
 * @mm: The mm_struct
 * @start: The start address to munmap
 * @len: The length to be munmapped.
 * @uf: The userfaultfd list_head
 */
int do_munmap(struct mm_struct *mm, unsigned long start, size_t len,
	      struct list_head *uf)
{
	VMA_ITERATOR(vmi, mm, start);

	return do_vmi_munmap(&vmi, mm, start, len, uf, false);
}

unsigned long mmap_region(struct file *file, unsigned long addr,
		unsigned long len, vm_flags_t vm_flags, unsigned long pgoff,
		struct list_head *uf)
{
	struct mm_struct *mm = current->mm;
	struct vm_area_struct *vma = NULL;
	struct vm_area_struct *next, *prev, *merge;
	pgoff_t pglen = len >> PAGE_SHIFT;
	unsigned long charged = 0;
	unsigned long end = addr + len;
	unsigned long merge_start = addr, merge_end = end;
	pgoff_t vm_pgoff;
	int error;
	VMA_ITERATOR(vmi, mm, addr);

	/* Check against address space limit. */
	if (!may_expand_vm(mm, vm_flags, len >> PAGE_SHIFT)) {
		unsigned long nr_pages;

		/*
		 * MAP_FIXED may remove pages of mappings that intersects with
		 * requested mapping. Account for the pages it would unmap.
		 */
		nr_pages = count_vma_pages_range(mm, addr, end);

		if (!may_expand_vm(mm, vm_flags,
					(len >> PAGE_SHIFT) - nr_pages))
			return -ENOMEM;
	}

	/* Unmap any existing mapping in the area */
	if (do_vmi_munmap(&vmi, mm, addr, len, uf, false))
		return -ENOMEM;

	/*
	 * Private writable mapping: check memory availability
	 */
	if (accountable_mapping(file, vm_flags)) {
		charged = len >> PAGE_SHIFT;
		if (security_vm_enough_memory_mm(mm, charged))
			return -ENOMEM;
		vm_flags |= VM_ACCOUNT;
	}

	next = vma_next(&vmi);
	prev = vma_prev(&vmi);
	if (vm_flags & VM_SPECIAL)
		goto cannot_expand;

	/* Attempt to expand an old mapping */
	/* Check next */
	if (next && next->vm_start == end && !vma_policy(next) &&
	    can_vma_merge_before(next, vm_flags, NULL, file, pgoff+pglen,
				 NULL_VM_UFFD_CTX, NULL)) {
		merge_end = next->vm_end;
		vma = next;
		vm_pgoff = next->vm_pgoff - pglen;
	}

	/* Check prev */
	if (prev && prev->vm_end == addr && !vma_policy(prev) &&
	    (vma ? can_vma_merge_after(prev, vm_flags, vma->anon_vma, file,
				       pgoff, vma->vm_userfaultfd_ctx, NULL) :
		   can_vma_merge_after(prev, vm_flags, NULL, file, pgoff,
				       NULL_VM_UFFD_CTX, NULL))) {
		merge_start = prev->vm_start;
		vma = prev;
		vm_pgoff = prev->vm_pgoff;
	}


	/* Actually expand, if possible */
	if (vma &&
	    !vma_expand(&vmi, vma, merge_start, merge_end, vm_pgoff, next)) {
		khugepaged_enter_vma(vma, vm_flags);
		goto expanded;
	}

cannot_expand:
	if (prev)
		vma_iter_next_range(&vmi);

	/*
	 * Determine the object being mapped and call the appropriate
	 * specific mapper. the address has already been validated, but
	 * not unmapped, but the maps are removed from the list.
	 */
	vma = vm_area_alloc(mm);
	if (!vma) {
		error = -ENOMEM;
		goto unacct_error;
	}

	vma_iter_set(&vmi, addr);
	vma->vm_start = addr;
	vma->vm_end = end;
	vm_flags_init(vma, vm_flags);
	vma->vm_page_prot = vm_get_page_prot(vm_flags);
	vma->vm_pgoff = pgoff;

	if (file) {
		if (vm_flags & VM_SHARED) {
			error = mapping_map_writable(file->f_mapping);
			if (error)
				goto free_vma;
		}

		vma->vm_file = get_file(file);
		error = call_mmap(file, vma);
		if (error)
			goto unmap_and_free_vma;

		/*
		 * Expansion is handled above, merging is handled below.
		 * Drivers should not alter the address of the VMA.
		 */
		error = -EINVAL;
		if (WARN_ON((addr != vma->vm_start)))
			goto close_and_free_vma;

		vma_iter_set(&vmi, addr);
		/*
		 * If vm_flags changed after call_mmap(), we should try merge
		 * vma again as we may succeed this time.
		 */
		if (unlikely(vm_flags != vma->vm_flags && prev)) {
			merge = vma_merge(&vmi, mm, prev, vma->vm_start,
				    vma->vm_end, vma->vm_flags, NULL,
				    vma->vm_file, vma->vm_pgoff, NULL,
				    NULL_VM_UFFD_CTX, NULL);
			if (merge) {
				/*
				 * ->mmap() can change vma->vm_file and fput
				 * the original file. So fput the vma->vm_file
				 * here or we would add an extra fput for file
				 * and cause general protection fault
				 * ultimately.
				 */
				fput(vma->vm_file);
				vm_area_free(vma);
				vma = merge;
				/* Update vm_flags to pick up the change. */
				vm_flags = vma->vm_flags;
				goto unmap_writable;
			}
		}

		vm_flags = vma->vm_flags;
	} else if (vm_flags & VM_SHARED) {
		error = shmem_zero_setup(vma);
		if (error)
			goto free_vma;
	} else {
		vma_set_anonymous(vma);
	}

	if (map_deny_write_exec(vma, vma->vm_flags)) {
		error = -EACCES;
		goto close_and_free_vma;
	}

	/* Allow architectures to sanity-check the vm_flags */
	error = -EINVAL;
	if (!arch_validate_flags(vma->vm_flags))
		goto close_and_free_vma;

	error = -ENOMEM;
	if (vma_iter_prealloc(&vmi))
		goto close_and_free_vma;

	if (vma->vm_file)
		i_mmap_lock_write(vma->vm_file->f_mapping);

	vma_iter_store(&vmi, vma);
	mm->map_count++;
	if (vma->vm_file) {
		if (vma->vm_flags & VM_SHARED)
			mapping_allow_writable(vma->vm_file->f_mapping);

		flush_dcache_mmap_lock(vma->vm_file->f_mapping);
		vma_interval_tree_insert(vma, &vma->vm_file->f_mapping->i_mmap);
		flush_dcache_mmap_unlock(vma->vm_file->f_mapping);
		i_mmap_unlock_write(vma->vm_file->f_mapping);
	}

	/*
	 * vma_merge() calls khugepaged_enter_vma() either, the below
	 * call covers the non-merge case.
	 */
	khugepaged_enter_vma(vma, vma->vm_flags);

	/* Once vma denies write, undo our temporary denial count */
unmap_writable:
	if (file && vm_flags & VM_SHARED)
		mapping_unmap_writable(file->f_mapping);
	file = vma->vm_file;
	ksm_add_vma(vma);
expanded:
	perf_event_mmap(vma);

	vm_stat_account(mm, vm_flags, len >> PAGE_SHIFT);
	if (vm_flags & VM_LOCKED) {
		if ((vm_flags & VM_SPECIAL) || vma_is_dax(vma) ||
					is_vm_hugetlb_page(vma) ||
					vma == get_gate_vma(current->mm))
			vm_flags_clear(vma, VM_LOCKED_MASK);
		else
			mm->locked_vm += (len >> PAGE_SHIFT);
	}

	if (file)
		uprobe_mmap(vma);

	/*
	 * New (or expanded) vma always get soft dirty status.
	 * Otherwise user-space soft-dirty page tracker won't
	 * be able to distinguish situation when vma area unmapped,
	 * then new mapped in-place (which must be aimed as
	 * a completely new data area).
	 */
	vm_flags_set(vma, VM_SOFTDIRTY);

	vma_set_page_prot(vma);

	validate_mm(mm);
	return addr;

close_and_free_vma:
	if (file && vma->vm_ops && vma->vm_ops->close)
		vma->vm_ops->close(vma);

	if (file || vma->vm_file) {
unmap_and_free_vma:
		fput(vma->vm_file);
		vma->vm_file = NULL;

		/* Undo any partial mapping done by a device driver. */
		unmap_region(mm, &mm->mm_mt, vma, prev, next, vma->vm_start,
			     vma->vm_end, true);
	}
	if (file && (vm_flags & VM_SHARED))
		mapping_unmap_writable(file->f_mapping);
free_vma:
	vm_area_free(vma);
unacct_error:
	if (charged)
		vm_unacct_memory(charged);
	validate_mm(mm);
	return error;
}

static int __vm_munmap(unsigned long start, size_t len, bool downgrade)
{
	int ret;
	struct mm_struct *mm = current->mm;
	LIST_HEAD(uf);
	VMA_ITERATOR(vmi, mm, start);

	if (mmap_write_lock_killable(mm))
		return -EINTR;

	ret = do_vmi_munmap(&vmi, mm, start, len, &uf, downgrade);
	/*
	 * Returning 1 indicates mmap_lock is downgraded.
	 * But 1 is not legal return value of vm_munmap() and munmap(), reset
	 * it to 0 before return.
	 */
	if (ret == 1) {
		mmap_read_unlock(mm);
		ret = 0;
	} else
		mmap_write_unlock(mm);

	userfaultfd_unmap_complete(mm, &uf);
	return ret;
}

int vm_munmap(unsigned long start, size_t len)
{
	return __vm_munmap(start, len, false);
}
EXPORT_SYMBOL(vm_munmap);

SYSCALL_DEFINE2(munmap, unsigned long, addr, size_t, len)
{
	addr = untagged_addr(addr);
	return __vm_munmap(addr, len, true);
}


/*
 * Emulation of deprecated remap_file_pages() syscall.
 */
SYSCALL_DEFINE5(remap_file_pages, unsigned long, start, unsigned long, size,
		unsigned long, prot, unsigned long, pgoff, unsigned long, flags)
{

	struct mm_struct *mm = current->mm;
	struct vm_area_struct *vma;
	unsigned long populate = 0;
	unsigned long ret = -EINVAL;
	struct file *file;

	pr_warn_once("%s (%d) uses deprecated remap_file_pages() syscall. See Documentation/mm/remap_file_pages.rst.\n",
		     current->comm, current->pid);

	if (prot)
		return ret;
	start = start & PAGE_MASK;
	size = size & PAGE_MASK;

	if (start + size <= start)
		return ret;

	/* Does pgoff wrap? */
	if (pgoff + (size >> PAGE_SHIFT) < pgoff)
		return ret;

	if (mmap_write_lock_killable(mm))
		return -EINTR;

	vma = vma_lookup(mm, start);

	if (!vma || !(vma->vm_flags & VM_SHARED))
		goto out;

	if (start + size > vma->vm_end) {
		VMA_ITERATOR(vmi, mm, vma->vm_end);
		struct vm_area_struct *next, *prev = vma;

		for_each_vma_range(vmi, next, start + size) {
			/* hole between vmas ? */
			if (next->vm_start != prev->vm_end)
				goto out;

			if (next->vm_file != vma->vm_file)
				goto out;

			if (next->vm_flags != vma->vm_flags)
				goto out;

			if (start + size <= next->vm_end)
				break;

			prev = next;
		}

		if (!next)
			goto out;
	}

	prot |= vma->vm_flags & VM_READ ? PROT_READ : 0;
	prot |= vma->vm_flags & VM_WRITE ? PROT_WRITE : 0;
	prot |= vma->vm_flags & VM_EXEC ? PROT_EXEC : 0;

	flags &= MAP_NONBLOCK;
	flags |= MAP_SHARED | MAP_FIXED | MAP_POPULATE;
	if (vma->vm_flags & VM_LOCKED)
		flags |= MAP_LOCKED;

	file = get_file(vma->vm_file);
	ret = do_mmap(vma->vm_file, start, size,
			prot, flags, pgoff, &populate, NULL);
	fput(file);
out:
	mmap_write_unlock(mm);
	if (populate)
		mm_populate(ret, populate);
	if (!IS_ERR_VALUE(ret))
		ret = 0;
	return ret;
}

/*
 * do_vma_munmap() - Unmap a full or partial vma.
 * @vmi: The vma iterator pointing at the vma
 * @vma: The first vma to be munmapped
 * @start: the start of the address to unmap
 * @end: The end of the address to unmap
 * @uf: The userfaultfd list_head
 * @downgrade: Attempt to downgrade or not
 *
 * Returns: 0 on success and not downgraded, 1 on success and downgraded.
 * unmaps a VMA mapping when the vma iterator is already in position.
 * Does not handle alignment.
 */
int do_vma_munmap(struct vma_iterator *vmi, struct vm_area_struct *vma,
		  unsigned long start, unsigned long end,
		  struct list_head *uf, bool downgrade)
{
	struct mm_struct *mm = vma->vm_mm;
	int ret;

	arch_unmap(mm, start, end);
	ret = do_vmi_align_munmap(vmi, vma, mm, start, end, uf, downgrade);
	validate_mm(mm);
	return ret;
}

/*
 * do_brk_flags() - Increase the brk vma if the flags match.
 * @vmi: The vma iterator
 * @addr: The start address
 * @len: The length of the increase
 * @vma: The vma,
 * @flags: The VMA Flags
 *
 * Extend the brk VMA from addr to addr + len.  If the VMA is NULL or the flags
 * do not match then create a new anonymous VMA.  Eventually we may be able to
 * do some brk-specific accounting here.
 */
static int do_brk_flags(struct vma_iterator *vmi, struct vm_area_struct *vma,
		unsigned long addr, unsigned long len, unsigned long flags)
{
	struct mm_struct *mm = current->mm;
	struct vma_prepare vp;

	validate_mm(mm);
	/*
	 * Check against address space limits by the changed size
	 * Note: This happens *after* clearing old mappings in some code paths.
	 */
	flags |= VM_DATA_DEFAULT_FLAGS | VM_ACCOUNT | mm->def_flags;
	if (!may_expand_vm(mm, flags, len >> PAGE_SHIFT))
		return -ENOMEM;

	if (mm->map_count > sysctl_max_map_count)
		return -ENOMEM;

	if (security_vm_enough_memory_mm(mm, len >> PAGE_SHIFT))
		return -ENOMEM;

	/*
	 * Expand the existing vma if possible; Note that singular lists do not
	 * occur after forking, so the expand will only happen on new VMAs.
	 */
	if (vma && vma->vm_end == addr && !vma_policy(vma) &&
	    can_vma_merge_after(vma, flags, NULL, NULL,
				addr >> PAGE_SHIFT, NULL_VM_UFFD_CTX, NULL)) {
		if (vma_iter_prealloc(vmi))
			goto unacct_fail;

		init_vma_prep(&vp, vma);
		vma_prepare(&vp);
		vma_adjust_trans_huge(vma, vma->vm_start, addr + len, 0);
		vma->vm_end = addr + len;
		vm_flags_set(vma, VM_SOFTDIRTY);
		vma_iter_store(vmi, vma);

		vma_complete(&vp, vmi, mm);
		khugepaged_enter_vma(vma, flags);
		goto out;
	}

	/* create a vma struct for an anonymous mapping */
	vma = vm_area_alloc(mm);
	if (!vma)
		goto unacct_fail;

	vma_set_anonymous(vma);
	vma->vm_start = addr;
	vma->vm_end = addr + len;
	vma->vm_pgoff = addr >> PAGE_SHIFT;
	vm_flags_init(vma, flags);
	vma->vm_page_prot = vm_get_page_prot(flags);
	if (vma_iter_store_gfp(vmi, vma, GFP_KERNEL))
		goto mas_store_fail;

	mm->map_count++;
	ksm_add_vma(vma);
out:
	perf_event_mmap(vma);
	mm->total_vm += len >> PAGE_SHIFT;
	mm->data_vm += len >> PAGE_SHIFT;
	if (flags & VM_LOCKED)
		mm->locked_vm += (len >> PAGE_SHIFT);
	vm_flags_set(vma, VM_SOFTDIRTY);
	validate_mm(mm);
	return 0;

mas_store_fail:
	vm_area_free(vma);
unacct_fail:
	vm_unacct_memory(len >> PAGE_SHIFT);
	return -ENOMEM;
}

int vm_brk_flags(unsigned long addr, unsigned long request, unsigned long flags)
{
	struct mm_struct *mm = current->mm;
	struct vm_area_struct *vma = NULL;
	unsigned long len;
	int ret;
	bool populate;
	LIST_HEAD(uf);
	VMA_ITERATOR(vmi, mm, addr);

	len = PAGE_ALIGN(request);
	if (len < request)
		return -ENOMEM;
	if (!len)
		return 0;

	if (mmap_write_lock_killable(mm))
		return -EINTR;

	/* Until we need other flags, refuse anything except VM_EXEC. */
	if ((flags & (~VM_EXEC)) != 0)
		return -EINVAL;

	ret = check_brk_limits(addr, len);
	if (ret)
		goto limits_failed;

	ret = do_vmi_munmap(&vmi, mm, addr, len, &uf, 0);
	if (ret)
		goto munmap_failed;

	vma = vma_prev(&vmi);
	ret = do_brk_flags(&vmi, vma, addr, len, flags);
	populate = ((mm->def_flags & VM_LOCKED) != 0);
	mmap_write_unlock(mm);
	userfaultfd_unmap_complete(mm, &uf);
	if (populate && !ret)
		mm_populate(addr, len);
	return ret;

munmap_failed:
limits_failed:
	mmap_write_unlock(mm);
	return ret;
}
EXPORT_SYMBOL(vm_brk_flags);

int vm_brk(unsigned long addr, unsigned long len)
{
	return vm_brk_flags(addr, len, 0);
}
EXPORT_SYMBOL(vm_brk);

/* Release all mmaps. */
void exit_mmap(struct mm_struct *mm)
{
	struct mmu_gather tlb;
	struct vm_area_struct *vma;
	unsigned long nr_accounted = 0;
	MA_STATE(mas, &mm->mm_mt, 0, 0);
	int count = 0;

	/* mm's last user has gone, and its about to be pulled down */
	mmu_notifier_release(mm);

	mmap_read_lock(mm);
	arch_exit_mmap(mm);

	vma = mas_find(&mas, ULONG_MAX);
	if (!vma) {
		/* Can happen if dup_mmap() received an OOM */
		mmap_read_unlock(mm);
		return;
	}

	lru_add_drain();
	flush_cache_mm(mm);
	tlb_gather_mmu_fullmm(&tlb, mm);
	/* update_hiwater_rss(mm) here? but nobody should be looking */
	/* Use ULONG_MAX here to ensure all VMAs in the mm are unmapped */
	unmap_vmas(&tlb, &mm->mm_mt, vma, 0, ULONG_MAX, false);
	mmap_read_unlock(mm);

	/*
	 * Set MMF_OOM_SKIP to hide this task from the oom killer/reaper
	 * because the memory has been already freed.
	 */
	set_bit(MMF_OOM_SKIP, &mm->flags);
	mmap_write_lock(mm);
	mt_clear_in_rcu(&mm->mm_mt);
	free_pgtables(&tlb, &mm->mm_mt, vma, FIRST_USER_ADDRESS,
		      USER_PGTABLES_CEILING, true);
	tlb_finish_mmu(&tlb);

	/*
	 * Walk the list again, actually closing and freeing it, with preemption
	 * enabled, without holding any MM locks besides the unreachable
	 * mmap_write_lock.
	 */
	do {
		if (vma->vm_flags & VM_ACCOUNT)
			nr_accounted += vma_pages(vma);
		remove_vma(vma, true);
		count++;
		cond_resched();
	} while ((vma = mas_find(&mas, ULONG_MAX)) != NULL);

	BUG_ON(count != mm->map_count);

	trace_exit_mmap(mm);
	__mt_destroy(&mm->mm_mt);
	mmap_write_unlock(mm);
	vm_unacct_memory(nr_accounted);
}

/* Insert vm structure into process list sorted by address
 * and into the inode's i_mmap tree.  If vm_file is non-NULL
 * then i_mmap_rwsem is taken here.
 */
int insert_vm_struct(struct mm_struct *mm, struct vm_area_struct *vma)
{
	unsigned long charged = vma_pages(vma);


	if (find_vma_intersection(mm, vma->vm_start, vma->vm_end))
		return -ENOMEM;

	if ((vma->vm_flags & VM_ACCOUNT) &&
	     security_vm_enough_memory_mm(mm, charged))
		return -ENOMEM;

	/*
	 * The vm_pgoff of a purely anonymous vma should be irrelevant
	 * until its first write fault, when page's anon_vma and index
	 * are set.  But now set the vm_pgoff it will almost certainly
	 * end up with (unless mremap moves it elsewhere before that
	 * first wfault), so /proc/pid/maps tells a consistent story.
	 *
	 * By setting it to reflect the virtual start address of the
	 * vma, merges and splits can happen in a seamless way, just
	 * using the existing file pgoff checks and manipulations.
	 * Similarly in do_mmap and in do_brk_flags.
	 */
	if (vma_is_anonymous(vma)) {
		BUG_ON(vma->anon_vma);
		vma->vm_pgoff = vma->vm_start >> PAGE_SHIFT;
	}

	if (vma_link(mm, vma)) {
		vm_unacct_memory(charged);
		return -ENOMEM;
	}

	return 0;
}

/*
 * Copy the vma structure to a new location in the same mm,
 * prior to moving page table entries, to effect an mremap move.
 */
struct vm_area_struct *copy_vma(struct vm_area_struct **vmap,
	unsigned long addr, unsigned long len, pgoff_t pgoff,
	bool *need_rmap_locks)
{
	struct vm_area_struct *vma = *vmap;
	unsigned long vma_start = vma->vm_start;
	struct mm_struct *mm = vma->vm_mm;
	struct vm_area_struct *new_vma, *prev;
	bool faulted_in_anon_vma = true;
	VMA_ITERATOR(vmi, mm, addr);

	validate_mm(mm);
	/*
	 * If anonymous vma has not yet been faulted, update new pgoff
	 * to match new location, to increase its chance of merging.
	 */
	if (unlikely(vma_is_anonymous(vma) && !vma->anon_vma)) {
		pgoff = addr >> PAGE_SHIFT;
		faulted_in_anon_vma = false;
	}

	new_vma = find_vma_prev(mm, addr, &prev);
	if (new_vma && new_vma->vm_start < addr + len)
		return NULL;	/* should never get here */

	new_vma = vma_merge(&vmi, mm, prev, addr, addr + len, vma->vm_flags,
			    vma->anon_vma, vma->vm_file, pgoff, vma_policy(vma),
			    vma->vm_userfaultfd_ctx, anon_vma_name(vma));
	if (new_vma) {
		/*
		 * Source vma may have been merged into new_vma
		 */
		if (unlikely(vma_start >= new_vma->vm_start &&
			     vma_start < new_vma->vm_end)) {
			/*
			 * The only way we can get a vma_merge with
			 * self during an mremap is if the vma hasn't
			 * been faulted in yet and we were allowed to
			 * reset the dst vma->vm_pgoff to the
			 * destination address of the mremap to allow
			 * the merge to happen. mremap must change the
			 * vm_pgoff linearity between src and dst vmas
			 * (in turn preventing a vma_merge) to be
			 * safe. It is only safe to keep the vm_pgoff
			 * linear if there are no pages mapped yet.
			 */
			VM_BUG_ON_VMA(faulted_in_anon_vma, new_vma);
			*vmap = vma = new_vma;
		}
		*need_rmap_locks = (new_vma->vm_pgoff <= vma->vm_pgoff);
	} else {
		new_vma = vm_area_dup(vma);
		if (!new_vma)
			goto out;
		new_vma->vm_start = addr;
		new_vma->vm_end = addr + len;
		new_vma->vm_pgoff = pgoff;
		if (vma_dup_policy(vma, new_vma))
			goto out_free_vma;
		if (anon_vma_clone(new_vma, vma))
			goto out_free_mempol;
		if (new_vma->vm_file)
			get_file(new_vma->vm_file);
		if (new_vma->vm_ops && new_vma->vm_ops->open)
			new_vma->vm_ops->open(new_vma);
		vma_start_write(new_vma);
		if (vma_link(mm, new_vma))
			goto out_vma_link;
		*need_rmap_locks = false;
	}
	validate_mm(mm);
	return new_vma;

out_vma_link:
	if (new_vma->vm_ops && new_vma->vm_ops->close)
		new_vma->vm_ops->close(new_vma);

	if (new_vma->vm_file)
		fput(new_vma->vm_file);

	unlink_anon_vmas(new_vma);
out_free_mempol:
	mpol_put(vma_policy(new_vma));
out_free_vma:
	vm_area_free(new_vma);
out:
	validate_mm(mm);
	return NULL;
}

/*
 * Return true if the calling process may expand its vm space by the passed
 * number of pages
 */
bool may_expand_vm(struct mm_struct *mm, vm_flags_t flags, unsigned long npages)
{
	if (mm->total_vm + npages > rlimit(RLIMIT_AS) >> PAGE_SHIFT)
		return false;

	if (is_data_mapping(flags) &&
	    mm->data_vm + npages > rlimit(RLIMIT_DATA) >> PAGE_SHIFT) {
		/* Workaround for Valgrind */
		if (rlimit(RLIMIT_DATA) == 0 &&
		    mm->data_vm + npages <= rlimit_max(RLIMIT_DATA) >> PAGE_SHIFT)
			return true;

		pr_warn_once("%s (%d): VmData %lu exceed data ulimit %lu. Update limits%s.\n",
			     current->comm, current->pid,
			     (mm->data_vm + npages) << PAGE_SHIFT,
			     rlimit(RLIMIT_DATA),
			     ignore_rlimit_data ? "" : " or use boot option ignore_rlimit_data");

		if (!ignore_rlimit_data)
			return false;
	}

	return true;
}

void vm_stat_account(struct mm_struct *mm, vm_flags_t flags, long npages)
{
	WRITE_ONCE(mm->total_vm, READ_ONCE(mm->total_vm)+npages);

	if (is_exec_mapping(flags))
		mm->exec_vm += npages;
	else if (is_stack_mapping(flags))
		mm->stack_vm += npages;
	else if (is_data_mapping(flags))
		mm->data_vm += npages;
}

static vm_fault_t special_mapping_fault(struct vm_fault *vmf);

/*
 * Having a close hook prevents vma merging regardless of flags.
 */
static void special_mapping_close(struct vm_area_struct *vma)
{
}

static const char *special_mapping_name(struct vm_area_struct *vma)
{
	return ((struct vm_special_mapping *)vma->vm_private_data)->name;
}

static int special_mapping_mremap(struct vm_area_struct *new_vma)
{
	struct vm_special_mapping *sm = new_vma->vm_private_data;

	if (WARN_ON_ONCE(current->mm != new_vma->vm_mm))
		return -EFAULT;

	if (sm->mremap)
		return sm->mremap(sm, new_vma);

	return 0;
}

static int special_mapping_split(struct vm_area_struct *vma, unsigned long addr)
{
	/*
	 * Forbid splitting special mappings - kernel has expectations over
	 * the number of pages in mapping. Together with VM_DONTEXPAND
	 * the size of vma should stay the same over the special mapping's
	 * lifetime.
	 */
	return -EINVAL;
}

static const struct vm_operations_struct special_mapping_vmops = {
	.close = special_mapping_close,
	.fault = special_mapping_fault,
	.mremap = special_mapping_mremap,
	.name = special_mapping_name,
	/* vDSO code relies that VVAR can't be accessed remotely */
	.access = NULL,
	.may_split = special_mapping_split,
};

static const struct vm_operations_struct legacy_special_mapping_vmops = {
	.close = special_mapping_close,
	.fault = special_mapping_fault,
};

static vm_fault_t special_mapping_fault(struct vm_fault *vmf)
{
	struct vm_area_struct *vma = vmf->vma;
	pgoff_t pgoff;
	struct page **pages;

	if (vma->vm_ops == &legacy_special_mapping_vmops) {
		pages = vma->vm_private_data;
	} else {
		struct vm_special_mapping *sm = vma->vm_private_data;

		if (sm->fault)
			return sm->fault(sm, vmf->vma, vmf);

		pages = sm->pages;
	}

	for (pgoff = vmf->pgoff; pgoff && *pages; ++pages)
		pgoff--;

	if (*pages) {
		struct page *page = *pages;
		get_page(page);
		vmf->page = page;
		return 0;
	}

	return VM_FAULT_SIGBUS;
}

static struct vm_area_struct *__install_special_mapping(
	struct mm_struct *mm,
	unsigned long addr, unsigned long len,
	unsigned long vm_flags, void *priv,
	const struct vm_operations_struct *ops)
{
	int ret;
	struct vm_area_struct *vma;

	validate_mm(mm);
	vma = vm_area_alloc(mm);
	if (unlikely(vma == NULL))
		return ERR_PTR(-ENOMEM);

	vma->vm_start = addr;
	vma->vm_end = addr + len;

	vm_flags_init(vma, (vm_flags | mm->def_flags |
		      VM_DONTEXPAND | VM_SOFTDIRTY) & ~VM_LOCKED_MASK);
	vma->vm_page_prot = vm_get_page_prot(vma->vm_flags);

	vma->vm_ops = ops;
	vma->vm_private_data = priv;

	ret = insert_vm_struct(mm, vma);
	if (ret)
		goto out;

	vm_stat_account(mm, vma->vm_flags, len >> PAGE_SHIFT);

	perf_event_mmap(vma);

	validate_mm(mm);
	return vma;

out:
	vm_area_free(vma);
	validate_mm(mm);
	return ERR_PTR(ret);
}

bool vma_is_special_mapping(const struct vm_area_struct *vma,
	const struct vm_special_mapping *sm)
{
	return vma->vm_private_data == sm &&
		(vma->vm_ops == &special_mapping_vmops ||
		 vma->vm_ops == &legacy_special_mapping_vmops);
}

/*
 * Called with mm->mmap_lock held for writing.
 * Insert a new vma covering the given region, with the given flags.
 * Its pages are supplied by the given array of struct page *.
 * The array can be shorter than len >> PAGE_SHIFT if it's null-terminated.
 * The region past the last page supplied will always produce SIGBUS.
 * The array pointer and the pages it points to are assumed to stay alive
 * for as long as this mapping might exist.
 */
struct vm_area_struct *_install_special_mapping(
	struct mm_struct *mm,
	unsigned long addr, unsigned long len,
	unsigned long vm_flags, const struct vm_special_mapping *spec)
{
	return __install_special_mapping(mm, addr, len, vm_flags, (void *)spec,
					&special_mapping_vmops);
}

int install_special_mapping(struct mm_struct *mm,
			    unsigned long addr, unsigned long len,
			    unsigned long vm_flags, struct page **pages)
{
	struct vm_area_struct *vma = __install_special_mapping(
		mm, addr, len, vm_flags, (void *)pages,
		&legacy_special_mapping_vmops);

	return PTR_ERR_OR_ZERO(vma);
}

static DEFINE_MUTEX(mm_all_locks_mutex);

static void vm_lock_anon_vma(struct mm_struct *mm, struct anon_vma *anon_vma)
{
	if (!test_bit(0, (unsigned long *) &anon_vma->root->rb_root.rb_root.rb_node)) {
		/*
		 * The LSB of head.next can't change from under us
		 * because we hold the mm_all_locks_mutex.
		 */
		down_write_nest_lock(&anon_vma->root->rwsem, &mm->mmap_lock);
		/*
		 * We can safely modify head.next after taking the
		 * anon_vma->root->rwsem. If some other vma in this mm shares
		 * the same anon_vma we won't take it again.
		 *
		 * No need of atomic instructions here, head.next
		 * can't change from under us thanks to the
		 * anon_vma->root->rwsem.
		 */
		if (__test_and_set_bit(0, (unsigned long *)
				       &anon_vma->root->rb_root.rb_root.rb_node))
			BUG();
	}
}

static void vm_lock_mapping(struct mm_struct *mm, struct address_space *mapping)
{
	if (!test_bit(AS_MM_ALL_LOCKS, &mapping->flags)) {
		/*
		 * AS_MM_ALL_LOCKS can't change from under us because
		 * we hold the mm_all_locks_mutex.
		 *
		 * Operations on ->flags have to be atomic because
		 * even if AS_MM_ALL_LOCKS is stable thanks to the
		 * mm_all_locks_mutex, there may be other cpus
		 * changing other bitflags in parallel to us.
		 */
		if (test_and_set_bit(AS_MM_ALL_LOCKS, &mapping->flags))
			BUG();
		down_write_nest_lock(&mapping->i_mmap_rwsem, &mm->mmap_lock);
	}
}

/*
 * This operation locks against the VM for all pte/vma/mm related
 * operations that could ever happen on a certain mm. This includes
 * vmtruncate, try_to_unmap, and all page faults.
 *
 * The caller must take the mmap_lock in write mode before calling
 * mm_take_all_locks(). The caller isn't allowed to release the
 * mmap_lock until mm_drop_all_locks() returns.
 *
 * mmap_lock in write mode is required in order to block all operations
 * that could modify pagetables and free pages without need of
 * altering the vma layout. It's also needed in write mode to avoid new
 * anon_vmas to be associated with existing vmas.
 *
 * A single task can't take more than one mm_take_all_locks() in a row
 * or it would deadlock.
 *
 * The LSB in anon_vma->rb_root.rb_node and the AS_MM_ALL_LOCKS bitflag in
 * mapping->flags avoid to take the same lock twice, if more than one
 * vma in this mm is backed by the same anon_vma or address_space.
 *
 * We take locks in following order, accordingly to comment at beginning
 * of mm/rmap.c:
 *   - all hugetlbfs_i_mmap_rwsem_key locks (aka mapping->i_mmap_rwsem for
 *     hugetlb mapping);
 *   - all vmas marked locked
 *   - all i_mmap_rwsem locks;
 *   - all anon_vma->rwseml
 *
 * We can take all locks within these types randomly because the VM code
 * doesn't nest them and we protected from parallel mm_take_all_locks() by
 * mm_all_locks_mutex.
 *
 * mm_take_all_locks() and mm_drop_all_locks are expensive operations
 * that may have to take thousand of locks.
 *
 * mm_take_all_locks() can fail if it's interrupted by signals.
 */
int mm_take_all_locks(struct mm_struct *mm)
{
	struct vm_area_struct *vma;
	struct anon_vma_chain *avc;
	MA_STATE(mas, &mm->mm_mt, 0, 0);

	mmap_assert_write_locked(mm);

	mutex_lock(&mm_all_locks_mutex);

	mas_for_each(&mas, vma, ULONG_MAX) {
		if (signal_pending(current))
			goto out_unlock;
		vma_start_write(vma);
	}

	mas_set(&mas, 0);
	mas_for_each(&mas, vma, ULONG_MAX) {
		if (signal_pending(current))
			goto out_unlock;
		if (vma->vm_file && vma->vm_file->f_mapping &&
				is_vm_hugetlb_page(vma))
			vm_lock_mapping(mm, vma->vm_file->f_mapping);
	}

	mas_set(&mas, 0);
	mas_for_each(&mas, vma, ULONG_MAX) {
		if (signal_pending(current))
			goto out_unlock;
		if (vma->vm_file && vma->vm_file->f_mapping &&
				!is_vm_hugetlb_page(vma))
			vm_lock_mapping(mm, vma->vm_file->f_mapping);
	}

	mas_set(&mas, 0);
	mas_for_each(&mas, vma, ULONG_MAX) {
		if (signal_pending(current))
			goto out_unlock;
		if (vma->anon_vma)
			list_for_each_entry(avc, &vma->anon_vma_chain, same_vma)
				vm_lock_anon_vma(mm, avc->anon_vma);
	}

	return 0;

out_unlock:
	mm_drop_all_locks(mm);
	return -EINTR;
}

static void vm_unlock_anon_vma(struct anon_vma *anon_vma)
{
	if (test_bit(0, (unsigned long *) &anon_vma->root->rb_root.rb_root.rb_node)) {
		/*
		 * The LSB of head.next can't change to 0 from under
		 * us because we hold the mm_all_locks_mutex.
		 *
		 * We must however clear the bitflag before unlocking
		 * the vma so the users using the anon_vma->rb_root will
		 * never see our bitflag.
		 *
		 * No need of atomic instructions here, head.next
		 * can't change from under us until we release the
		 * anon_vma->root->rwsem.
		 */
		if (!__test_and_clear_bit(0, (unsigned long *)
					  &anon_vma->root->rb_root.rb_root.rb_node))
			BUG();
		anon_vma_unlock_write(anon_vma);
	}
}

static void vm_unlock_mapping(struct address_space *mapping)
{
	if (test_bit(AS_MM_ALL_LOCKS, &mapping->flags)) {
		/*
		 * AS_MM_ALL_LOCKS can't change to 0 from under us
		 * because we hold the mm_all_locks_mutex.
		 */
		i_mmap_unlock_write(mapping);
		if (!test_and_clear_bit(AS_MM_ALL_LOCKS,
					&mapping->flags))
			BUG();
	}
}

/*
 * The mmap_lock cannot be released by the caller until
 * mm_drop_all_locks() returns.
 */
void mm_drop_all_locks(struct mm_struct *mm)
{
	struct vm_area_struct *vma;
	struct anon_vma_chain *avc;
	MA_STATE(mas, &mm->mm_mt, 0, 0);

	mmap_assert_write_locked(mm);
	BUG_ON(!mutex_is_locked(&mm_all_locks_mutex));

	mas_for_each(&mas, vma, ULONG_MAX) {
		if (vma->anon_vma)
			list_for_each_entry(avc, &vma->anon_vma_chain, same_vma)
				vm_unlock_anon_vma(avc->anon_vma);
		if (vma->vm_file && vma->vm_file->f_mapping)
			vm_unlock_mapping(vma->vm_file->f_mapping);
	}
	vma_end_write_all(mm);

	mutex_unlock(&mm_all_locks_mutex);
}

/*
 * initialise the percpu counter for VM
 */
void __init mmap_init(void)
{
	int ret;

	ret = percpu_counter_init(&vm_committed_as, 0, GFP_KERNEL);
	VM_BUG_ON(ret);
}

/*
 * Initialise sysctl_user_reserve_kbytes.
 *
 * This is intended to prevent a user from starting a single memory hogging
 * process, such that they cannot recover (kill the hog) in OVERCOMMIT_NEVER
 * mode.
 *
 * The default value is min(3% of free memory, 128MB)
 * 128MB is enough to recover with sshd/login, bash, and top/kill.
 */
static int init_user_reserve(void)
{
	unsigned long free_kbytes;

	free_kbytes = global_zone_page_state(NR_FREE_PAGES) << (PAGE_SHIFT - 10);

	sysctl_user_reserve_kbytes = min(free_kbytes / 32, 1UL << 17);
	return 0;
}
subsys_initcall(init_user_reserve);

/*
 * Initialise sysctl_admin_reserve_kbytes.
 *
 * The purpose of sysctl_admin_reserve_kbytes is to allow the sys admin
 * to log in and kill a memory hogging process.
 *
 * Systems with more than 256MB will reserve 8MB, enough to recover
 * with sshd, bash, and top in OVERCOMMIT_GUESS. Smaller systems will
 * only reserve 3% of free pages by default.
 */
static int init_admin_reserve(void)
{
	unsigned long free_kbytes;

	free_kbytes = global_zone_page_state(NR_FREE_PAGES) << (PAGE_SHIFT - 10);

	sysctl_admin_reserve_kbytes = min(free_kbytes / 32, 1UL << 13);
	return 0;
}
subsys_initcall(init_admin_reserve);

/*
 * Reinititalise user and admin reserves if memory is added or removed.
 *
 * The default user reserve max is 128MB, and the default max for the
 * admin reserve is 8MB. These are usually, but not always, enough to
 * enable recovery from a memory hogging process using login/sshd, a shell,
 * and tools like top. It may make sense to increase or even disable the
 * reserve depending on the existence of swap or variations in the recovery
 * tools. So, the admin may have changed them.
 *
 * If memory is added and the reserves have been eliminated or increased above
 * the default max, then we'll trust the admin.
 *
 * If memory is removed and there isn't enough free memory, then we
 * need to reset the reserves.
 *
 * Otherwise keep the reserve set by the admin.
 */
static int reserve_mem_notifier(struct notifier_block *nb,
			     unsigned long action, void *data)
{
	unsigned long tmp, free_kbytes;

	switch (action) {
	case MEM_ONLINE:
		/* Default max is 128MB. Leave alone if modified by operator. */
		tmp = sysctl_user_reserve_kbytes;
		if (0 < tmp && tmp < (1UL << 17))
			init_user_reserve();

		/* Default max is 8MB.  Leave alone if modified by operator. */
		tmp = sysctl_admin_reserve_kbytes;
		if (0 < tmp && tmp < (1UL << 13))
			init_admin_reserve();

		break;
	case MEM_OFFLINE:
		free_kbytes = global_zone_page_state(NR_FREE_PAGES) << (PAGE_SHIFT - 10);

		if (sysctl_user_reserve_kbytes > free_kbytes) {
			init_user_reserve();
			pr_info("vm.user_reserve_kbytes reset to %lu\n",
				sysctl_user_reserve_kbytes);
		}

		if (sysctl_admin_reserve_kbytes > free_kbytes) {
			init_admin_reserve();
			pr_info("vm.admin_reserve_kbytes reset to %lu\n",
				sysctl_admin_reserve_kbytes);
		}
		break;
	default:
		break;
	}
	return NOTIFY_OK;
}

static int __meminit init_reserve_notifier(void)
{
	if (hotplug_memory_notifier(reserve_mem_notifier, DEFAULT_CALLBACK_PRI))
		pr_err("Failed registering memory add/remove notifier for admin reserve\n");

	return 0;
}
subsys_initcall(init_reserve_notifier);<|MERGE_RESOLUTION|>--- conflicted
+++ resolved
@@ -316,7 +316,6 @@
 #endif
 		unsigned long vmi_start, vmi_end;
 		bool warn = 0;
-<<<<<<< HEAD
 
 		vmi_start = vma_iter_addr(&vmi);
 		vmi_end = vma_iter_end(&vmi);
@@ -326,17 +325,6 @@
 		if (VM_WARN_ON_ONCE_MM(vma->vm_start != vmi_start, mm))
 			warn = 1;
 
-=======
-
-		vmi_start = vma_iter_addr(&vmi);
-		vmi_end = vma_iter_end(&vmi);
-		if (VM_WARN_ON_ONCE_MM(vma->vm_end != vmi_end, mm))
-			warn = 1;
-
-		if (VM_WARN_ON_ONCE_MM(vma->vm_start != vmi_start, mm))
-			warn = 1;
-
->>>>>>> e55e5df1
 		if (warn) {
 			pr_emerg("issue in %s\n", current->comm);
 			dump_stack();
