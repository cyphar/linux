--- conflicted
+++ resolved
@@ -854,13 +854,6 @@
 			return err;
 	}
 
-	/* convert inline data for Direct I/O*/
-	if (iocb->ki_flags & IOCB_DIRECT) {
-		err = f2fs_convert_inline_inode(inode);
-		if (err)
-			return err;
-	}
-
 	if (is_inode_flag_set(inode, FI_NO_PREALLOC))
 		return 0;
 
@@ -875,13 +868,6 @@
 	map.m_next_extent = NULL;
 	map.m_seg_type = NO_CHECK_TYPE;
 
-<<<<<<< HEAD
-	if (iocb->ki_flags & IOCB_DIRECT)
-		return f2fs_map_blocks(inode, &map, 1,
-			__force_buffered_io(inode, WRITE) ?
-				F2FS_GET_BLOCK_PRE_AIO :
-				F2FS_GET_BLOCK_PRE_DIO);
-=======
 	if (direct_io) {
 		map.m_seg_type = rw_hint_to_seg_type(iocb->ki_hint);
 		flag = __force_buffered_io(inode, WRITE) ?
@@ -889,7 +875,6 @@
 					F2FS_GET_BLOCK_PRE_DIO;
 		goto map_blocks;
 	}
->>>>>>> 661e50bc
 	if (iocb->ki_pos + iov_iter_count(from) > MAX_INLINE_DATA(inode)) {
 		err = f2fs_convert_inline_inode(inode);
 		if (err)
@@ -1790,12 +1775,6 @@
 		}
 	}
 
-<<<<<<< HEAD
-	down_write(&F2FS_I(inode)->i_sem);
-	if (F2FS_I(inode)->last_disk_size < psize)
-		F2FS_I(inode)->last_disk_size = psize;
-	up_write(&F2FS_I(inode)->i_sem);
-=======
 	if (err) {
 		file_set_keep_isize(inode);
 	} else {
@@ -1804,7 +1783,6 @@
 			F2FS_I(inode)->last_disk_size = psize;
 		up_write(&F2FS_I(inode)->i_sem);
 	}
->>>>>>> 661e50bc
 
 done:
 	if (err && err != -ENOENT)
@@ -2172,10 +2150,7 @@
 	if (f2fs_is_atomic_file(inode) &&
 			!available_free_memory(sbi, INMEM_PAGES)) {
 		err = -ENOMEM;
-<<<<<<< HEAD
-=======
 		drop_atomic = true;
->>>>>>> 661e50bc
 		goto fail;
 	}
 
@@ -2256,11 +2231,7 @@
 fail:
 	f2fs_put_page(page, 1);
 	f2fs_write_failed(mapping, pos + len);
-<<<<<<< HEAD
-	if (f2fs_is_atomic_file(inode))
-=======
 	if (drop_atomic)
->>>>>>> 661e50bc
 		drop_inmem_pages_all(sbi);
 	return err;
 }
