/*
 * Kernel-based Virtual Machine driver for Linux
 *
 * AMD SVM support
 *
 * Copyright (C) 2006 Qumranet, Inc.
 * Copyright 2010 Red Hat, Inc. and/or its affiliates.
 *
 * Authors:
 *   Yaniv Kamay  <yaniv@qumranet.com>
 *   Avi Kivity   <avi@qumranet.com>
 *
 * This work is licensed under the terms of the GNU GPL, version 2.  See
 * the COPYING file in the top-level directory.
 *
 */

#define pr_fmt(fmt) "SVM: " fmt

#include <linux/kvm_host.h>

#include "irq.h"
#include "mmu.h"
#include "kvm_cache_regs.h"
#include "x86.h"
#include "cpuid.h"
#include "pmu.h"

#include <linux/module.h>
#include <linux/mod_devicetable.h>
#include <linux/kernel.h>
#include <linux/vmalloc.h>
#include <linux/highmem.h>
#include <linux/sched.h>
#include <linux/trace_events.h>
#include <linux/slab.h>
#include <linux/amd-iommu.h>
#include <linux/hashtable.h>
#include <linux/frame.h>
#include <linux/psp-sev.h>
#include <linux/file.h>
#include <linux/pagemap.h>
#include <linux/swap.h>

#include <asm/apic.h>
#include <asm/perf_event.h>
#include <asm/tlbflush.h>
#include <asm/desc.h>
#include <asm/debugreg.h>
#include <asm/kvm_para.h>
#include <asm/irq_remapping.h>
<<<<<<< HEAD
=======
#include <asm/microcode.h>
>>>>>>> 661e50bc
#include <asm/nospec-branch.h>

#include <asm/virtext.h>
#include "trace.h"

#define __ex(x) __kvm_handle_fault_on_reboot(x)

MODULE_AUTHOR("Qumranet");
MODULE_LICENSE("GPL");

static const struct x86_cpu_id svm_cpu_id[] = {
	X86_FEATURE_MATCH(X86_FEATURE_SVM),
	{}
};
MODULE_DEVICE_TABLE(x86cpu, svm_cpu_id);

#define IOPM_ALLOC_ORDER 2
#define MSRPM_ALLOC_ORDER 1

#define SEG_TYPE_LDT 2
#define SEG_TYPE_BUSY_TSS16 3

#define SVM_FEATURE_NPT            (1 <<  0)
#define SVM_FEATURE_LBRV           (1 <<  1)
#define SVM_FEATURE_SVML           (1 <<  2)
#define SVM_FEATURE_NRIP           (1 <<  3)
#define SVM_FEATURE_TSC_RATE       (1 <<  4)
#define SVM_FEATURE_VMCB_CLEAN     (1 <<  5)
#define SVM_FEATURE_FLUSH_ASID     (1 <<  6)
#define SVM_FEATURE_DECODE_ASSIST  (1 <<  7)
#define SVM_FEATURE_PAUSE_FILTER   (1 << 10)

#define SVM_AVIC_DOORBELL	0xc001011b

#define NESTED_EXIT_HOST	0	/* Exit handled on host level */
#define NESTED_EXIT_DONE	1	/* Exit caused nested vmexit  */
#define NESTED_EXIT_CONTINUE	2	/* Further checks needed      */

#define DEBUGCTL_RESERVED_BITS (~(0x3fULL))

#define TSC_RATIO_RSVD          0xffffff0000000000ULL
#define TSC_RATIO_MIN		0x0000000000000001ULL
#define TSC_RATIO_MAX		0x000000ffffffffffULL

#define AVIC_HPA_MASK	~((0xFFFULL << 52) | 0xFFF)

/*
 * 0xff is broadcast, so the max index allowed for physical APIC ID
 * table is 0xfe.  APIC IDs above 0xff are reserved.
 */
#define AVIC_MAX_PHYSICAL_ID_COUNT	255

#define AVIC_UNACCEL_ACCESS_WRITE_MASK		1
#define AVIC_UNACCEL_ACCESS_OFFSET_MASK		0xFF0
#define AVIC_UNACCEL_ACCESS_VECTOR_MASK		0xFFFFFFFF

/* AVIC GATAG is encoded using VM and VCPU IDs */
#define AVIC_VCPU_ID_BITS		8
#define AVIC_VCPU_ID_MASK		((1 << AVIC_VCPU_ID_BITS) - 1)

#define AVIC_VM_ID_BITS			24
#define AVIC_VM_ID_NR			(1 << AVIC_VM_ID_BITS)
#define AVIC_VM_ID_MASK			((1 << AVIC_VM_ID_BITS) - 1)

#define AVIC_GATAG(x, y)		(((x & AVIC_VM_ID_MASK) << AVIC_VCPU_ID_BITS) | \
						(y & AVIC_VCPU_ID_MASK))
#define AVIC_GATAG_TO_VMID(x)		((x >> AVIC_VCPU_ID_BITS) & AVIC_VM_ID_MASK)
#define AVIC_GATAG_TO_VCPUID(x)		(x & AVIC_VCPU_ID_MASK)

static bool erratum_383_found __read_mostly;

static const u32 host_save_user_msrs[] = {
#ifdef CONFIG_X86_64
	MSR_STAR, MSR_LSTAR, MSR_CSTAR, MSR_SYSCALL_MASK, MSR_KERNEL_GS_BASE,
	MSR_FS_BASE,
#endif
	MSR_IA32_SYSENTER_CS, MSR_IA32_SYSENTER_ESP, MSR_IA32_SYSENTER_EIP,
	MSR_TSC_AUX,
};

#define NR_HOST_SAVE_USER_MSRS ARRAY_SIZE(host_save_user_msrs)

struct kvm_vcpu;

struct nested_state {
	struct vmcb *hsave;
	u64 hsave_msr;
	u64 vm_cr_msr;
	u64 vmcb;

	/* These are the merged vectors */
	u32 *msrpm;

	/* gpa pointers to the real vectors */
	u64 vmcb_msrpm;
	u64 vmcb_iopm;

	/* A VMEXIT is required but not yet emulated */
	bool exit_required;

	/* cache for intercepts of the guest */
	u32 intercept_cr;
	u32 intercept_dr;
	u32 intercept_exceptions;
	u64 intercept;

	/* Nested Paging related state */
	u64 nested_cr3;
};

#define MSRPM_OFFSETS	16
static u32 msrpm_offsets[MSRPM_OFFSETS] __read_mostly;

/*
 * Set osvw_len to higher value when updated Revision Guides
 * are published and we know what the new status bits are
 */
static uint64_t osvw_len = 4, osvw_status;

struct vcpu_svm {
	struct kvm_vcpu vcpu;
	struct vmcb *vmcb;
	unsigned long vmcb_pa;
	struct svm_cpu_data *svm_data;
	uint64_t asid_generation;
	uint64_t sysenter_esp;
	uint64_t sysenter_eip;
	uint64_t tsc_aux;

	u64 msr_decfg;

	u64 next_rip;

	u64 host_user_msrs[NR_HOST_SAVE_USER_MSRS];
	struct {
		u16 fs;
		u16 gs;
		u16 ldt;
		u64 gs_base;
	} host;

	u64 spec_ctrl;

	u32 *msrpm;

	ulong nmi_iret_rip;

	struct nested_state nested;

	bool nmi_singlestep;
	u64 nmi_singlestep_guest_rflags;

	unsigned int3_injected;
	unsigned long int3_rip;

	/* cached guest cpuid flags for faster access */
	bool nrips_enabled	: 1;

	u32 ldr_reg;
	struct page *avic_backing_page;
	u64 *avic_physical_id_cache;
	bool avic_is_running;

	/*
	 * Per-vcpu list of struct amd_svm_iommu_ir:
	 * This is used mainly to store interrupt remapping information used
	 * when update the vcpu affinity. This avoids the need to scan for
	 * IRTE and try to match ga_tag in the IOMMU driver.
	 */
	struct list_head ir_list;
	spinlock_t ir_list_lock;

	/* which host CPU was used for running this vcpu */
	unsigned int last_cpu;
};

/*
 * This is a wrapper of struct amd_iommu_ir_data.
 */
struct amd_svm_iommu_ir {
	struct list_head node;	/* Used by SVM for per-vcpu ir_list */
	void *data;		/* Storing pointer to struct amd_ir_data */
};

#define AVIC_LOGICAL_ID_ENTRY_GUEST_PHYSICAL_ID_MASK	(0xFF)
#define AVIC_LOGICAL_ID_ENTRY_VALID_MASK		(1 << 31)

#define AVIC_PHYSICAL_ID_ENTRY_HOST_PHYSICAL_ID_MASK	(0xFFULL)
#define AVIC_PHYSICAL_ID_ENTRY_BACKING_PAGE_MASK	(0xFFFFFFFFFFULL << 12)
#define AVIC_PHYSICAL_ID_ENTRY_IS_RUNNING_MASK		(1ULL << 62)
#define AVIC_PHYSICAL_ID_ENTRY_VALID_MASK		(1ULL << 63)

static DEFINE_PER_CPU(u64, current_tsc_ratio);
#define TSC_RATIO_DEFAULT	0x0100000000ULL

#define MSR_INVALID			0xffffffffU

static const struct svm_direct_access_msrs {
	u32 index;   /* Index of the MSR */
	bool always; /* True if intercept is always on */
} direct_access_msrs[] = {
	{ .index = MSR_STAR,				.always = true  },
	{ .index = MSR_IA32_SYSENTER_CS,		.always = true  },
#ifdef CONFIG_X86_64
	{ .index = MSR_GS_BASE,				.always = true  },
	{ .index = MSR_FS_BASE,				.always = true  },
	{ .index = MSR_KERNEL_GS_BASE,			.always = true  },
	{ .index = MSR_LSTAR,				.always = true  },
	{ .index = MSR_CSTAR,				.always = true  },
	{ .index = MSR_SYSCALL_MASK,			.always = true  },
#endif
	{ .index = MSR_IA32_SPEC_CTRL,			.always = false },
	{ .index = MSR_IA32_PRED_CMD,			.always = false },
	{ .index = MSR_IA32_LASTBRANCHFROMIP,		.always = false },
	{ .index = MSR_IA32_LASTBRANCHTOIP,		.always = false },
	{ .index = MSR_IA32_LASTINTFROMIP,		.always = false },
	{ .index = MSR_IA32_LASTINTTOIP,		.always = false },
	{ .index = MSR_INVALID,				.always = false },
};

/* enable NPT for AMD64 and X86 with PAE */
#if defined(CONFIG_X86_64) || defined(CONFIG_X86_PAE)
static bool npt_enabled = true;
#else
static bool npt_enabled;
#endif

/* allow nested paging (virtualized MMU) for all guests */
static int npt = true;
module_param(npt, int, S_IRUGO);

/* allow nested virtualization in KVM/SVM */
static int nested = true;
module_param(nested, int, S_IRUGO);

/* enable / disable AVIC */
static int avic;
#ifdef CONFIG_X86_LOCAL_APIC
module_param(avic, int, S_IRUGO);
#endif

/* enable/disable Virtual VMLOAD VMSAVE */
static int vls = true;
module_param(vls, int, 0444);

/* enable/disable Virtual GIF */
static int vgif = true;
module_param(vgif, int, 0444);

/* enable/disable SEV support */
static int sev = IS_ENABLED(CONFIG_AMD_MEM_ENCRYPT_ACTIVE_BY_DEFAULT);
module_param(sev, int, 0444);

static u8 rsm_ins_bytes[] = "\x0f\xaa";

static void svm_set_cr0(struct kvm_vcpu *vcpu, unsigned long cr0);
static void svm_flush_tlb(struct kvm_vcpu *vcpu, bool invalidate_gpa);
static void svm_complete_interrupts(struct vcpu_svm *svm);

static int nested_svm_exit_handled(struct vcpu_svm *svm);
static int nested_svm_intercept(struct vcpu_svm *svm);
static int nested_svm_vmexit(struct vcpu_svm *svm);
static int nested_svm_check_exception(struct vcpu_svm *svm, unsigned nr,
				      bool has_error_code, u32 error_code);

enum {
	VMCB_INTERCEPTS, /* Intercept vectors, TSC offset,
			    pause filter count */
	VMCB_PERM_MAP,   /* IOPM Base and MSRPM Base */
	VMCB_ASID,	 /* ASID */
	VMCB_INTR,	 /* int_ctl, int_vector */
	VMCB_NPT,        /* npt_en, nCR3, gPAT */
	VMCB_CR,	 /* CR0, CR3, CR4, EFER */
	VMCB_DR,         /* DR6, DR7 */
	VMCB_DT,         /* GDT, IDT */
	VMCB_SEG,        /* CS, DS, SS, ES, CPL */
	VMCB_CR2,        /* CR2 only */
	VMCB_LBR,        /* DBGCTL, BR_FROM, BR_TO, LAST_EX_FROM, LAST_EX_TO */
	VMCB_AVIC,       /* AVIC APIC_BAR, AVIC APIC_BACKING_PAGE,
			  * AVIC PHYSICAL_TABLE pointer,
			  * AVIC LOGICAL_TABLE pointer
			  */
	VMCB_DIRTY_MAX,
};

/* TPR and CR2 are always written before VMRUN */
#define VMCB_ALWAYS_DIRTY_MASK	((1U << VMCB_INTR) | (1U << VMCB_CR2))

#define VMCB_AVIC_APIC_BAR_MASK		0xFFFFFFFFFF000ULL

static unsigned int max_sev_asid;
static unsigned int min_sev_asid;
static unsigned long *sev_asid_bitmap;
#define __sme_page_pa(x) __sme_set(page_to_pfn(x) << PAGE_SHIFT)

struct enc_region {
	struct list_head list;
	unsigned long npages;
	struct page **pages;
	unsigned long uaddr;
	unsigned long size;
};

static inline bool svm_sev_enabled(void)
{
	return max_sev_asid;
}

static inline bool sev_guest(struct kvm *kvm)
{
	struct kvm_sev_info *sev = &kvm->arch.sev_info;

	return sev->active;
}

static inline int sev_get_asid(struct kvm *kvm)
{
	struct kvm_sev_info *sev = &kvm->arch.sev_info;

	return sev->asid;
}

static inline void mark_all_dirty(struct vmcb *vmcb)
{
	vmcb->control.clean = 0;
}

static inline void mark_all_clean(struct vmcb *vmcb)
{
	vmcb->control.clean = ((1 << VMCB_DIRTY_MAX) - 1)
			       & ~VMCB_ALWAYS_DIRTY_MASK;
}

static inline void mark_dirty(struct vmcb *vmcb, int bit)
{
	vmcb->control.clean &= ~(1 << bit);
}

static inline struct vcpu_svm *to_svm(struct kvm_vcpu *vcpu)
{
	return container_of(vcpu, struct vcpu_svm, vcpu);
}

static inline void avic_update_vapic_bar(struct vcpu_svm *svm, u64 data)
{
	svm->vmcb->control.avic_vapic_bar = data & VMCB_AVIC_APIC_BAR_MASK;
	mark_dirty(svm->vmcb, VMCB_AVIC);
}

static inline bool avic_vcpu_is_running(struct kvm_vcpu *vcpu)
{
	struct vcpu_svm *svm = to_svm(vcpu);
	u64 *entry = svm->avic_physical_id_cache;

	if (!entry)
		return false;

	return (READ_ONCE(*entry) & AVIC_PHYSICAL_ID_ENTRY_IS_RUNNING_MASK);
}

static void recalc_intercepts(struct vcpu_svm *svm)
{
	struct vmcb_control_area *c, *h;
	struct nested_state *g;

	mark_dirty(svm->vmcb, VMCB_INTERCEPTS);

	if (!is_guest_mode(&svm->vcpu))
		return;

	c = &svm->vmcb->control;
	h = &svm->nested.hsave->control;
	g = &svm->nested;

	c->intercept_cr = h->intercept_cr | g->intercept_cr;
	c->intercept_dr = h->intercept_dr | g->intercept_dr;
	c->intercept_exceptions = h->intercept_exceptions | g->intercept_exceptions;
	c->intercept = h->intercept | g->intercept;
}

static inline struct vmcb *get_host_vmcb(struct vcpu_svm *svm)
{
	if (is_guest_mode(&svm->vcpu))
		return svm->nested.hsave;
	else
		return svm->vmcb;
}

static inline void set_cr_intercept(struct vcpu_svm *svm, int bit)
{
	struct vmcb *vmcb = get_host_vmcb(svm);

	vmcb->control.intercept_cr |= (1U << bit);

	recalc_intercepts(svm);
}

static inline void clr_cr_intercept(struct vcpu_svm *svm, int bit)
{
	struct vmcb *vmcb = get_host_vmcb(svm);

	vmcb->control.intercept_cr &= ~(1U << bit);

	recalc_intercepts(svm);
}

static inline bool is_cr_intercept(struct vcpu_svm *svm, int bit)
{
	struct vmcb *vmcb = get_host_vmcb(svm);

	return vmcb->control.intercept_cr & (1U << bit);
}

static inline void set_dr_intercepts(struct vcpu_svm *svm)
{
	struct vmcb *vmcb = get_host_vmcb(svm);

	vmcb->control.intercept_dr = (1 << INTERCEPT_DR0_READ)
		| (1 << INTERCEPT_DR1_READ)
		| (1 << INTERCEPT_DR2_READ)
		| (1 << INTERCEPT_DR3_READ)
		| (1 << INTERCEPT_DR4_READ)
		| (1 << INTERCEPT_DR5_READ)
		| (1 << INTERCEPT_DR6_READ)
		| (1 << INTERCEPT_DR7_READ)
		| (1 << INTERCEPT_DR0_WRITE)
		| (1 << INTERCEPT_DR1_WRITE)
		| (1 << INTERCEPT_DR2_WRITE)
		| (1 << INTERCEPT_DR3_WRITE)
		| (1 << INTERCEPT_DR4_WRITE)
		| (1 << INTERCEPT_DR5_WRITE)
		| (1 << INTERCEPT_DR6_WRITE)
		| (1 << INTERCEPT_DR7_WRITE);

	recalc_intercepts(svm);
}

static inline void clr_dr_intercepts(struct vcpu_svm *svm)
{
	struct vmcb *vmcb = get_host_vmcb(svm);

	vmcb->control.intercept_dr = 0;

	recalc_intercepts(svm);
}

static inline void set_exception_intercept(struct vcpu_svm *svm, int bit)
{
	struct vmcb *vmcb = get_host_vmcb(svm);

	vmcb->control.intercept_exceptions |= (1U << bit);

	recalc_intercepts(svm);
}

static inline void clr_exception_intercept(struct vcpu_svm *svm, int bit)
{
	struct vmcb *vmcb = get_host_vmcb(svm);

	vmcb->control.intercept_exceptions &= ~(1U << bit);

	recalc_intercepts(svm);
}

static inline void set_intercept(struct vcpu_svm *svm, int bit)
{
	struct vmcb *vmcb = get_host_vmcb(svm);

	vmcb->control.intercept |= (1ULL << bit);

	recalc_intercepts(svm);
}

static inline void clr_intercept(struct vcpu_svm *svm, int bit)
{
	struct vmcb *vmcb = get_host_vmcb(svm);

	vmcb->control.intercept &= ~(1ULL << bit);

	recalc_intercepts(svm);
}

static inline bool vgif_enabled(struct vcpu_svm *svm)
{
	return !!(svm->vmcb->control.int_ctl & V_GIF_ENABLE_MASK);
}

static inline void enable_gif(struct vcpu_svm *svm)
{
	if (vgif_enabled(svm))
		svm->vmcb->control.int_ctl |= V_GIF_MASK;
	else
		svm->vcpu.arch.hflags |= HF_GIF_MASK;
}

static inline void disable_gif(struct vcpu_svm *svm)
{
	if (vgif_enabled(svm))
		svm->vmcb->control.int_ctl &= ~V_GIF_MASK;
	else
		svm->vcpu.arch.hflags &= ~HF_GIF_MASK;
}

static inline bool gif_set(struct vcpu_svm *svm)
{
	if (vgif_enabled(svm))
		return !!(svm->vmcb->control.int_ctl & V_GIF_MASK);
	else
		return !!(svm->vcpu.arch.hflags & HF_GIF_MASK);
}

static unsigned long iopm_base;

struct kvm_ldttss_desc {
	u16 limit0;
	u16 base0;
	unsigned base1:8, type:5, dpl:2, p:1;
	unsigned limit1:4, zero0:3, g:1, base2:8;
	u32 base3;
	u32 zero1;
} __attribute__((packed));

struct svm_cpu_data {
	int cpu;

	u64 asid_generation;
	u32 max_asid;
	u32 next_asid;
	u32 min_asid;
	struct kvm_ldttss_desc *tss_desc;

	struct page *save_area;
	struct vmcb *current_vmcb;

	/* index = sev_asid, value = vmcb pointer */
	struct vmcb **sev_vmcbs;
};

static DEFINE_PER_CPU(struct svm_cpu_data *, svm_data);

struct svm_init_data {
	int cpu;
	int r;
};

static const u32 msrpm_ranges[] = {0, 0xc0000000, 0xc0010000};

#define NUM_MSR_MAPS ARRAY_SIZE(msrpm_ranges)
#define MSRS_RANGE_SIZE 2048
#define MSRS_IN_RANGE (MSRS_RANGE_SIZE * 8 / 2)

static u32 svm_msrpm_offset(u32 msr)
{
	u32 offset;
	int i;

	for (i = 0; i < NUM_MSR_MAPS; i++) {
		if (msr < msrpm_ranges[i] ||
		    msr >= msrpm_ranges[i] + MSRS_IN_RANGE)
			continue;

		offset  = (msr - msrpm_ranges[i]) / 4; /* 4 msrs per u8 */
		offset += (i * MSRS_RANGE_SIZE);       /* add range offset */

		/* Now we have the u8 offset - but need the u32 offset */
		return offset / 4;
	}

	/* MSR not in any range */
	return MSR_INVALID;
}

#define MAX_INST_SIZE 15

static inline void clgi(void)
{
	asm volatile (__ex(SVM_CLGI));
}

static inline void stgi(void)
{
	asm volatile (__ex(SVM_STGI));
}

static inline void invlpga(unsigned long addr, u32 asid)
{
	asm volatile (__ex(SVM_INVLPGA) : : "a"(addr), "c"(asid));
}

static int get_npt_level(struct kvm_vcpu *vcpu)
{
#ifdef CONFIG_X86_64
	return PT64_ROOT_4LEVEL;
#else
	return PT32E_ROOT_LEVEL;
#endif
}

static void svm_set_efer(struct kvm_vcpu *vcpu, u64 efer)
{
	vcpu->arch.efer = efer;
	if (!npt_enabled && !(efer & EFER_LMA))
		efer &= ~EFER_LME;

	to_svm(vcpu)->vmcb->save.efer = efer | EFER_SVME;
	mark_dirty(to_svm(vcpu)->vmcb, VMCB_CR);
}

static int is_external_interrupt(u32 info)
{
	info &= SVM_EVTINJ_TYPE_MASK | SVM_EVTINJ_VALID;
	return info == (SVM_EVTINJ_VALID | SVM_EVTINJ_TYPE_INTR);
}

static u32 svm_get_interrupt_shadow(struct kvm_vcpu *vcpu)
{
	struct vcpu_svm *svm = to_svm(vcpu);
	u32 ret = 0;

	if (svm->vmcb->control.int_state & SVM_INTERRUPT_SHADOW_MASK)
		ret = KVM_X86_SHADOW_INT_STI | KVM_X86_SHADOW_INT_MOV_SS;
	return ret;
}

static void svm_set_interrupt_shadow(struct kvm_vcpu *vcpu, int mask)
{
	struct vcpu_svm *svm = to_svm(vcpu);

	if (mask == 0)
		svm->vmcb->control.int_state &= ~SVM_INTERRUPT_SHADOW_MASK;
	else
		svm->vmcb->control.int_state |= SVM_INTERRUPT_SHADOW_MASK;

}

static void skip_emulated_instruction(struct kvm_vcpu *vcpu)
{
	struct vcpu_svm *svm = to_svm(vcpu);

	if (svm->vmcb->control.next_rip != 0) {
		WARN_ON_ONCE(!static_cpu_has(X86_FEATURE_NRIPS));
		svm->next_rip = svm->vmcb->control.next_rip;
	}

	if (!svm->next_rip) {
		if (emulate_instruction(vcpu, EMULTYPE_SKIP) !=
				EMULATE_DONE)
			printk(KERN_DEBUG "%s: NOP\n", __func__);
		return;
	}
	if (svm->next_rip - kvm_rip_read(vcpu) > MAX_INST_SIZE)
		printk(KERN_ERR "%s: ip 0x%lx next 0x%llx\n",
		       __func__, kvm_rip_read(vcpu), svm->next_rip);

	kvm_rip_write(vcpu, svm->next_rip);
	svm_set_interrupt_shadow(vcpu, 0);
}

static void svm_queue_exception(struct kvm_vcpu *vcpu)
{
	struct vcpu_svm *svm = to_svm(vcpu);
	unsigned nr = vcpu->arch.exception.nr;
	bool has_error_code = vcpu->arch.exception.has_error_code;
	bool reinject = vcpu->arch.exception.injected;
	u32 error_code = vcpu->arch.exception.error_code;

	/*
	 * If we are within a nested VM we'd better #VMEXIT and let the guest
	 * handle the exception
	 */
	if (!reinject &&
	    nested_svm_check_exception(svm, nr, has_error_code, error_code))
		return;

	if (nr == BP_VECTOR && !static_cpu_has(X86_FEATURE_NRIPS)) {
		unsigned long rip, old_rip = kvm_rip_read(&svm->vcpu);

		/*
		 * For guest debugging where we have to reinject #BP if some
		 * INT3 is guest-owned:
		 * Emulate nRIP by moving RIP forward. Will fail if injection
		 * raises a fault that is not intercepted. Still better than
		 * failing in all cases.
		 */
		skip_emulated_instruction(&svm->vcpu);
		rip = kvm_rip_read(&svm->vcpu);
		svm->int3_rip = rip + svm->vmcb->save.cs.base;
		svm->int3_injected = rip - old_rip;
	}

	svm->vmcb->control.event_inj = nr
		| SVM_EVTINJ_VALID
		| (has_error_code ? SVM_EVTINJ_VALID_ERR : 0)
		| SVM_EVTINJ_TYPE_EXEPT;
	svm->vmcb->control.event_inj_err = error_code;
}

static void svm_init_erratum_383(void)
{
	u32 low, high;
	int err;
	u64 val;

	if (!static_cpu_has_bug(X86_BUG_AMD_TLB_MMATCH))
		return;

	/* Use _safe variants to not break nested virtualization */
	val = native_read_msr_safe(MSR_AMD64_DC_CFG, &err);
	if (err)
		return;

	val |= (1ULL << 47);

	low  = lower_32_bits(val);
	high = upper_32_bits(val);

	native_write_msr_safe(MSR_AMD64_DC_CFG, low, high);

	erratum_383_found = true;
}

static void svm_init_osvw(struct kvm_vcpu *vcpu)
{
	/*
	 * Guests should see errata 400 and 415 as fixed (assuming that
	 * HLT and IO instructions are intercepted).
	 */
	vcpu->arch.osvw.length = (osvw_len >= 3) ? (osvw_len) : 3;
	vcpu->arch.osvw.status = osvw_status & ~(6ULL);

	/*
	 * By increasing VCPU's osvw.length to 3 we are telling the guest that
	 * all osvw.status bits inside that length, including bit 0 (which is
	 * reserved for erratum 298), are valid. However, if host processor's
	 * osvw_len is 0 then osvw_status[0] carries no information. We need to
	 * be conservative here and therefore we tell the guest that erratum 298
	 * is present (because we really don't know).
	 */
	if (osvw_len == 0 && boot_cpu_data.x86 == 0x10)
		vcpu->arch.osvw.status |= 1;
}

static int has_svm(void)
{
	const char *msg;

	if (!cpu_has_svm(&msg)) {
		printk(KERN_INFO "has_svm: %s\n", msg);
		return 0;
	}

	return 1;
}

static void svm_hardware_disable(void)
{
	/* Make sure we clean up behind us */
	if (static_cpu_has(X86_FEATURE_TSCRATEMSR))
		wrmsrl(MSR_AMD64_TSC_RATIO, TSC_RATIO_DEFAULT);

	cpu_svm_disable();

	amd_pmu_disable_virt();
}

static int svm_hardware_enable(void)
{

	struct svm_cpu_data *sd;
	uint64_t efer;
	struct desc_struct *gdt;
	int me = raw_smp_processor_id();

	rdmsrl(MSR_EFER, efer);
	if (efer & EFER_SVME)
		return -EBUSY;

	if (!has_svm()) {
		pr_err("%s: err EOPNOTSUPP on %d\n", __func__, me);
		return -EINVAL;
	}
	sd = per_cpu(svm_data, me);
	if (!sd) {
		pr_err("%s: svm_data is NULL on %d\n", __func__, me);
		return -EINVAL;
	}

	sd->asid_generation = 1;
	sd->max_asid = cpuid_ebx(SVM_CPUID_FUNC) - 1;
	sd->next_asid = sd->max_asid + 1;
	sd->min_asid = max_sev_asid + 1;

	gdt = get_current_gdt_rw();
	sd->tss_desc = (struct kvm_ldttss_desc *)(gdt + GDT_ENTRY_TSS);

	wrmsrl(MSR_EFER, efer | EFER_SVME);

	wrmsrl(MSR_VM_HSAVE_PA, page_to_pfn(sd->save_area) << PAGE_SHIFT);

	if (static_cpu_has(X86_FEATURE_TSCRATEMSR)) {
		wrmsrl(MSR_AMD64_TSC_RATIO, TSC_RATIO_DEFAULT);
		__this_cpu_write(current_tsc_ratio, TSC_RATIO_DEFAULT);
	}


	/*
	 * Get OSVW bits.
	 *
	 * Note that it is possible to have a system with mixed processor
	 * revisions and therefore different OSVW bits. If bits are not the same
	 * on different processors then choose the worst case (i.e. if erratum
	 * is present on one processor and not on another then assume that the
	 * erratum is present everywhere).
	 */
	if (cpu_has(&boot_cpu_data, X86_FEATURE_OSVW)) {
		uint64_t len, status = 0;
		int err;

		len = native_read_msr_safe(MSR_AMD64_OSVW_ID_LENGTH, &err);
		if (!err)
			status = native_read_msr_safe(MSR_AMD64_OSVW_STATUS,
						      &err);

		if (err)
			osvw_status = osvw_len = 0;
		else {
			if (len < osvw_len)
				osvw_len = len;
			osvw_status |= status;
			osvw_status &= (1ULL << osvw_len) - 1;
		}
	} else
		osvw_status = osvw_len = 0;

	svm_init_erratum_383();

	amd_pmu_enable_virt();

	return 0;
}

static void svm_cpu_uninit(int cpu)
{
	struct svm_cpu_data *sd = per_cpu(svm_data, raw_smp_processor_id());

	if (!sd)
		return;

	per_cpu(svm_data, raw_smp_processor_id()) = NULL;
	kfree(sd->sev_vmcbs);
	__free_page(sd->save_area);
	kfree(sd);
}

static int svm_cpu_init(int cpu)
{
	struct svm_cpu_data *sd;
	int r;

	sd = kzalloc(sizeof(struct svm_cpu_data), GFP_KERNEL);
	if (!sd)
		return -ENOMEM;
	sd->cpu = cpu;
	r = -ENOMEM;
	sd->save_area = alloc_page(GFP_KERNEL);
	if (!sd->save_area)
		goto err_1;

	if (svm_sev_enabled()) {
		r = -ENOMEM;
		sd->sev_vmcbs = kmalloc((max_sev_asid + 1) * sizeof(void *), GFP_KERNEL);
		if (!sd->sev_vmcbs)
			goto err_1;
	}

	per_cpu(svm_data, cpu) = sd;

	return 0;

err_1:
	kfree(sd);
	return r;

}

static bool valid_msr_intercept(u32 index)
{
	int i;

	for (i = 0; direct_access_msrs[i].index != MSR_INVALID; i++)
		if (direct_access_msrs[i].index == index)
			return true;

	return false;
}

static bool msr_write_intercepted(struct kvm_vcpu *vcpu, unsigned msr)
{
	u8 bit_write;
	unsigned long tmp;
	u32 offset;
	u32 *msrpm;

	msrpm = is_guest_mode(vcpu) ? to_svm(vcpu)->nested.msrpm:
				      to_svm(vcpu)->msrpm;

	offset    = svm_msrpm_offset(msr);
	bit_write = 2 * (msr & 0x0f) + 1;
	tmp       = msrpm[offset];

	BUG_ON(offset == MSR_INVALID);

	return !!test_bit(bit_write,  &tmp);
}

static void set_msr_interception(u32 *msrpm, unsigned msr,
				 int read, int write)
{
	u8 bit_read, bit_write;
	unsigned long tmp;
	u32 offset;

	/*
	 * If this warning triggers extend the direct_access_msrs list at the
	 * beginning of the file
	 */
	WARN_ON(!valid_msr_intercept(msr));

	offset    = svm_msrpm_offset(msr);
	bit_read  = 2 * (msr & 0x0f);
	bit_write = 2 * (msr & 0x0f) + 1;
	tmp       = msrpm[offset];

	BUG_ON(offset == MSR_INVALID);

	read  ? clear_bit(bit_read,  &tmp) : set_bit(bit_read,  &tmp);
	write ? clear_bit(bit_write, &tmp) : set_bit(bit_write, &tmp);

	msrpm[offset] = tmp;
}

static void svm_vcpu_init_msrpm(u32 *msrpm)
{
	int i;

	memset(msrpm, 0xff, PAGE_SIZE * (1 << MSRPM_ALLOC_ORDER));

	for (i = 0; direct_access_msrs[i].index != MSR_INVALID; i++) {
		if (!direct_access_msrs[i].always)
			continue;

		set_msr_interception(msrpm, direct_access_msrs[i].index, 1, 1);
	}
}

static void add_msr_offset(u32 offset)
{
	int i;

	for (i = 0; i < MSRPM_OFFSETS; ++i) {

		/* Offset already in list? */
		if (msrpm_offsets[i] == offset)
			return;

		/* Slot used by another offset? */
		if (msrpm_offsets[i] != MSR_INVALID)
			continue;

		/* Add offset to list */
		msrpm_offsets[i] = offset;

		return;
	}

	/*
	 * If this BUG triggers the msrpm_offsets table has an overflow. Just
	 * increase MSRPM_OFFSETS in this case.
	 */
	BUG();
}

static void init_msrpm_offsets(void)
{
	int i;

	memset(msrpm_offsets, 0xff, sizeof(msrpm_offsets));

	for (i = 0; direct_access_msrs[i].index != MSR_INVALID; i++) {
		u32 offset;

		offset = svm_msrpm_offset(direct_access_msrs[i].index);
		BUG_ON(offset == MSR_INVALID);

		add_msr_offset(offset);
	}
}

static void svm_enable_lbrv(struct vcpu_svm *svm)
{
	u32 *msrpm = svm->msrpm;

	svm->vmcb->control.virt_ext |= LBR_CTL_ENABLE_MASK;
	set_msr_interception(msrpm, MSR_IA32_LASTBRANCHFROMIP, 1, 1);
	set_msr_interception(msrpm, MSR_IA32_LASTBRANCHTOIP, 1, 1);
	set_msr_interception(msrpm, MSR_IA32_LASTINTFROMIP, 1, 1);
	set_msr_interception(msrpm, MSR_IA32_LASTINTTOIP, 1, 1);
}

static void svm_disable_lbrv(struct vcpu_svm *svm)
{
	u32 *msrpm = svm->msrpm;

	svm->vmcb->control.virt_ext &= ~LBR_CTL_ENABLE_MASK;
	set_msr_interception(msrpm, MSR_IA32_LASTBRANCHFROMIP, 0, 0);
	set_msr_interception(msrpm, MSR_IA32_LASTBRANCHTOIP, 0, 0);
	set_msr_interception(msrpm, MSR_IA32_LASTINTFROMIP, 0, 0);
	set_msr_interception(msrpm, MSR_IA32_LASTINTTOIP, 0, 0);
}

static void disable_nmi_singlestep(struct vcpu_svm *svm)
{
	svm->nmi_singlestep = false;

	if (!(svm->vcpu.guest_debug & KVM_GUESTDBG_SINGLESTEP)) {
		/* Clear our flags if they were not set by the guest */
		if (!(svm->nmi_singlestep_guest_rflags & X86_EFLAGS_TF))
			svm->vmcb->save.rflags &= ~X86_EFLAGS_TF;
		if (!(svm->nmi_singlestep_guest_rflags & X86_EFLAGS_RF))
			svm->vmcb->save.rflags &= ~X86_EFLAGS_RF;
	}
}

/* Note:
 * This hash table is used to map VM_ID to a struct kvm_arch,
 * when handling AMD IOMMU GALOG notification to schedule in
 * a particular vCPU.
 */
#define SVM_VM_DATA_HASH_BITS	8
static DEFINE_HASHTABLE(svm_vm_data_hash, SVM_VM_DATA_HASH_BITS);
static u32 next_vm_id = 0;
static bool next_vm_id_wrapped = 0;
static DEFINE_SPINLOCK(svm_vm_data_hash_lock);

/* Note:
 * This function is called from IOMMU driver to notify
 * SVM to schedule in a particular vCPU of a particular VM.
 */
static int avic_ga_log_notifier(u32 ga_tag)
{
	unsigned long flags;
	struct kvm_arch *ka = NULL;
	struct kvm_vcpu *vcpu = NULL;
	u32 vm_id = AVIC_GATAG_TO_VMID(ga_tag);
	u32 vcpu_id = AVIC_GATAG_TO_VCPUID(ga_tag);

	pr_debug("SVM: %s: vm_id=%#x, vcpu_id=%#x\n", __func__, vm_id, vcpu_id);

	spin_lock_irqsave(&svm_vm_data_hash_lock, flags);
	hash_for_each_possible(svm_vm_data_hash, ka, hnode, vm_id) {
		struct kvm *kvm = container_of(ka, struct kvm, arch);
		struct kvm_arch *vm_data = &kvm->arch;

		if (vm_data->avic_vm_id != vm_id)
			continue;
		vcpu = kvm_get_vcpu_by_id(kvm, vcpu_id);
		break;
	}
	spin_unlock_irqrestore(&svm_vm_data_hash_lock, flags);

	/* Note:
	 * At this point, the IOMMU should have already set the pending
	 * bit in the vAPIC backing page. So, we just need to schedule
	 * in the vcpu.
	 */
	if (vcpu)
		kvm_vcpu_wake_up(vcpu);

	return 0;
}

static __init int sev_hardware_setup(void)
{
	struct sev_user_data_status *status;
	int rc;

	/* Maximum number of encrypted guests supported simultaneously */
	max_sev_asid = cpuid_ecx(0x8000001F);

	if (!max_sev_asid)
		return 1;

	/* Minimum ASID value that should be used for SEV guest */
	min_sev_asid = cpuid_edx(0x8000001F);

	/* Initialize SEV ASID bitmap */
	sev_asid_bitmap = kcalloc(BITS_TO_LONGS(max_sev_asid),
				sizeof(unsigned long), GFP_KERNEL);
	if (!sev_asid_bitmap)
		return 1;

	status = kmalloc(sizeof(*status), GFP_KERNEL);
	if (!status)
		return 1;

	/*
	 * Check SEV platform status.
	 *
	 * PLATFORM_STATUS can be called in any state, if we failed to query
	 * the PLATFORM status then either PSP firmware does not support SEV
	 * feature or SEV firmware is dead.
	 */
	rc = sev_platform_status(status, NULL);
	if (rc)
		goto err;

	pr_info("SEV supported\n");

err:
	kfree(status);
	return rc;
}

static __init int svm_hardware_setup(void)
{
	int cpu;
	struct page *iopm_pages;
	void *iopm_va;
	int r;

	iopm_pages = alloc_pages(GFP_KERNEL, IOPM_ALLOC_ORDER);

	if (!iopm_pages)
		return -ENOMEM;

	iopm_va = page_address(iopm_pages);
	memset(iopm_va, 0xff, PAGE_SIZE * (1 << IOPM_ALLOC_ORDER));
	iopm_base = page_to_pfn(iopm_pages) << PAGE_SHIFT;

	init_msrpm_offsets();

	if (boot_cpu_has(X86_FEATURE_NX))
		kvm_enable_efer_bits(EFER_NX);

	if (boot_cpu_has(X86_FEATURE_FXSR_OPT))
		kvm_enable_efer_bits(EFER_FFXSR);

	if (boot_cpu_has(X86_FEATURE_TSCRATEMSR)) {
		kvm_has_tsc_control = true;
		kvm_max_tsc_scaling_ratio = TSC_RATIO_MAX;
		kvm_tsc_scaling_ratio_frac_bits = 32;
	}

	if (nested) {
		printk(KERN_INFO "kvm: Nested Virtualization enabled\n");
		kvm_enable_efer_bits(EFER_SVME | EFER_LMSLE);
	}

	if (sev) {
		if (boot_cpu_has(X86_FEATURE_SEV) &&
		    IS_ENABLED(CONFIG_KVM_AMD_SEV)) {
			r = sev_hardware_setup();
			if (r)
				sev = false;
		} else {
			sev = false;
		}
	}

	for_each_possible_cpu(cpu) {
		r = svm_cpu_init(cpu);
		if (r)
			goto err;
	}

	if (!boot_cpu_has(X86_FEATURE_NPT))
		npt_enabled = false;

	if (npt_enabled && !npt) {
		printk(KERN_INFO "kvm: Nested Paging disabled\n");
		npt_enabled = false;
	}

	if (npt_enabled) {
		printk(KERN_INFO "kvm: Nested Paging enabled\n");
		kvm_enable_tdp();
	} else
		kvm_disable_tdp();

	if (avic) {
		if (!npt_enabled ||
		    !boot_cpu_has(X86_FEATURE_AVIC) ||
		    !IS_ENABLED(CONFIG_X86_LOCAL_APIC)) {
			avic = false;
		} else {
			pr_info("AVIC enabled\n");

			amd_iommu_register_ga_log_notifier(&avic_ga_log_notifier);
		}
	}

	if (vls) {
		if (!npt_enabled ||
		    !boot_cpu_has(X86_FEATURE_V_VMSAVE_VMLOAD) ||
		    !IS_ENABLED(CONFIG_X86_64)) {
			vls = false;
		} else {
			pr_info("Virtual VMLOAD VMSAVE supported\n");
		}
	}

	if (vgif) {
		if (!boot_cpu_has(X86_FEATURE_VGIF))
			vgif = false;
		else
			pr_info("Virtual GIF supported\n");
	}

	return 0;

err:
	__free_pages(iopm_pages, IOPM_ALLOC_ORDER);
	iopm_base = 0;
	return r;
}

static __exit void svm_hardware_unsetup(void)
{
	int cpu;

	if (svm_sev_enabled())
		kfree(sev_asid_bitmap);

	for_each_possible_cpu(cpu)
		svm_cpu_uninit(cpu);

	__free_pages(pfn_to_page(iopm_base >> PAGE_SHIFT), IOPM_ALLOC_ORDER);
	iopm_base = 0;
}

static void init_seg(struct vmcb_seg *seg)
{
	seg->selector = 0;
	seg->attrib = SVM_SELECTOR_P_MASK | SVM_SELECTOR_S_MASK |
		      SVM_SELECTOR_WRITE_MASK; /* Read/Write Data Segment */
	seg->limit = 0xffff;
	seg->base = 0;
}

static void init_sys_seg(struct vmcb_seg *seg, uint32_t type)
{
	seg->selector = 0;
	seg->attrib = SVM_SELECTOR_P_MASK | type;
	seg->limit = 0xffff;
	seg->base = 0;
}

static void svm_write_tsc_offset(struct kvm_vcpu *vcpu, u64 offset)
{
	struct vcpu_svm *svm = to_svm(vcpu);
	u64 g_tsc_offset = 0;

	if (is_guest_mode(vcpu)) {
		g_tsc_offset = svm->vmcb->control.tsc_offset -
			       svm->nested.hsave->control.tsc_offset;
		svm->nested.hsave->control.tsc_offset = offset;
	} else
		trace_kvm_write_tsc_offset(vcpu->vcpu_id,
					   svm->vmcb->control.tsc_offset,
					   offset);

	svm->vmcb->control.tsc_offset = offset + g_tsc_offset;

	mark_dirty(svm->vmcb, VMCB_INTERCEPTS);
}

static void avic_init_vmcb(struct vcpu_svm *svm)
{
	struct vmcb *vmcb = svm->vmcb;
	struct kvm_arch *vm_data = &svm->vcpu.kvm->arch;
	phys_addr_t bpa = __sme_set(page_to_phys(svm->avic_backing_page));
	phys_addr_t lpa = __sme_set(page_to_phys(vm_data->avic_logical_id_table_page));
	phys_addr_t ppa = __sme_set(page_to_phys(vm_data->avic_physical_id_table_page));

	vmcb->control.avic_backing_page = bpa & AVIC_HPA_MASK;
	vmcb->control.avic_logical_id = lpa & AVIC_HPA_MASK;
	vmcb->control.avic_physical_id = ppa & AVIC_HPA_MASK;
	vmcb->control.avic_physical_id |= AVIC_MAX_PHYSICAL_ID_COUNT;
	vmcb->control.int_ctl |= AVIC_ENABLE_MASK;
}

static void init_vmcb(struct vcpu_svm *svm)
{
	struct vmcb_control_area *control = &svm->vmcb->control;
	struct vmcb_save_area *save = &svm->vmcb->save;

	svm->vcpu.arch.hflags = 0;

	set_cr_intercept(svm, INTERCEPT_CR0_READ);
	set_cr_intercept(svm, INTERCEPT_CR3_READ);
	set_cr_intercept(svm, INTERCEPT_CR4_READ);
	set_cr_intercept(svm, INTERCEPT_CR0_WRITE);
	set_cr_intercept(svm, INTERCEPT_CR3_WRITE);
	set_cr_intercept(svm, INTERCEPT_CR4_WRITE);
	if (!kvm_vcpu_apicv_active(&svm->vcpu))
		set_cr_intercept(svm, INTERCEPT_CR8_WRITE);

	set_dr_intercepts(svm);

	set_exception_intercept(svm, PF_VECTOR);
	set_exception_intercept(svm, UD_VECTOR);
	set_exception_intercept(svm, MC_VECTOR);
	set_exception_intercept(svm, AC_VECTOR);
	set_exception_intercept(svm, DB_VECTOR);

	set_intercept(svm, INTERCEPT_INTR);
	set_intercept(svm, INTERCEPT_NMI);
	set_intercept(svm, INTERCEPT_SMI);
	set_intercept(svm, INTERCEPT_SELECTIVE_CR0);
	set_intercept(svm, INTERCEPT_RDPMC);
	set_intercept(svm, INTERCEPT_CPUID);
	set_intercept(svm, INTERCEPT_INVD);
	set_intercept(svm, INTERCEPT_HLT);
	set_intercept(svm, INTERCEPT_INVLPG);
	set_intercept(svm, INTERCEPT_INVLPGA);
	set_intercept(svm, INTERCEPT_IOIO_PROT);
	set_intercept(svm, INTERCEPT_MSR_PROT);
	set_intercept(svm, INTERCEPT_TASK_SWITCH);
	set_intercept(svm, INTERCEPT_SHUTDOWN);
	set_intercept(svm, INTERCEPT_VMRUN);
	set_intercept(svm, INTERCEPT_VMMCALL);
	set_intercept(svm, INTERCEPT_VMLOAD);
	set_intercept(svm, INTERCEPT_VMSAVE);
	set_intercept(svm, INTERCEPT_STGI);
	set_intercept(svm, INTERCEPT_CLGI);
	set_intercept(svm, INTERCEPT_SKINIT);
	set_intercept(svm, INTERCEPT_WBINVD);
	set_intercept(svm, INTERCEPT_XSETBV);
	set_intercept(svm, INTERCEPT_RSM);

	if (!kvm_mwait_in_guest()) {
		set_intercept(svm, INTERCEPT_MONITOR);
		set_intercept(svm, INTERCEPT_MWAIT);
	}

	control->iopm_base_pa = __sme_set(iopm_base);
	control->msrpm_base_pa = __sme_set(__pa(svm->msrpm));
	control->int_ctl = V_INTR_MASKING_MASK;

	init_seg(&save->es);
	init_seg(&save->ss);
	init_seg(&save->ds);
	init_seg(&save->fs);
	init_seg(&save->gs);

	save->cs.selector = 0xf000;
	save->cs.base = 0xffff0000;
	/* Executable/Readable Code Segment */
	save->cs.attrib = SVM_SELECTOR_READ_MASK | SVM_SELECTOR_P_MASK |
		SVM_SELECTOR_S_MASK | SVM_SELECTOR_CODE_MASK;
	save->cs.limit = 0xffff;

	save->gdtr.limit = 0xffff;
	save->idtr.limit = 0xffff;

	init_sys_seg(&save->ldtr, SEG_TYPE_LDT);
	init_sys_seg(&save->tr, SEG_TYPE_BUSY_TSS16);

	svm_set_efer(&svm->vcpu, 0);
	save->dr6 = 0xffff0ff0;
	kvm_set_rflags(&svm->vcpu, 2);
	save->rip = 0x0000fff0;
	svm->vcpu.arch.regs[VCPU_REGS_RIP] = save->rip;

	/*
	 * svm_set_cr0() sets PG and WP and clears NW and CD on save->cr0.
	 * It also updates the guest-visible cr0 value.
	 */
	svm_set_cr0(&svm->vcpu, X86_CR0_NW | X86_CR0_CD | X86_CR0_ET);
	kvm_mmu_reset_context(&svm->vcpu);

	save->cr4 = X86_CR4_PAE;
	/* rdx = ?? */

	if (npt_enabled) {
		/* Setup VMCB for Nested Paging */
		control->nested_ctl |= SVM_NESTED_CTL_NP_ENABLE;
		clr_intercept(svm, INTERCEPT_INVLPG);
		clr_exception_intercept(svm, PF_VECTOR);
		clr_cr_intercept(svm, INTERCEPT_CR3_READ);
		clr_cr_intercept(svm, INTERCEPT_CR3_WRITE);
		save->g_pat = svm->vcpu.arch.pat;
		save->cr3 = 0;
		save->cr4 = 0;
	}
	svm->asid_generation = 0;

	svm->nested.vmcb = 0;
	svm->vcpu.arch.hflags = 0;

	if (boot_cpu_has(X86_FEATURE_PAUSEFILTER)) {
		control->pause_filter_count = 3000;
		set_intercept(svm, INTERCEPT_PAUSE);
	}

	if (kvm_vcpu_apicv_active(&svm->vcpu))
		avic_init_vmcb(svm);

	/*
	 * If hardware supports Virtual VMLOAD VMSAVE then enable it
	 * in VMCB and clear intercepts to avoid #VMEXIT.
	 */
	if (vls) {
		clr_intercept(svm, INTERCEPT_VMLOAD);
		clr_intercept(svm, INTERCEPT_VMSAVE);
		svm->vmcb->control.virt_ext |= VIRTUAL_VMLOAD_VMSAVE_ENABLE_MASK;
	}

	if (vgif) {
		clr_intercept(svm, INTERCEPT_STGI);
		clr_intercept(svm, INTERCEPT_CLGI);
		svm->vmcb->control.int_ctl |= V_GIF_ENABLE_MASK;
	}

	if (sev_guest(svm->vcpu.kvm)) {
		svm->vmcb->control.nested_ctl |= SVM_NESTED_CTL_SEV_ENABLE;
		clr_exception_intercept(svm, UD_VECTOR);
	}

	mark_all_dirty(svm->vmcb);

	enable_gif(svm);

}

static u64 *avic_get_physical_id_entry(struct kvm_vcpu *vcpu,
				       unsigned int index)
{
	u64 *avic_physical_id_table;
	struct kvm_arch *vm_data = &vcpu->kvm->arch;

	if (index >= AVIC_MAX_PHYSICAL_ID_COUNT)
		return NULL;

	avic_physical_id_table = page_address(vm_data->avic_physical_id_table_page);

	return &avic_physical_id_table[index];
}

/**
 * Note:
 * AVIC hardware walks the nested page table to check permissions,
 * but does not use the SPA address specified in the leaf page
 * table entry since it uses  address in the AVIC_BACKING_PAGE pointer
 * field of the VMCB. Therefore, we set up the
 * APIC_ACCESS_PAGE_PRIVATE_MEMSLOT (4KB) here.
 */
static int avic_init_access_page(struct kvm_vcpu *vcpu)
{
	struct kvm *kvm = vcpu->kvm;
	int ret;

	if (kvm->arch.apic_access_page_done)
		return 0;

	ret = x86_set_memory_region(kvm,
				    APIC_ACCESS_PAGE_PRIVATE_MEMSLOT,
				    APIC_DEFAULT_PHYS_BASE,
				    PAGE_SIZE);
	if (ret)
		return ret;

	kvm->arch.apic_access_page_done = true;
	return 0;
}

static int avic_init_backing_page(struct kvm_vcpu *vcpu)
{
	int ret;
	u64 *entry, new_entry;
	int id = vcpu->vcpu_id;
	struct vcpu_svm *svm = to_svm(vcpu);

	ret = avic_init_access_page(vcpu);
	if (ret)
		return ret;

	if (id >= AVIC_MAX_PHYSICAL_ID_COUNT)
		return -EINVAL;

	if (!svm->vcpu.arch.apic->regs)
		return -EINVAL;

	svm->avic_backing_page = virt_to_page(svm->vcpu.arch.apic->regs);

	/* Setting AVIC backing page address in the phy APIC ID table */
	entry = avic_get_physical_id_entry(vcpu, id);
	if (!entry)
		return -EINVAL;

	new_entry = READ_ONCE(*entry);
	new_entry = __sme_set((page_to_phys(svm->avic_backing_page) &
			      AVIC_PHYSICAL_ID_ENTRY_BACKING_PAGE_MASK) |
			      AVIC_PHYSICAL_ID_ENTRY_VALID_MASK);
	WRITE_ONCE(*entry, new_entry);

	svm->avic_physical_id_cache = entry;

	return 0;
}

static void __sev_asid_free(int asid)
{
	struct svm_cpu_data *sd;
	int cpu, pos;

	pos = asid - 1;
	clear_bit(pos, sev_asid_bitmap);

	for_each_possible_cpu(cpu) {
		sd = per_cpu(svm_data, cpu);
		sd->sev_vmcbs[pos] = NULL;
	}
}

static void sev_asid_free(struct kvm *kvm)
{
	struct kvm_sev_info *sev = &kvm->arch.sev_info;

	__sev_asid_free(sev->asid);
}

static void sev_unbind_asid(struct kvm *kvm, unsigned int handle)
{
	struct sev_data_decommission *decommission;
	struct sev_data_deactivate *data;

	if (!handle)
		return;

	data = kzalloc(sizeof(*data), GFP_KERNEL);
	if (!data)
		return;

	/* deactivate handle */
	data->handle = handle;
	sev_guest_deactivate(data, NULL);

	wbinvd_on_all_cpus();
	sev_guest_df_flush(NULL);
	kfree(data);

	decommission = kzalloc(sizeof(*decommission), GFP_KERNEL);
	if (!decommission)
		return;

	/* decommission handle */
	decommission->handle = handle;
	sev_guest_decommission(decommission, NULL);

	kfree(decommission);
}

static struct page **sev_pin_memory(struct kvm *kvm, unsigned long uaddr,
				    unsigned long ulen, unsigned long *n,
				    int write)
{
	struct kvm_sev_info *sev = &kvm->arch.sev_info;
	unsigned long npages, npinned, size;
	unsigned long locked, lock_limit;
	struct page **pages;
	int first, last;

	/* Calculate number of pages. */
	first = (uaddr & PAGE_MASK) >> PAGE_SHIFT;
	last = ((uaddr + ulen - 1) & PAGE_MASK) >> PAGE_SHIFT;
	npages = (last - first + 1);

	locked = sev->pages_locked + npages;
	lock_limit = rlimit(RLIMIT_MEMLOCK) >> PAGE_SHIFT;
	if (locked > lock_limit && !capable(CAP_IPC_LOCK)) {
		pr_err("SEV: %lu locked pages exceed the lock limit of %lu.\n", locked, lock_limit);
		return NULL;
	}

	/* Avoid using vmalloc for smaller buffers. */
	size = npages * sizeof(struct page *);
	if (size > PAGE_SIZE)
		pages = vmalloc(size);
	else
		pages = kmalloc(size, GFP_KERNEL);

	if (!pages)
		return NULL;

	/* Pin the user virtual address. */
	npinned = get_user_pages_fast(uaddr, npages, write ? FOLL_WRITE : 0, pages);
	if (npinned != npages) {
		pr_err("SEV: Failure locking %lu pages.\n", npages);
		goto err;
	}

	*n = npages;
	sev->pages_locked = locked;

	return pages;

err:
	if (npinned > 0)
		release_pages(pages, npinned);

	kvfree(pages);
	return NULL;
}

static void sev_unpin_memory(struct kvm *kvm, struct page **pages,
			     unsigned long npages)
{
	struct kvm_sev_info *sev = &kvm->arch.sev_info;

	release_pages(pages, npages);
	kvfree(pages);
	sev->pages_locked -= npages;
}

static void sev_clflush_pages(struct page *pages[], unsigned long npages)
{
	uint8_t *page_virtual;
	unsigned long i;

	if (npages == 0 || pages == NULL)
		return;

	for (i = 0; i < npages; i++) {
		page_virtual = kmap_atomic(pages[i]);
		clflush_cache_range(page_virtual, PAGE_SIZE);
		kunmap_atomic(page_virtual);
	}
}

static void __unregister_enc_region_locked(struct kvm *kvm,
					   struct enc_region *region)
{
	/*
	 * The guest may change the memory encryption attribute from C=0 -> C=1
	 * or vice versa for this memory range. Lets make sure caches are
	 * flushed to ensure that guest data gets written into memory with
	 * correct C-bit.
	 */
	sev_clflush_pages(region->pages, region->npages);

	sev_unpin_memory(kvm, region->pages, region->npages);
	list_del(&region->list);
	kfree(region);
}

static void sev_vm_destroy(struct kvm *kvm)
{
	struct kvm_sev_info *sev = &kvm->arch.sev_info;
	struct list_head *head = &sev->regions_list;
	struct list_head *pos, *q;

	if (!sev_guest(kvm))
		return;

	mutex_lock(&kvm->lock);

	/*
	 * if userspace was terminated before unregistering the memory regions
	 * then lets unpin all the registered memory.
	 */
	if (!list_empty(head)) {
		list_for_each_safe(pos, q, head) {
			__unregister_enc_region_locked(kvm,
				list_entry(pos, struct enc_region, list));
		}
	}

	mutex_unlock(&kvm->lock);

	sev_unbind_asid(kvm, sev->handle);
	sev_asid_free(kvm);
}

static void avic_vm_destroy(struct kvm *kvm)
{
	unsigned long flags;
	struct kvm_arch *vm_data = &kvm->arch;

	if (!avic)
		return;

	if (vm_data->avic_logical_id_table_page)
		__free_page(vm_data->avic_logical_id_table_page);
	if (vm_data->avic_physical_id_table_page)
		__free_page(vm_data->avic_physical_id_table_page);

	spin_lock_irqsave(&svm_vm_data_hash_lock, flags);
	hash_del(&vm_data->hnode);
	spin_unlock_irqrestore(&svm_vm_data_hash_lock, flags);
}

static void svm_vm_destroy(struct kvm *kvm)
{
	avic_vm_destroy(kvm);
	sev_vm_destroy(kvm);
}

static int avic_vm_init(struct kvm *kvm)
{
	unsigned long flags;
	int err = -ENOMEM;
	struct kvm_arch *vm_data = &kvm->arch;
	struct page *p_page;
	struct page *l_page;
	struct kvm_arch *ka;
	u32 vm_id;

	if (!avic)
		return 0;

	/* Allocating physical APIC ID table (4KB) */
	p_page = alloc_page(GFP_KERNEL);
	if (!p_page)
		goto free_avic;

	vm_data->avic_physical_id_table_page = p_page;
	clear_page(page_address(p_page));

	/* Allocating logical APIC ID table (4KB) */
	l_page = alloc_page(GFP_KERNEL);
	if (!l_page)
		goto free_avic;

	vm_data->avic_logical_id_table_page = l_page;
	clear_page(page_address(l_page));

	spin_lock_irqsave(&svm_vm_data_hash_lock, flags);
 again:
	vm_id = next_vm_id = (next_vm_id + 1) & AVIC_VM_ID_MASK;
	if (vm_id == 0) { /* id is 1-based, zero is not okay */
		next_vm_id_wrapped = 1;
		goto again;
	}
	/* Is it still in use? Only possible if wrapped at least once */
	if (next_vm_id_wrapped) {
		hash_for_each_possible(svm_vm_data_hash, ka, hnode, vm_id) {
			struct kvm *k2 = container_of(ka, struct kvm, arch);
			struct kvm_arch *vd2 = &k2->arch;
			if (vd2->avic_vm_id == vm_id)
				goto again;
		}
	}
	vm_data->avic_vm_id = vm_id;
	hash_add(svm_vm_data_hash, &vm_data->hnode, vm_data->avic_vm_id);
	spin_unlock_irqrestore(&svm_vm_data_hash_lock, flags);

	return 0;

free_avic:
	avic_vm_destroy(kvm);
	return err;
}

static inline int
avic_update_iommu_vcpu_affinity(struct kvm_vcpu *vcpu, int cpu, bool r)
{
	int ret = 0;
	unsigned long flags;
	struct amd_svm_iommu_ir *ir;
	struct vcpu_svm *svm = to_svm(vcpu);

	if (!kvm_arch_has_assigned_device(vcpu->kvm))
		return 0;

	/*
	 * Here, we go through the per-vcpu ir_list to update all existing
	 * interrupt remapping table entry targeting this vcpu.
	 */
	spin_lock_irqsave(&svm->ir_list_lock, flags);

	if (list_empty(&svm->ir_list))
		goto out;

	list_for_each_entry(ir, &svm->ir_list, node) {
		ret = amd_iommu_update_ga(cpu, r, ir->data);
		if (ret)
			break;
	}
out:
	spin_unlock_irqrestore(&svm->ir_list_lock, flags);
	return ret;
}

static void avic_vcpu_load(struct kvm_vcpu *vcpu, int cpu)
{
	u64 entry;
	/* ID = 0xff (broadcast), ID > 0xff (reserved) */
	int h_physical_id = kvm_cpu_get_apicid(cpu);
	struct vcpu_svm *svm = to_svm(vcpu);

	if (!kvm_vcpu_apicv_active(vcpu))
		return;

	if (WARN_ON(h_physical_id >= AVIC_MAX_PHYSICAL_ID_COUNT))
		return;

	entry = READ_ONCE(*(svm->avic_physical_id_cache));
	WARN_ON(entry & AVIC_PHYSICAL_ID_ENTRY_IS_RUNNING_MASK);

	entry &= ~AVIC_PHYSICAL_ID_ENTRY_HOST_PHYSICAL_ID_MASK;
	entry |= (h_physical_id & AVIC_PHYSICAL_ID_ENTRY_HOST_PHYSICAL_ID_MASK);

	entry &= ~AVIC_PHYSICAL_ID_ENTRY_IS_RUNNING_MASK;
	if (svm->avic_is_running)
		entry |= AVIC_PHYSICAL_ID_ENTRY_IS_RUNNING_MASK;

	WRITE_ONCE(*(svm->avic_physical_id_cache), entry);
	avic_update_iommu_vcpu_affinity(vcpu, h_physical_id,
					svm->avic_is_running);
}

static void avic_vcpu_put(struct kvm_vcpu *vcpu)
{
	u64 entry;
	struct vcpu_svm *svm = to_svm(vcpu);

	if (!kvm_vcpu_apicv_active(vcpu))
		return;

	entry = READ_ONCE(*(svm->avic_physical_id_cache));
	if (entry & AVIC_PHYSICAL_ID_ENTRY_IS_RUNNING_MASK)
		avic_update_iommu_vcpu_affinity(vcpu, -1, 0);

	entry &= ~AVIC_PHYSICAL_ID_ENTRY_IS_RUNNING_MASK;
	WRITE_ONCE(*(svm->avic_physical_id_cache), entry);
}

/**
 * This function is called during VCPU halt/unhalt.
 */
static void avic_set_running(struct kvm_vcpu *vcpu, bool is_run)
{
	struct vcpu_svm *svm = to_svm(vcpu);

	svm->avic_is_running = is_run;
	if (is_run)
		avic_vcpu_load(vcpu, vcpu->cpu);
	else
		avic_vcpu_put(vcpu);
}

static void svm_vcpu_reset(struct kvm_vcpu *vcpu, bool init_event)
{
	struct vcpu_svm *svm = to_svm(vcpu);
	u32 dummy;
	u32 eax = 1;

	vcpu->arch.microcode_version = 0x01000065;
	svm->spec_ctrl = 0;

	if (!init_event) {
		svm->vcpu.arch.apic_base = APIC_DEFAULT_PHYS_BASE |
					   MSR_IA32_APICBASE_ENABLE;
		if (kvm_vcpu_is_reset_bsp(&svm->vcpu))
			svm->vcpu.arch.apic_base |= MSR_IA32_APICBASE_BSP;
	}
	init_vmcb(svm);

	kvm_cpuid(vcpu, &eax, &dummy, &dummy, &dummy, true);
	kvm_register_write(vcpu, VCPU_REGS_RDX, eax);

	if (kvm_vcpu_apicv_active(vcpu) && !init_event)
		avic_update_vapic_bar(svm, APIC_DEFAULT_PHYS_BASE);
}

static int avic_init_vcpu(struct vcpu_svm *svm)
{
	int ret;

	if (!kvm_vcpu_apicv_active(&svm->vcpu))
		return 0;

	ret = avic_init_backing_page(&svm->vcpu);
	if (ret)
		return ret;

	INIT_LIST_HEAD(&svm->ir_list);
	spin_lock_init(&svm->ir_list_lock);

	return ret;
}

static struct kvm_vcpu *svm_create_vcpu(struct kvm *kvm, unsigned int id)
{
	struct vcpu_svm *svm;
	struct page *page;
	struct page *msrpm_pages;
	struct page *hsave_page;
	struct page *nested_msrpm_pages;
	int err;

	svm = kmem_cache_zalloc(kvm_vcpu_cache, GFP_KERNEL);
	if (!svm) {
		err = -ENOMEM;
		goto out;
	}

	err = kvm_vcpu_init(&svm->vcpu, kvm, id);
	if (err)
		goto free_svm;

	err = -ENOMEM;
	page = alloc_page(GFP_KERNEL);
	if (!page)
		goto uninit;

	msrpm_pages = alloc_pages(GFP_KERNEL, MSRPM_ALLOC_ORDER);
	if (!msrpm_pages)
		goto free_page1;

	nested_msrpm_pages = alloc_pages(GFP_KERNEL, MSRPM_ALLOC_ORDER);
	if (!nested_msrpm_pages)
		goto free_page2;

	hsave_page = alloc_page(GFP_KERNEL);
	if (!hsave_page)
		goto free_page3;

	err = avic_init_vcpu(svm);
	if (err)
		goto free_page4;

	/* We initialize this flag to true to make sure that the is_running
	 * bit would be set the first time the vcpu is loaded.
	 */
	svm->avic_is_running = true;

	svm->nested.hsave = page_address(hsave_page);

	svm->msrpm = page_address(msrpm_pages);
	svm_vcpu_init_msrpm(svm->msrpm);

	svm->nested.msrpm = page_address(nested_msrpm_pages);
	svm_vcpu_init_msrpm(svm->nested.msrpm);

	svm->vmcb = page_address(page);
	clear_page(svm->vmcb);
	svm->vmcb_pa = __sme_set(page_to_pfn(page) << PAGE_SHIFT);
	svm->asid_generation = 0;
	init_vmcb(svm);

	svm_init_osvw(&svm->vcpu);

	return &svm->vcpu;

free_page4:
	__free_page(hsave_page);
free_page3:
	__free_pages(nested_msrpm_pages, MSRPM_ALLOC_ORDER);
free_page2:
	__free_pages(msrpm_pages, MSRPM_ALLOC_ORDER);
free_page1:
	__free_page(page);
uninit:
	kvm_vcpu_uninit(&svm->vcpu);
free_svm:
	kmem_cache_free(kvm_vcpu_cache, svm);
out:
	return ERR_PTR(err);
}

static void svm_free_vcpu(struct kvm_vcpu *vcpu)
{
	struct vcpu_svm *svm = to_svm(vcpu);

	__free_page(pfn_to_page(__sme_clr(svm->vmcb_pa) >> PAGE_SHIFT));
	__free_pages(virt_to_page(svm->msrpm), MSRPM_ALLOC_ORDER);
	__free_page(virt_to_page(svm->nested.hsave));
	__free_pages(virt_to_page(svm->nested.msrpm), MSRPM_ALLOC_ORDER);
	kvm_vcpu_uninit(vcpu);
	kmem_cache_free(kvm_vcpu_cache, svm);
	/*
	 * The vmcb page can be recycled, causing a false negative in
	 * svm_vcpu_load(). So do a full IBPB now.
	 */
	indirect_branch_prediction_barrier();
}

static void svm_vcpu_load(struct kvm_vcpu *vcpu, int cpu)
{
	struct vcpu_svm *svm = to_svm(vcpu);
	struct svm_cpu_data *sd = per_cpu(svm_data, cpu);
	int i;

	if (unlikely(cpu != vcpu->cpu)) {
		svm->asid_generation = 0;
		mark_all_dirty(svm->vmcb);
	}

#ifdef CONFIG_X86_64
	rdmsrl(MSR_GS_BASE, to_svm(vcpu)->host.gs_base);
#endif
	savesegment(fs, svm->host.fs);
	savesegment(gs, svm->host.gs);
	svm->host.ldt = kvm_read_ldt();

	for (i = 0; i < NR_HOST_SAVE_USER_MSRS; i++)
		rdmsrl(host_save_user_msrs[i], svm->host_user_msrs[i]);

	if (static_cpu_has(X86_FEATURE_TSCRATEMSR)) {
		u64 tsc_ratio = vcpu->arch.tsc_scaling_ratio;
		if (tsc_ratio != __this_cpu_read(current_tsc_ratio)) {
			__this_cpu_write(current_tsc_ratio, tsc_ratio);
			wrmsrl(MSR_AMD64_TSC_RATIO, tsc_ratio);
		}
	}
	/* This assumes that the kernel never uses MSR_TSC_AUX */
	if (static_cpu_has(X86_FEATURE_RDTSCP))
		wrmsrl(MSR_TSC_AUX, svm->tsc_aux);

	if (sd->current_vmcb != svm->vmcb) {
		sd->current_vmcb = svm->vmcb;
		indirect_branch_prediction_barrier();
	}
	avic_vcpu_load(vcpu, cpu);
}

static void svm_vcpu_put(struct kvm_vcpu *vcpu)
{
	struct vcpu_svm *svm = to_svm(vcpu);
	int i;

	avic_vcpu_put(vcpu);

	++vcpu->stat.host_state_reload;
	kvm_load_ldt(svm->host.ldt);
#ifdef CONFIG_X86_64
	loadsegment(fs, svm->host.fs);
	wrmsrl(MSR_KERNEL_GS_BASE, current->thread.gsbase);
	load_gs_index(svm->host.gs);
#else
#ifdef CONFIG_X86_32_LAZY_GS
	loadsegment(gs, svm->host.gs);
#endif
#endif
	for (i = 0; i < NR_HOST_SAVE_USER_MSRS; i++)
		wrmsrl(host_save_user_msrs[i], svm->host_user_msrs[i]);
}

static void svm_vcpu_blocking(struct kvm_vcpu *vcpu)
{
	avic_set_running(vcpu, false);
}

static void svm_vcpu_unblocking(struct kvm_vcpu *vcpu)
{
	avic_set_running(vcpu, true);
}

static unsigned long svm_get_rflags(struct kvm_vcpu *vcpu)
{
	struct vcpu_svm *svm = to_svm(vcpu);
	unsigned long rflags = svm->vmcb->save.rflags;

	if (svm->nmi_singlestep) {
		/* Hide our flags if they were not set by the guest */
		if (!(svm->nmi_singlestep_guest_rflags & X86_EFLAGS_TF))
			rflags &= ~X86_EFLAGS_TF;
		if (!(svm->nmi_singlestep_guest_rflags & X86_EFLAGS_RF))
			rflags &= ~X86_EFLAGS_RF;
	}
	return rflags;
}

static void svm_set_rflags(struct kvm_vcpu *vcpu, unsigned long rflags)
{
	if (to_svm(vcpu)->nmi_singlestep)
		rflags |= (X86_EFLAGS_TF | X86_EFLAGS_RF);

       /*
        * Any change of EFLAGS.VM is accompanied by a reload of SS
        * (caused by either a task switch or an inter-privilege IRET),
        * so we do not need to update the CPL here.
        */
	to_svm(vcpu)->vmcb->save.rflags = rflags;
}

static void svm_cache_reg(struct kvm_vcpu *vcpu, enum kvm_reg reg)
{
	switch (reg) {
	case VCPU_EXREG_PDPTR:
		BUG_ON(!npt_enabled);
		load_pdptrs(vcpu, vcpu->arch.walk_mmu, kvm_read_cr3(vcpu));
		break;
	default:
		BUG();
	}
}

static void svm_set_vintr(struct vcpu_svm *svm)
{
	set_intercept(svm, INTERCEPT_VINTR);
}

static void svm_clear_vintr(struct vcpu_svm *svm)
{
	clr_intercept(svm, INTERCEPT_VINTR);
}

static struct vmcb_seg *svm_seg(struct kvm_vcpu *vcpu, int seg)
{
	struct vmcb_save_area *save = &to_svm(vcpu)->vmcb->save;

	switch (seg) {
	case VCPU_SREG_CS: return &save->cs;
	case VCPU_SREG_DS: return &save->ds;
	case VCPU_SREG_ES: return &save->es;
	case VCPU_SREG_FS: return &save->fs;
	case VCPU_SREG_GS: return &save->gs;
	case VCPU_SREG_SS: return &save->ss;
	case VCPU_SREG_TR: return &save->tr;
	case VCPU_SREG_LDTR: return &save->ldtr;
	}
	BUG();
	return NULL;
}

static u64 svm_get_segment_base(struct kvm_vcpu *vcpu, int seg)
{
	struct vmcb_seg *s = svm_seg(vcpu, seg);

	return s->base;
}

static void svm_get_segment(struct kvm_vcpu *vcpu,
			    struct kvm_segment *var, int seg)
{
	struct vmcb_seg *s = svm_seg(vcpu, seg);

	var->base = s->base;
	var->limit = s->limit;
	var->selector = s->selector;
	var->type = s->attrib & SVM_SELECTOR_TYPE_MASK;
	var->s = (s->attrib >> SVM_SELECTOR_S_SHIFT) & 1;
	var->dpl = (s->attrib >> SVM_SELECTOR_DPL_SHIFT) & 3;
	var->present = (s->attrib >> SVM_SELECTOR_P_SHIFT) & 1;
	var->avl = (s->attrib >> SVM_SELECTOR_AVL_SHIFT) & 1;
	var->l = (s->attrib >> SVM_SELECTOR_L_SHIFT) & 1;
	var->db = (s->attrib >> SVM_SELECTOR_DB_SHIFT) & 1;

	/*
	 * AMD CPUs circa 2014 track the G bit for all segments except CS.
	 * However, the SVM spec states that the G bit is not observed by the
	 * CPU, and some VMware virtual CPUs drop the G bit for all segments.
	 * So let's synthesize a legal G bit for all segments, this helps
	 * running KVM nested. It also helps cross-vendor migration, because
	 * Intel's vmentry has a check on the 'G' bit.
	 */
	var->g = s->limit > 0xfffff;

	/*
	 * AMD's VMCB does not have an explicit unusable field, so emulate it
	 * for cross vendor migration purposes by "not present"
	 */
	var->unusable = !var->present;

	switch (seg) {
	case VCPU_SREG_TR:
		/*
		 * Work around a bug where the busy flag in the tr selector
		 * isn't exposed
		 */
		var->type |= 0x2;
		break;
	case VCPU_SREG_DS:
	case VCPU_SREG_ES:
	case VCPU_SREG_FS:
	case VCPU_SREG_GS:
		/*
		 * The accessed bit must always be set in the segment
		 * descriptor cache, although it can be cleared in the
		 * descriptor, the cached bit always remains at 1. Since
		 * Intel has a check on this, set it here to support
		 * cross-vendor migration.
		 */
		if (!var->unusable)
			var->type |= 0x1;
		break;
	case VCPU_SREG_SS:
		/*
		 * On AMD CPUs sometimes the DB bit in the segment
		 * descriptor is left as 1, although the whole segment has
		 * been made unusable. Clear it here to pass an Intel VMX
		 * entry check when cross vendor migrating.
		 */
		if (var->unusable)
			var->db = 0;
		/* This is symmetric with svm_set_segment() */
		var->dpl = to_svm(vcpu)->vmcb->save.cpl;
		break;
	}
}

static int svm_get_cpl(struct kvm_vcpu *vcpu)
{
	struct vmcb_save_area *save = &to_svm(vcpu)->vmcb->save;

	return save->cpl;
}

static void svm_get_idt(struct kvm_vcpu *vcpu, struct desc_ptr *dt)
{
	struct vcpu_svm *svm = to_svm(vcpu);

	dt->size = svm->vmcb->save.idtr.limit;
	dt->address = svm->vmcb->save.idtr.base;
}

static void svm_set_idt(struct kvm_vcpu *vcpu, struct desc_ptr *dt)
{
	struct vcpu_svm *svm = to_svm(vcpu);

	svm->vmcb->save.idtr.limit = dt->size;
	svm->vmcb->save.idtr.base = dt->address ;
	mark_dirty(svm->vmcb, VMCB_DT);
}

static void svm_get_gdt(struct kvm_vcpu *vcpu, struct desc_ptr *dt)
{
	struct vcpu_svm *svm = to_svm(vcpu);

	dt->size = svm->vmcb->save.gdtr.limit;
	dt->address = svm->vmcb->save.gdtr.base;
}

static void svm_set_gdt(struct kvm_vcpu *vcpu, struct desc_ptr *dt)
{
	struct vcpu_svm *svm = to_svm(vcpu);

	svm->vmcb->save.gdtr.limit = dt->size;
	svm->vmcb->save.gdtr.base = dt->address ;
	mark_dirty(svm->vmcb, VMCB_DT);
}

static void svm_decache_cr0_guest_bits(struct kvm_vcpu *vcpu)
{
}

static void svm_decache_cr3(struct kvm_vcpu *vcpu)
{
}

static void svm_decache_cr4_guest_bits(struct kvm_vcpu *vcpu)
{
}

static void update_cr0_intercept(struct vcpu_svm *svm)
{
	ulong gcr0 = svm->vcpu.arch.cr0;
	u64 *hcr0 = &svm->vmcb->save.cr0;

	*hcr0 = (*hcr0 & ~SVM_CR0_SELECTIVE_MASK)
		| (gcr0 & SVM_CR0_SELECTIVE_MASK);

	mark_dirty(svm->vmcb, VMCB_CR);

	if (gcr0 == *hcr0) {
		clr_cr_intercept(svm, INTERCEPT_CR0_READ);
		clr_cr_intercept(svm, INTERCEPT_CR0_WRITE);
	} else {
		set_cr_intercept(svm, INTERCEPT_CR0_READ);
		set_cr_intercept(svm, INTERCEPT_CR0_WRITE);
	}
}

static void svm_set_cr0(struct kvm_vcpu *vcpu, unsigned long cr0)
{
	struct vcpu_svm *svm = to_svm(vcpu);

#ifdef CONFIG_X86_64
	if (vcpu->arch.efer & EFER_LME) {
		if (!is_paging(vcpu) && (cr0 & X86_CR0_PG)) {
			vcpu->arch.efer |= EFER_LMA;
			svm->vmcb->save.efer |= EFER_LMA | EFER_LME;
		}

		if (is_paging(vcpu) && !(cr0 & X86_CR0_PG)) {
			vcpu->arch.efer &= ~EFER_LMA;
			svm->vmcb->save.efer &= ~(EFER_LMA | EFER_LME);
		}
	}
#endif
	vcpu->arch.cr0 = cr0;

	if (!npt_enabled)
		cr0 |= X86_CR0_PG | X86_CR0_WP;

	/*
	 * re-enable caching here because the QEMU bios
	 * does not do it - this results in some delay at
	 * reboot
	 */
	if (kvm_check_has_quirk(vcpu->kvm, KVM_X86_QUIRK_CD_NW_CLEARED))
		cr0 &= ~(X86_CR0_CD | X86_CR0_NW);
	svm->vmcb->save.cr0 = cr0;
	mark_dirty(svm->vmcb, VMCB_CR);
	update_cr0_intercept(svm);
}

static int svm_set_cr4(struct kvm_vcpu *vcpu, unsigned long cr4)
{
	unsigned long host_cr4_mce = cr4_read_shadow() & X86_CR4_MCE;
	unsigned long old_cr4 = to_svm(vcpu)->vmcb->save.cr4;

	if (cr4 & X86_CR4_VMXE)
		return 1;

	if (npt_enabled && ((old_cr4 ^ cr4) & X86_CR4_PGE))
		svm_flush_tlb(vcpu, true);

	vcpu->arch.cr4 = cr4;
	if (!npt_enabled)
		cr4 |= X86_CR4_PAE;
	cr4 |= host_cr4_mce;
	to_svm(vcpu)->vmcb->save.cr4 = cr4;
	mark_dirty(to_svm(vcpu)->vmcb, VMCB_CR);
	return 0;
}

static void svm_set_segment(struct kvm_vcpu *vcpu,
			    struct kvm_segment *var, int seg)
{
	struct vcpu_svm *svm = to_svm(vcpu);
	struct vmcb_seg *s = svm_seg(vcpu, seg);

	s->base = var->base;
	s->limit = var->limit;
	s->selector = var->selector;
	s->attrib = (var->type & SVM_SELECTOR_TYPE_MASK);
	s->attrib |= (var->s & 1) << SVM_SELECTOR_S_SHIFT;
	s->attrib |= (var->dpl & 3) << SVM_SELECTOR_DPL_SHIFT;
	s->attrib |= ((var->present & 1) && !var->unusable) << SVM_SELECTOR_P_SHIFT;
	s->attrib |= (var->avl & 1) << SVM_SELECTOR_AVL_SHIFT;
	s->attrib |= (var->l & 1) << SVM_SELECTOR_L_SHIFT;
	s->attrib |= (var->db & 1) << SVM_SELECTOR_DB_SHIFT;
	s->attrib |= (var->g & 1) << SVM_SELECTOR_G_SHIFT;

	/*
	 * This is always accurate, except if SYSRET returned to a segment
	 * with SS.DPL != 3.  Intel does not have this quirk, and always
	 * forces SS.DPL to 3 on sysret, so we ignore that case; fixing it
	 * would entail passing the CPL to userspace and back.
	 */
	if (seg == VCPU_SREG_SS)
		/* This is symmetric with svm_get_segment() */
		svm->vmcb->save.cpl = (var->dpl & 3);

	mark_dirty(svm->vmcb, VMCB_SEG);
}

static void update_bp_intercept(struct kvm_vcpu *vcpu)
{
	struct vcpu_svm *svm = to_svm(vcpu);

	clr_exception_intercept(svm, BP_VECTOR);

	if (vcpu->guest_debug & KVM_GUESTDBG_ENABLE) {
		if (vcpu->guest_debug & KVM_GUESTDBG_USE_SW_BP)
			set_exception_intercept(svm, BP_VECTOR);
	} else
		vcpu->guest_debug = 0;
}

static void new_asid(struct vcpu_svm *svm, struct svm_cpu_data *sd)
{
	if (sd->next_asid > sd->max_asid) {
		++sd->asid_generation;
		sd->next_asid = sd->min_asid;
		svm->vmcb->control.tlb_ctl = TLB_CONTROL_FLUSH_ALL_ASID;
	}

	svm->asid_generation = sd->asid_generation;
	svm->vmcb->control.asid = sd->next_asid++;

	mark_dirty(svm->vmcb, VMCB_ASID);
}

static u64 svm_get_dr6(struct kvm_vcpu *vcpu)
{
	return to_svm(vcpu)->vmcb->save.dr6;
}

static void svm_set_dr6(struct kvm_vcpu *vcpu, unsigned long value)
{
	struct vcpu_svm *svm = to_svm(vcpu);

	svm->vmcb->save.dr6 = value;
	mark_dirty(svm->vmcb, VMCB_DR);
}

static void svm_sync_dirty_debug_regs(struct kvm_vcpu *vcpu)
{
	struct vcpu_svm *svm = to_svm(vcpu);

	get_debugreg(vcpu->arch.db[0], 0);
	get_debugreg(vcpu->arch.db[1], 1);
	get_debugreg(vcpu->arch.db[2], 2);
	get_debugreg(vcpu->arch.db[3], 3);
	vcpu->arch.dr6 = svm_get_dr6(vcpu);
	vcpu->arch.dr7 = svm->vmcb->save.dr7;

	vcpu->arch.switch_db_regs &= ~KVM_DEBUGREG_WONT_EXIT;
	set_dr_intercepts(svm);
}

static void svm_set_dr7(struct kvm_vcpu *vcpu, unsigned long value)
{
	struct vcpu_svm *svm = to_svm(vcpu);

	svm->vmcb->save.dr7 = value;
	mark_dirty(svm->vmcb, VMCB_DR);
}

static int pf_interception(struct vcpu_svm *svm)
{
	u64 fault_address = __sme_clr(svm->vmcb->control.exit_info_2);
	u64 error_code = svm->vmcb->control.exit_info_1;

	return kvm_handle_page_fault(&svm->vcpu, error_code, fault_address,
<<<<<<< HEAD
			svm->vmcb->control.insn_bytes,
=======
			static_cpu_has(X86_FEATURE_DECODEASSISTS) ?
			svm->vmcb->control.insn_bytes : NULL,
>>>>>>> 661e50bc
			svm->vmcb->control.insn_len);
}

static int npf_interception(struct vcpu_svm *svm)
{
<<<<<<< HEAD
	u64 fault_address = svm->vmcb->control.exit_info_2;
=======
	u64 fault_address = __sme_clr(svm->vmcb->control.exit_info_2);
>>>>>>> 661e50bc
	u64 error_code = svm->vmcb->control.exit_info_1;

	trace_kvm_page_fault(fault_address, error_code);
	return kvm_mmu_page_fault(&svm->vcpu, fault_address, error_code,
<<<<<<< HEAD
			svm->vmcb->control.insn_bytes,
=======
			static_cpu_has(X86_FEATURE_DECODEASSISTS) ?
			svm->vmcb->control.insn_bytes : NULL,
>>>>>>> 661e50bc
			svm->vmcb->control.insn_len);
}

static int db_interception(struct vcpu_svm *svm)
{
	struct kvm_run *kvm_run = svm->vcpu.run;

	if (!(svm->vcpu.guest_debug &
	      (KVM_GUESTDBG_SINGLESTEP | KVM_GUESTDBG_USE_HW_BP)) &&
		!svm->nmi_singlestep) {
		kvm_queue_exception(&svm->vcpu, DB_VECTOR);
		return 1;
	}

	if (svm->nmi_singlestep) {
		disable_nmi_singlestep(svm);
	}

	if (svm->vcpu.guest_debug &
	    (KVM_GUESTDBG_SINGLESTEP | KVM_GUESTDBG_USE_HW_BP)) {
		kvm_run->exit_reason = KVM_EXIT_DEBUG;
		kvm_run->debug.arch.pc =
			svm->vmcb->save.cs.base + svm->vmcb->save.rip;
		kvm_run->debug.arch.exception = DB_VECTOR;
		return 0;
	}

	return 1;
}

static int bp_interception(struct vcpu_svm *svm)
{
	struct kvm_run *kvm_run = svm->vcpu.run;

	kvm_run->exit_reason = KVM_EXIT_DEBUG;
	kvm_run->debug.arch.pc = svm->vmcb->save.cs.base + svm->vmcb->save.rip;
	kvm_run->debug.arch.exception = BP_VECTOR;
	return 0;
}

static int ud_interception(struct vcpu_svm *svm)
{
	int er;

	er = emulate_instruction(&svm->vcpu, EMULTYPE_TRAP_UD);
	if (er == EMULATE_USER_EXIT)
		return 0;
	if (er != EMULATE_DONE)
		kvm_queue_exception(&svm->vcpu, UD_VECTOR);
	return 1;
}

static int ac_interception(struct vcpu_svm *svm)
{
	kvm_queue_exception_e(&svm->vcpu, AC_VECTOR, 0);
	return 1;
}

static bool is_erratum_383(void)
{
	int err, i;
	u64 value;

	if (!erratum_383_found)
		return false;

	value = native_read_msr_safe(MSR_IA32_MC0_STATUS, &err);
	if (err)
		return false;

	/* Bit 62 may or may not be set for this mce */
	value &= ~(1ULL << 62);

	if (value != 0xb600000000010015ULL)
		return false;

	/* Clear MCi_STATUS registers */
	for (i = 0; i < 6; ++i)
		native_write_msr_safe(MSR_IA32_MCx_STATUS(i), 0, 0);

	value = native_read_msr_safe(MSR_IA32_MCG_STATUS, &err);
	if (!err) {
		u32 low, high;

		value &= ~(1ULL << 2);
		low    = lower_32_bits(value);
		high   = upper_32_bits(value);

		native_write_msr_safe(MSR_IA32_MCG_STATUS, low, high);
	}

	/* Flush tlb to evict multi-match entries */
	__flush_tlb_all();

	return true;
}

static void svm_handle_mce(struct vcpu_svm *svm)
{
	if (is_erratum_383()) {
		/*
		 * Erratum 383 triggered. Guest state is corrupt so kill the
		 * guest.
		 */
		pr_err("KVM: Guest triggered AMD Erratum 383\n");

		kvm_make_request(KVM_REQ_TRIPLE_FAULT, &svm->vcpu);

		return;
	}

	/*
	 * On an #MC intercept the MCE handler is not called automatically in
	 * the host. So do it by hand here.
	 */
	asm volatile (
		"int $0x12\n");
	/* not sure if we ever come back to this point */

	return;
}

static int mc_interception(struct vcpu_svm *svm)
{
	return 1;
}

static int shutdown_interception(struct vcpu_svm *svm)
{
	struct kvm_run *kvm_run = svm->vcpu.run;

	/*
	 * VMCB is undefined after a SHUTDOWN intercept
	 * so reinitialize it.
	 */
	clear_page(svm->vmcb);
	init_vmcb(svm);

	kvm_run->exit_reason = KVM_EXIT_SHUTDOWN;
	return 0;
}

static int io_interception(struct vcpu_svm *svm)
{
	struct kvm_vcpu *vcpu = &svm->vcpu;
	u32 io_info = svm->vmcb->control.exit_info_1; /* address size bug? */
	int size, in, string, ret;
	unsigned port;

	++svm->vcpu.stat.io_exits;
	string = (io_info & SVM_IOIO_STR_MASK) != 0;
	in = (io_info & SVM_IOIO_TYPE_MASK) != 0;
	if (string)
		return emulate_instruction(vcpu, 0) == EMULATE_DONE;

	port = io_info >> 16;
	size = (io_info & SVM_IOIO_SIZE_MASK) >> SVM_IOIO_SIZE_SHIFT;
	svm->next_rip = svm->vmcb->control.exit_info_2;
	ret = kvm_skip_emulated_instruction(&svm->vcpu);

	/*
	 * TODO: we might be squashing a KVM_GUESTDBG_SINGLESTEP-triggered
	 * KVM_EXIT_DEBUG here.
	 */
	if (in)
		return kvm_fast_pio_in(vcpu, size, port) && ret;
	else
		return kvm_fast_pio_out(vcpu, size, port) && ret;
}

static int nmi_interception(struct vcpu_svm *svm)
{
	return 1;
}

static int intr_interception(struct vcpu_svm *svm)
{
	++svm->vcpu.stat.irq_exits;
	return 1;
}

static int nop_on_interception(struct vcpu_svm *svm)
{
	return 1;
}

static int halt_interception(struct vcpu_svm *svm)
{
	svm->next_rip = kvm_rip_read(&svm->vcpu) + 1;
	return kvm_emulate_halt(&svm->vcpu);
}

static int vmmcall_interception(struct vcpu_svm *svm)
{
	svm->next_rip = kvm_rip_read(&svm->vcpu) + 3;
	return kvm_emulate_hypercall(&svm->vcpu);
}

static unsigned long nested_svm_get_tdp_cr3(struct kvm_vcpu *vcpu)
{
	struct vcpu_svm *svm = to_svm(vcpu);

	return svm->nested.nested_cr3;
}

static u64 nested_svm_get_tdp_pdptr(struct kvm_vcpu *vcpu, int index)
{
	struct vcpu_svm *svm = to_svm(vcpu);
	u64 cr3 = svm->nested.nested_cr3;
	u64 pdpte;
	int ret;

	ret = kvm_vcpu_read_guest_page(vcpu, gpa_to_gfn(__sme_clr(cr3)), &pdpte,
				       offset_in_page(cr3) + index * 8, 8);
	if (ret)
		return 0;
	return pdpte;
}

static void nested_svm_set_tdp_cr3(struct kvm_vcpu *vcpu,
				   unsigned long root)
{
	struct vcpu_svm *svm = to_svm(vcpu);

	svm->vmcb->control.nested_cr3 = __sme_set(root);
	mark_dirty(svm->vmcb, VMCB_NPT);
	svm_flush_tlb(vcpu, true);
}

static void nested_svm_inject_npf_exit(struct kvm_vcpu *vcpu,
				       struct x86_exception *fault)
{
	struct vcpu_svm *svm = to_svm(vcpu);

	if (svm->vmcb->control.exit_code != SVM_EXIT_NPF) {
		/*
		 * TODO: track the cause of the nested page fault, and
		 * correctly fill in the high bits of exit_info_1.
		 */
		svm->vmcb->control.exit_code = SVM_EXIT_NPF;
		svm->vmcb->control.exit_code_hi = 0;
		svm->vmcb->control.exit_info_1 = (1ULL << 32);
		svm->vmcb->control.exit_info_2 = fault->address;
	}

	svm->vmcb->control.exit_info_1 &= ~0xffffffffULL;
	svm->vmcb->control.exit_info_1 |= fault->error_code;

	/*
	 * The present bit is always zero for page structure faults on real
	 * hardware.
	 */
	if (svm->vmcb->control.exit_info_1 & (2ULL << 32))
		svm->vmcb->control.exit_info_1 &= ~1;

	nested_svm_vmexit(svm);
}

static void nested_svm_init_mmu_context(struct kvm_vcpu *vcpu)
{
	WARN_ON(mmu_is_nested(vcpu));
	kvm_init_shadow_mmu(vcpu);
	vcpu->arch.mmu.set_cr3           = nested_svm_set_tdp_cr3;
	vcpu->arch.mmu.get_cr3           = nested_svm_get_tdp_cr3;
	vcpu->arch.mmu.get_pdptr         = nested_svm_get_tdp_pdptr;
	vcpu->arch.mmu.inject_page_fault = nested_svm_inject_npf_exit;
	vcpu->arch.mmu.shadow_root_level = get_npt_level(vcpu);
	reset_shadow_zero_bits_mask(vcpu, &vcpu->arch.mmu);
	vcpu->arch.walk_mmu              = &vcpu->arch.nested_mmu;
}

static void nested_svm_uninit_mmu_context(struct kvm_vcpu *vcpu)
{
	vcpu->arch.walk_mmu = &vcpu->arch.mmu;
}

static int nested_svm_check_permissions(struct vcpu_svm *svm)
{
	if (!(svm->vcpu.arch.efer & EFER_SVME) ||
	    !is_paging(&svm->vcpu)) {
		kvm_queue_exception(&svm->vcpu, UD_VECTOR);
		return 1;
	}

	if (svm->vmcb->save.cpl) {
		kvm_inject_gp(&svm->vcpu, 0);
		return 1;
	}

	return 0;
}

static int nested_svm_check_exception(struct vcpu_svm *svm, unsigned nr,
				      bool has_error_code, u32 error_code)
{
	int vmexit;

	if (!is_guest_mode(&svm->vcpu))
		return 0;

	vmexit = nested_svm_intercept(svm);
	if (vmexit != NESTED_EXIT_DONE)
		return 0;

	svm->vmcb->control.exit_code = SVM_EXIT_EXCP_BASE + nr;
	svm->vmcb->control.exit_code_hi = 0;
	svm->vmcb->control.exit_info_1 = error_code;

	/*
	 * FIXME: we should not write CR2 when L1 intercepts an L2 #PF exception.
	 * The fix is to add the ancillary datum (CR2 or DR6) to structs
	 * kvm_queued_exception and kvm_vcpu_events, so that CR2 and DR6 can be
	 * written only when inject_pending_event runs (DR6 would written here
	 * too).  This should be conditional on a new capability---if the
	 * capability is disabled, kvm_multiple_exception would write the
	 * ancillary information to CR2 or DR6, for backwards ABI-compatibility.
	 */
	if (svm->vcpu.arch.exception.nested_apf)
		svm->vmcb->control.exit_info_2 = svm->vcpu.arch.apf.nested_apf_token;
	else
		svm->vmcb->control.exit_info_2 = svm->vcpu.arch.cr2;

	svm->nested.exit_required = true;
	return vmexit;
}

/* This function returns true if it is save to enable the irq window */
static inline bool nested_svm_intr(struct vcpu_svm *svm)
{
	if (!is_guest_mode(&svm->vcpu))
		return true;

	if (!(svm->vcpu.arch.hflags & HF_VINTR_MASK))
		return true;

	if (!(svm->vcpu.arch.hflags & HF_HIF_MASK))
		return false;

	/*
	 * if vmexit was already requested (by intercepted exception
	 * for instance) do not overwrite it with "external interrupt"
	 * vmexit.
	 */
	if (svm->nested.exit_required)
		return false;

	svm->vmcb->control.exit_code   = SVM_EXIT_INTR;
	svm->vmcb->control.exit_info_1 = 0;
	svm->vmcb->control.exit_info_2 = 0;

	if (svm->nested.intercept & 1ULL) {
		/*
		 * The #vmexit can't be emulated here directly because this
		 * code path runs with irqs and preemption disabled. A
		 * #vmexit emulation might sleep. Only signal request for
		 * the #vmexit here.
		 */
		svm->nested.exit_required = true;
		trace_kvm_nested_intr_vmexit(svm->vmcb->save.rip);
		return false;
	}

	return true;
}

/* This function returns true if it is save to enable the nmi window */
static inline bool nested_svm_nmi(struct vcpu_svm *svm)
{
	if (!is_guest_mode(&svm->vcpu))
		return true;

	if (!(svm->nested.intercept & (1ULL << INTERCEPT_NMI)))
		return true;

	svm->vmcb->control.exit_code = SVM_EXIT_NMI;
	svm->nested.exit_required = true;

	return false;
}

static void *nested_svm_map(struct vcpu_svm *svm, u64 gpa, struct page **_page)
{
	struct page *page;

	might_sleep();

	page = kvm_vcpu_gfn_to_page(&svm->vcpu, gpa >> PAGE_SHIFT);
	if (is_error_page(page))
		goto error;

	*_page = page;

	return kmap(page);

error:
	kvm_inject_gp(&svm->vcpu, 0);

	return NULL;
}

static void nested_svm_unmap(struct page *page)
{
	kunmap(page);
	kvm_release_page_dirty(page);
}

static int nested_svm_intercept_ioio(struct vcpu_svm *svm)
{
	unsigned port, size, iopm_len;
	u16 val, mask;
	u8 start_bit;
	u64 gpa;

	if (!(svm->nested.intercept & (1ULL << INTERCEPT_IOIO_PROT)))
		return NESTED_EXIT_HOST;

	port = svm->vmcb->control.exit_info_1 >> 16;
	size = (svm->vmcb->control.exit_info_1 & SVM_IOIO_SIZE_MASK) >>
		SVM_IOIO_SIZE_SHIFT;
	gpa  = svm->nested.vmcb_iopm + (port / 8);
	start_bit = port % 8;
	iopm_len = (start_bit + size > 8) ? 2 : 1;
	mask = (0xf >> (4 - size)) << start_bit;
	val = 0;

	if (kvm_vcpu_read_guest(&svm->vcpu, gpa, &val, iopm_len))
		return NESTED_EXIT_DONE;

	return (val & mask) ? NESTED_EXIT_DONE : NESTED_EXIT_HOST;
}

static int nested_svm_exit_handled_msr(struct vcpu_svm *svm)
{
	u32 offset, msr, value;
	int write, mask;

	if (!(svm->nested.intercept & (1ULL << INTERCEPT_MSR_PROT)))
		return NESTED_EXIT_HOST;

	msr    = svm->vcpu.arch.regs[VCPU_REGS_RCX];
	offset = svm_msrpm_offset(msr);
	write  = svm->vmcb->control.exit_info_1 & 1;
	mask   = 1 << ((2 * (msr & 0xf)) + write);

	if (offset == MSR_INVALID)
		return NESTED_EXIT_DONE;

	/* Offset is in 32 bit units but need in 8 bit units */
	offset *= 4;

	if (kvm_vcpu_read_guest(&svm->vcpu, svm->nested.vmcb_msrpm + offset, &value, 4))
		return NESTED_EXIT_DONE;

	return (value & mask) ? NESTED_EXIT_DONE : NESTED_EXIT_HOST;
}

/* DB exceptions for our internal use must not cause vmexit */
static int nested_svm_intercept_db(struct vcpu_svm *svm)
{
	unsigned long dr6;

	/* if we're not singlestepping, it's not ours */
	if (!svm->nmi_singlestep)
		return NESTED_EXIT_DONE;

	/* if it's not a singlestep exception, it's not ours */
	if (kvm_get_dr(&svm->vcpu, 6, &dr6))
		return NESTED_EXIT_DONE;
	if (!(dr6 & DR6_BS))
		return NESTED_EXIT_DONE;

	/* if the guest is singlestepping, it should get the vmexit */
	if (svm->nmi_singlestep_guest_rflags & X86_EFLAGS_TF) {
		disable_nmi_singlestep(svm);
		return NESTED_EXIT_DONE;
	}

	/* it's ours, the nested hypervisor must not see this one */
	return NESTED_EXIT_HOST;
}

static int nested_svm_exit_special(struct vcpu_svm *svm)
{
	u32 exit_code = svm->vmcb->control.exit_code;

	switch (exit_code) {
	case SVM_EXIT_INTR:
	case SVM_EXIT_NMI:
	case SVM_EXIT_EXCP_BASE + MC_VECTOR:
		return NESTED_EXIT_HOST;
	case SVM_EXIT_NPF:
		/* For now we are always handling NPFs when using them */
		if (npt_enabled)
			return NESTED_EXIT_HOST;
		break;
	case SVM_EXIT_EXCP_BASE + PF_VECTOR:
		/* When we're shadowing, trap PFs, but not async PF */
		if (!npt_enabled && svm->vcpu.arch.apf.host_apf_reason == 0)
			return NESTED_EXIT_HOST;
		break;
	default:
		break;
	}

	return NESTED_EXIT_CONTINUE;
}

/*
 * If this function returns true, this #vmexit was already handled
 */
static int nested_svm_intercept(struct vcpu_svm *svm)
{
	u32 exit_code = svm->vmcb->control.exit_code;
	int vmexit = NESTED_EXIT_HOST;

	switch (exit_code) {
	case SVM_EXIT_MSR:
		vmexit = nested_svm_exit_handled_msr(svm);
		break;
	case SVM_EXIT_IOIO:
		vmexit = nested_svm_intercept_ioio(svm);
		break;
	case SVM_EXIT_READ_CR0 ... SVM_EXIT_WRITE_CR8: {
		u32 bit = 1U << (exit_code - SVM_EXIT_READ_CR0);
		if (svm->nested.intercept_cr & bit)
			vmexit = NESTED_EXIT_DONE;
		break;
	}
	case SVM_EXIT_READ_DR0 ... SVM_EXIT_WRITE_DR7: {
		u32 bit = 1U << (exit_code - SVM_EXIT_READ_DR0);
		if (svm->nested.intercept_dr & bit)
			vmexit = NESTED_EXIT_DONE;
		break;
	}
	case SVM_EXIT_EXCP_BASE ... SVM_EXIT_EXCP_BASE + 0x1f: {
		u32 excp_bits = 1 << (exit_code - SVM_EXIT_EXCP_BASE);
		if (svm->nested.intercept_exceptions & excp_bits) {
			if (exit_code == SVM_EXIT_EXCP_BASE + DB_VECTOR)
				vmexit = nested_svm_intercept_db(svm);
			else
				vmexit = NESTED_EXIT_DONE;
		}
		/* async page fault always cause vmexit */
		else if ((exit_code == SVM_EXIT_EXCP_BASE + PF_VECTOR) &&
			 svm->vcpu.arch.exception.nested_apf != 0)
			vmexit = NESTED_EXIT_DONE;
		break;
	}
	case SVM_EXIT_ERR: {
		vmexit = NESTED_EXIT_DONE;
		break;
	}
	default: {
		u64 exit_bits = 1ULL << (exit_code - SVM_EXIT_INTR);
		if (svm->nested.intercept & exit_bits)
			vmexit = NESTED_EXIT_DONE;
	}
	}

	return vmexit;
}

static int nested_svm_exit_handled(struct vcpu_svm *svm)
{
	int vmexit;

	vmexit = nested_svm_intercept(svm);

	if (vmexit == NESTED_EXIT_DONE)
		nested_svm_vmexit(svm);

	return vmexit;
}

static inline void copy_vmcb_control_area(struct vmcb *dst_vmcb, struct vmcb *from_vmcb)
{
	struct vmcb_control_area *dst  = &dst_vmcb->control;
	struct vmcb_control_area *from = &from_vmcb->control;

	dst->intercept_cr         = from->intercept_cr;
	dst->intercept_dr         = from->intercept_dr;
	dst->intercept_exceptions = from->intercept_exceptions;
	dst->intercept            = from->intercept;
	dst->iopm_base_pa         = from->iopm_base_pa;
	dst->msrpm_base_pa        = from->msrpm_base_pa;
	dst->tsc_offset           = from->tsc_offset;
	dst->asid                 = from->asid;
	dst->tlb_ctl              = from->tlb_ctl;
	dst->int_ctl              = from->int_ctl;
	dst->int_vector           = from->int_vector;
	dst->int_state            = from->int_state;
	dst->exit_code            = from->exit_code;
	dst->exit_code_hi         = from->exit_code_hi;
	dst->exit_info_1          = from->exit_info_1;
	dst->exit_info_2          = from->exit_info_2;
	dst->exit_int_info        = from->exit_int_info;
	dst->exit_int_info_err    = from->exit_int_info_err;
	dst->nested_ctl           = from->nested_ctl;
	dst->event_inj            = from->event_inj;
	dst->event_inj_err        = from->event_inj_err;
	dst->nested_cr3           = from->nested_cr3;
	dst->virt_ext              = from->virt_ext;
}

static int nested_svm_vmexit(struct vcpu_svm *svm)
{
	struct vmcb *nested_vmcb;
	struct vmcb *hsave = svm->nested.hsave;
	struct vmcb *vmcb = svm->vmcb;
	struct page *page;

	trace_kvm_nested_vmexit_inject(vmcb->control.exit_code,
				       vmcb->control.exit_info_1,
				       vmcb->control.exit_info_2,
				       vmcb->control.exit_int_info,
				       vmcb->control.exit_int_info_err,
				       KVM_ISA_SVM);

	nested_vmcb = nested_svm_map(svm, svm->nested.vmcb, &page);
	if (!nested_vmcb)
		return 1;

	/* Exit Guest-Mode */
	leave_guest_mode(&svm->vcpu);
	svm->nested.vmcb = 0;

	/* Give the current vmcb to the guest */
	disable_gif(svm);

	nested_vmcb->save.es     = vmcb->save.es;
	nested_vmcb->save.cs     = vmcb->save.cs;
	nested_vmcb->save.ss     = vmcb->save.ss;
	nested_vmcb->save.ds     = vmcb->save.ds;
	nested_vmcb->save.gdtr   = vmcb->save.gdtr;
	nested_vmcb->save.idtr   = vmcb->save.idtr;
	nested_vmcb->save.efer   = svm->vcpu.arch.efer;
	nested_vmcb->save.cr0    = kvm_read_cr0(&svm->vcpu);
	nested_vmcb->save.cr3    = kvm_read_cr3(&svm->vcpu);
	nested_vmcb->save.cr2    = vmcb->save.cr2;
	nested_vmcb->save.cr4    = svm->vcpu.arch.cr4;
	nested_vmcb->save.rflags = kvm_get_rflags(&svm->vcpu);
	nested_vmcb->save.rip    = vmcb->save.rip;
	nested_vmcb->save.rsp    = vmcb->save.rsp;
	nested_vmcb->save.rax    = vmcb->save.rax;
	nested_vmcb->save.dr7    = vmcb->save.dr7;
	nested_vmcb->save.dr6    = vmcb->save.dr6;
	nested_vmcb->save.cpl    = vmcb->save.cpl;

	nested_vmcb->control.int_ctl           = vmcb->control.int_ctl;
	nested_vmcb->control.int_vector        = vmcb->control.int_vector;
	nested_vmcb->control.int_state         = vmcb->control.int_state;
	nested_vmcb->control.exit_code         = vmcb->control.exit_code;
	nested_vmcb->control.exit_code_hi      = vmcb->control.exit_code_hi;
	nested_vmcb->control.exit_info_1       = vmcb->control.exit_info_1;
	nested_vmcb->control.exit_info_2       = vmcb->control.exit_info_2;
	nested_vmcb->control.exit_int_info     = vmcb->control.exit_int_info;
	nested_vmcb->control.exit_int_info_err = vmcb->control.exit_int_info_err;

	if (svm->nrips_enabled)
		nested_vmcb->control.next_rip  = vmcb->control.next_rip;

	/*
	 * If we emulate a VMRUN/#VMEXIT in the same host #vmexit cycle we have
	 * to make sure that we do not lose injected events. So check event_inj
	 * here and copy it to exit_int_info if it is valid.
	 * Exit_int_info and event_inj can't be both valid because the case
	 * below only happens on a VMRUN instruction intercept which has
	 * no valid exit_int_info set.
	 */
	if (vmcb->control.event_inj & SVM_EVTINJ_VALID) {
		struct vmcb_control_area *nc = &nested_vmcb->control;

		nc->exit_int_info     = vmcb->control.event_inj;
		nc->exit_int_info_err = vmcb->control.event_inj_err;
	}

	nested_vmcb->control.tlb_ctl           = 0;
	nested_vmcb->control.event_inj         = 0;
	nested_vmcb->control.event_inj_err     = 0;

	/* We always set V_INTR_MASKING and remember the old value in hflags */
	if (!(svm->vcpu.arch.hflags & HF_VINTR_MASK))
		nested_vmcb->control.int_ctl &= ~V_INTR_MASKING_MASK;

	/* Restore the original control entries */
	copy_vmcb_control_area(vmcb, hsave);

	kvm_clear_exception_queue(&svm->vcpu);
	kvm_clear_interrupt_queue(&svm->vcpu);

	svm->nested.nested_cr3 = 0;

	/* Restore selected save entries */
	svm->vmcb->save.es = hsave->save.es;
	svm->vmcb->save.cs = hsave->save.cs;
	svm->vmcb->save.ss = hsave->save.ss;
	svm->vmcb->save.ds = hsave->save.ds;
	svm->vmcb->save.gdtr = hsave->save.gdtr;
	svm->vmcb->save.idtr = hsave->save.idtr;
	kvm_set_rflags(&svm->vcpu, hsave->save.rflags);
	svm_set_efer(&svm->vcpu, hsave->save.efer);
	svm_set_cr0(&svm->vcpu, hsave->save.cr0 | X86_CR0_PE);
	svm_set_cr4(&svm->vcpu, hsave->save.cr4);
	if (npt_enabled) {
		svm->vmcb->save.cr3 = hsave->save.cr3;
		svm->vcpu.arch.cr3 = hsave->save.cr3;
	} else {
		(void)kvm_set_cr3(&svm->vcpu, hsave->save.cr3);
	}
	kvm_register_write(&svm->vcpu, VCPU_REGS_RAX, hsave->save.rax);
	kvm_register_write(&svm->vcpu, VCPU_REGS_RSP, hsave->save.rsp);
	kvm_register_write(&svm->vcpu, VCPU_REGS_RIP, hsave->save.rip);
	svm->vmcb->save.dr7 = 0;
	svm->vmcb->save.cpl = 0;
	svm->vmcb->control.exit_int_info = 0;

	mark_all_dirty(svm->vmcb);

	nested_svm_unmap(page);

	nested_svm_uninit_mmu_context(&svm->vcpu);
	kvm_mmu_reset_context(&svm->vcpu);
	kvm_mmu_load(&svm->vcpu);

	return 0;
}

static bool nested_svm_vmrun_msrpm(struct vcpu_svm *svm)
{
	/*
	 * This function merges the msr permission bitmaps of kvm and the
	 * nested vmcb. It is optimized in that it only merges the parts where
	 * the kvm msr permission bitmap may contain zero bits
	 */
	int i;

	if (!(svm->nested.intercept & (1ULL << INTERCEPT_MSR_PROT)))
		return true;

	for (i = 0; i < MSRPM_OFFSETS; i++) {
		u32 value, p;
		u64 offset;

		if (msrpm_offsets[i] == 0xffffffff)
			break;

		p      = msrpm_offsets[i];
		offset = svm->nested.vmcb_msrpm + (p * 4);

		if (kvm_vcpu_read_guest(&svm->vcpu, offset, &value, 4))
			return false;

		svm->nested.msrpm[p] = svm->msrpm[p] | value;
	}

	svm->vmcb->control.msrpm_base_pa = __sme_set(__pa(svm->nested.msrpm));

	return true;
}

static bool nested_vmcb_checks(struct vmcb *vmcb)
{
	if ((vmcb->control.intercept & (1ULL << INTERCEPT_VMRUN)) == 0)
		return false;

	if (vmcb->control.asid == 0)
		return false;

	if ((vmcb->control.nested_ctl & SVM_NESTED_CTL_NP_ENABLE) &&
	    !npt_enabled)
		return false;

	return true;
}

static void enter_svm_guest_mode(struct vcpu_svm *svm, u64 vmcb_gpa,
				 struct vmcb *nested_vmcb, struct page *page)
{
	if (kvm_get_rflags(&svm->vcpu) & X86_EFLAGS_IF)
		svm->vcpu.arch.hflags |= HF_HIF_MASK;
	else
		svm->vcpu.arch.hflags &= ~HF_HIF_MASK;

	if (nested_vmcb->control.nested_ctl & SVM_NESTED_CTL_NP_ENABLE) {
		kvm_mmu_unload(&svm->vcpu);
		svm->nested.nested_cr3 = nested_vmcb->control.nested_cr3;
		nested_svm_init_mmu_context(&svm->vcpu);
	}

	/* Load the nested guest state */
	svm->vmcb->save.es = nested_vmcb->save.es;
	svm->vmcb->save.cs = nested_vmcb->save.cs;
	svm->vmcb->save.ss = nested_vmcb->save.ss;
	svm->vmcb->save.ds = nested_vmcb->save.ds;
	svm->vmcb->save.gdtr = nested_vmcb->save.gdtr;
	svm->vmcb->save.idtr = nested_vmcb->save.idtr;
	kvm_set_rflags(&svm->vcpu, nested_vmcb->save.rflags);
	svm_set_efer(&svm->vcpu, nested_vmcb->save.efer);
	svm_set_cr0(&svm->vcpu, nested_vmcb->save.cr0);
	svm_set_cr4(&svm->vcpu, nested_vmcb->save.cr4);
	if (npt_enabled) {
		svm->vmcb->save.cr3 = nested_vmcb->save.cr3;
		svm->vcpu.arch.cr3 = nested_vmcb->save.cr3;
	} else
		(void)kvm_set_cr3(&svm->vcpu, nested_vmcb->save.cr3);

	/* Guest paging mode is active - reset mmu */
	kvm_mmu_reset_context(&svm->vcpu);

	svm->vmcb->save.cr2 = svm->vcpu.arch.cr2 = nested_vmcb->save.cr2;
	kvm_register_write(&svm->vcpu, VCPU_REGS_RAX, nested_vmcb->save.rax);
	kvm_register_write(&svm->vcpu, VCPU_REGS_RSP, nested_vmcb->save.rsp);
	kvm_register_write(&svm->vcpu, VCPU_REGS_RIP, nested_vmcb->save.rip);

	/* In case we don't even reach vcpu_run, the fields are not updated */
	svm->vmcb->save.rax = nested_vmcb->save.rax;
	svm->vmcb->save.rsp = nested_vmcb->save.rsp;
	svm->vmcb->save.rip = nested_vmcb->save.rip;
	svm->vmcb->save.dr7 = nested_vmcb->save.dr7;
	svm->vmcb->save.dr6 = nested_vmcb->save.dr6;
	svm->vmcb->save.cpl = nested_vmcb->save.cpl;

	svm->nested.vmcb_msrpm = nested_vmcb->control.msrpm_base_pa & ~0x0fffULL;
	svm->nested.vmcb_iopm  = nested_vmcb->control.iopm_base_pa  & ~0x0fffULL;

	/* cache intercepts */
	svm->nested.intercept_cr         = nested_vmcb->control.intercept_cr;
	svm->nested.intercept_dr         = nested_vmcb->control.intercept_dr;
	svm->nested.intercept_exceptions = nested_vmcb->control.intercept_exceptions;
	svm->nested.intercept            = nested_vmcb->control.intercept;

	svm_flush_tlb(&svm->vcpu, true);
	svm->vmcb->control.int_ctl = nested_vmcb->control.int_ctl | V_INTR_MASKING_MASK;
	if (nested_vmcb->control.int_ctl & V_INTR_MASKING_MASK)
		svm->vcpu.arch.hflags |= HF_VINTR_MASK;
	else
		svm->vcpu.arch.hflags &= ~HF_VINTR_MASK;

	if (svm->vcpu.arch.hflags & HF_VINTR_MASK) {
		/* We only want the cr8 intercept bits of the guest */
		clr_cr_intercept(svm, INTERCEPT_CR8_READ);
		clr_cr_intercept(svm, INTERCEPT_CR8_WRITE);
	}

	/* We don't want to see VMMCALLs from a nested guest */
	clr_intercept(svm, INTERCEPT_VMMCALL);

	svm->vmcb->control.virt_ext = nested_vmcb->control.virt_ext;
	svm->vmcb->control.int_vector = nested_vmcb->control.int_vector;
	svm->vmcb->control.int_state = nested_vmcb->control.int_state;
	svm->vmcb->control.tsc_offset += nested_vmcb->control.tsc_offset;
	svm->vmcb->control.event_inj = nested_vmcb->control.event_inj;
	svm->vmcb->control.event_inj_err = nested_vmcb->control.event_inj_err;

	nested_svm_unmap(page);

	/* Enter Guest-Mode */
	enter_guest_mode(&svm->vcpu);

	/*
	 * Merge guest and host intercepts - must be called  with vcpu in
	 * guest-mode to take affect here
	 */
	recalc_intercepts(svm);

	svm->nested.vmcb = vmcb_gpa;

	enable_gif(svm);

	mark_all_dirty(svm->vmcb);
<<<<<<< HEAD
}

static bool nested_svm_vmrun(struct vcpu_svm *svm)
{
	struct vmcb *nested_vmcb;
	struct vmcb *hsave = svm->nested.hsave;
	struct vmcb *vmcb = svm->vmcb;
	struct page *page;
	u64 vmcb_gpa;

	vmcb_gpa = svm->vmcb->save.rax;

	nested_vmcb = nested_svm_map(svm, svm->vmcb->save.rax, &page);
	if (!nested_vmcb)
		return false;

	if (!nested_vmcb_checks(nested_vmcb)) {
		nested_vmcb->control.exit_code    = SVM_EXIT_ERR;
		nested_vmcb->control.exit_code_hi = 0;
		nested_vmcb->control.exit_info_1  = 0;
		nested_vmcb->control.exit_info_2  = 0;

		nested_svm_unmap(page);

		return false;
	}

	trace_kvm_nested_vmrun(svm->vmcb->save.rip, vmcb_gpa,
			       nested_vmcb->save.rip,
			       nested_vmcb->control.int_ctl,
			       nested_vmcb->control.event_inj,
			       nested_vmcb->control.nested_ctl);

	trace_kvm_nested_intercepts(nested_vmcb->control.intercept_cr & 0xffff,
				    nested_vmcb->control.intercept_cr >> 16,
				    nested_vmcb->control.intercept_exceptions,
				    nested_vmcb->control.intercept);

	/* Clear internal status */
	kvm_clear_exception_queue(&svm->vcpu);
	kvm_clear_interrupt_queue(&svm->vcpu);

	/*
	 * Save the old vmcb, so we don't need to pick what we save, but can
	 * restore everything when a VMEXIT occurs
	 */
	hsave->save.es     = vmcb->save.es;
	hsave->save.cs     = vmcb->save.cs;
	hsave->save.ss     = vmcb->save.ss;
	hsave->save.ds     = vmcb->save.ds;
	hsave->save.gdtr   = vmcb->save.gdtr;
	hsave->save.idtr   = vmcb->save.idtr;
	hsave->save.efer   = svm->vcpu.arch.efer;
	hsave->save.cr0    = kvm_read_cr0(&svm->vcpu);
	hsave->save.cr4    = svm->vcpu.arch.cr4;
	hsave->save.rflags = kvm_get_rflags(&svm->vcpu);
	hsave->save.rip    = kvm_rip_read(&svm->vcpu);
	hsave->save.rsp    = vmcb->save.rsp;
	hsave->save.rax    = vmcb->save.rax;
	if (npt_enabled)
		hsave->save.cr3    = vmcb->save.cr3;
	else
		hsave->save.cr3    = kvm_read_cr3(&svm->vcpu);

	copy_vmcb_control_area(hsave, vmcb);

	enter_svm_guest_mode(svm, vmcb_gpa, nested_vmcb, page);

	return true;
}

static void nested_svm_vmloadsave(struct vmcb *from_vmcb, struct vmcb *to_vmcb)
{
	to_vmcb->save.fs = from_vmcb->save.fs;
	to_vmcb->save.gs = from_vmcb->save.gs;
	to_vmcb->save.tr = from_vmcb->save.tr;
	to_vmcb->save.ldtr = from_vmcb->save.ldtr;
	to_vmcb->save.kernel_gs_base = from_vmcb->save.kernel_gs_base;
	to_vmcb->save.star = from_vmcb->save.star;
	to_vmcb->save.lstar = from_vmcb->save.lstar;
	to_vmcb->save.cstar = from_vmcb->save.cstar;
	to_vmcb->save.sfmask = from_vmcb->save.sfmask;
	to_vmcb->save.sysenter_cs = from_vmcb->save.sysenter_cs;
	to_vmcb->save.sysenter_esp = from_vmcb->save.sysenter_esp;
	to_vmcb->save.sysenter_eip = from_vmcb->save.sysenter_eip;
=======
>>>>>>> 661e50bc
}

static bool nested_svm_vmrun(struct vcpu_svm *svm)
{
	struct vmcb *nested_vmcb;
	struct vmcb *hsave = svm->nested.hsave;
	struct vmcb *vmcb = svm->vmcb;
	struct page *page;
	u64 vmcb_gpa;

	vmcb_gpa = svm->vmcb->save.rax;

	nested_vmcb = nested_svm_map(svm, svm->vmcb->save.rax, &page);
	if (!nested_vmcb)
		return false;

	if (!nested_vmcb_checks(nested_vmcb)) {
		nested_vmcb->control.exit_code    = SVM_EXIT_ERR;
		nested_vmcb->control.exit_code_hi = 0;
		nested_vmcb->control.exit_info_1  = 0;
		nested_vmcb->control.exit_info_2  = 0;

		nested_svm_unmap(page);

		return false;
	}

	trace_kvm_nested_vmrun(svm->vmcb->save.rip, vmcb_gpa,
			       nested_vmcb->save.rip,
			       nested_vmcb->control.int_ctl,
			       nested_vmcb->control.event_inj,
			       nested_vmcb->control.nested_ctl);

	trace_kvm_nested_intercepts(nested_vmcb->control.intercept_cr & 0xffff,
				    nested_vmcb->control.intercept_cr >> 16,
				    nested_vmcb->control.intercept_exceptions,
				    nested_vmcb->control.intercept);

	/* Clear internal status */
	kvm_clear_exception_queue(&svm->vcpu);
	kvm_clear_interrupt_queue(&svm->vcpu);

	/*
	 * Save the old vmcb, so we don't need to pick what we save, but can
	 * restore everything when a VMEXIT occurs
	 */
	hsave->save.es     = vmcb->save.es;
	hsave->save.cs     = vmcb->save.cs;
	hsave->save.ss     = vmcb->save.ss;
	hsave->save.ds     = vmcb->save.ds;
	hsave->save.gdtr   = vmcb->save.gdtr;
	hsave->save.idtr   = vmcb->save.idtr;
	hsave->save.efer   = svm->vcpu.arch.efer;
	hsave->save.cr0    = kvm_read_cr0(&svm->vcpu);
	hsave->save.cr4    = svm->vcpu.arch.cr4;
	hsave->save.rflags = kvm_get_rflags(&svm->vcpu);
	hsave->save.rip    = kvm_rip_read(&svm->vcpu);
	hsave->save.rsp    = vmcb->save.rsp;
	hsave->save.rax    = vmcb->save.rax;
	if (npt_enabled)
		hsave->save.cr3    = vmcb->save.cr3;
	else
		hsave->save.cr3    = kvm_read_cr3(&svm->vcpu);

	copy_vmcb_control_area(hsave, vmcb);

	enter_svm_guest_mode(svm, vmcb_gpa, nested_vmcb, page);

	return true;
}

static void nested_svm_vmloadsave(struct vmcb *from_vmcb, struct vmcb *to_vmcb)
{
	to_vmcb->save.fs = from_vmcb->save.fs;
	to_vmcb->save.gs = from_vmcb->save.gs;
	to_vmcb->save.tr = from_vmcb->save.tr;
	to_vmcb->save.ldtr = from_vmcb->save.ldtr;
	to_vmcb->save.kernel_gs_base = from_vmcb->save.kernel_gs_base;
	to_vmcb->save.star = from_vmcb->save.star;
	to_vmcb->save.lstar = from_vmcb->save.lstar;
	to_vmcb->save.cstar = from_vmcb->save.cstar;
	to_vmcb->save.sfmask = from_vmcb->save.sfmask;
	to_vmcb->save.sysenter_cs = from_vmcb->save.sysenter_cs;
	to_vmcb->save.sysenter_esp = from_vmcb->save.sysenter_esp;
	to_vmcb->save.sysenter_eip = from_vmcb->save.sysenter_eip;
}

static int vmload_interception(struct vcpu_svm *svm)
{
	struct vmcb *nested_vmcb;
	struct page *page;
	int ret;

	if (nested_svm_check_permissions(svm))
		return 1;

	nested_vmcb = nested_svm_map(svm, svm->vmcb->save.rax, &page);
	if (!nested_vmcb)
		return 1;

	svm->next_rip = kvm_rip_read(&svm->vcpu) + 3;
	ret = kvm_skip_emulated_instruction(&svm->vcpu);

	nested_svm_vmloadsave(nested_vmcb, svm->vmcb);
	nested_svm_unmap(page);

	return ret;
}

static int vmsave_interception(struct vcpu_svm *svm)
{
	struct vmcb *nested_vmcb;
	struct page *page;
	int ret;

	if (nested_svm_check_permissions(svm))
		return 1;

	nested_vmcb = nested_svm_map(svm, svm->vmcb->save.rax, &page);
	if (!nested_vmcb)
		return 1;

	svm->next_rip = kvm_rip_read(&svm->vcpu) + 3;
	ret = kvm_skip_emulated_instruction(&svm->vcpu);

	nested_svm_vmloadsave(svm->vmcb, nested_vmcb);
	nested_svm_unmap(page);

	return ret;
}

static int vmrun_interception(struct vcpu_svm *svm)
{
	if (nested_svm_check_permissions(svm))
		return 1;

	/* Save rip after vmrun instruction */
	kvm_rip_write(&svm->vcpu, kvm_rip_read(&svm->vcpu) + 3);

	if (!nested_svm_vmrun(svm))
		return 1;

	if (!nested_svm_vmrun_msrpm(svm))
		goto failed;

	return 1;

failed:

	svm->vmcb->control.exit_code    = SVM_EXIT_ERR;
	svm->vmcb->control.exit_code_hi = 0;
	svm->vmcb->control.exit_info_1  = 0;
	svm->vmcb->control.exit_info_2  = 0;

	nested_svm_vmexit(svm);

	return 1;
}

static int stgi_interception(struct vcpu_svm *svm)
{
	int ret;

	if (nested_svm_check_permissions(svm))
		return 1;

	/*
	 * If VGIF is enabled, the STGI intercept is only added to
	 * detect the opening of the SMI/NMI window; remove it now.
	 */
	if (vgif_enabled(svm))
		clr_intercept(svm, INTERCEPT_STGI);

	svm->next_rip = kvm_rip_read(&svm->vcpu) + 3;
	ret = kvm_skip_emulated_instruction(&svm->vcpu);
	kvm_make_request(KVM_REQ_EVENT, &svm->vcpu);

	enable_gif(svm);

	return ret;
}

static int clgi_interception(struct vcpu_svm *svm)
{
	int ret;

	if (nested_svm_check_permissions(svm))
		return 1;

	svm->next_rip = kvm_rip_read(&svm->vcpu) + 3;
	ret = kvm_skip_emulated_instruction(&svm->vcpu);

	disable_gif(svm);

	/* After a CLGI no interrupts should come */
	if (!kvm_vcpu_apicv_active(&svm->vcpu)) {
		svm_clear_vintr(svm);
		svm->vmcb->control.int_ctl &= ~V_IRQ_MASK;
		mark_dirty(svm->vmcb, VMCB_INTR);
	}

	return ret;
}

static int invlpga_interception(struct vcpu_svm *svm)
{
	struct kvm_vcpu *vcpu = &svm->vcpu;

	trace_kvm_invlpga(svm->vmcb->save.rip, kvm_register_read(&svm->vcpu, VCPU_REGS_RCX),
			  kvm_register_read(&svm->vcpu, VCPU_REGS_RAX));

	/* Let's treat INVLPGA the same as INVLPG (can be optimized!) */
	kvm_mmu_invlpg(vcpu, kvm_register_read(&svm->vcpu, VCPU_REGS_RAX));

	svm->next_rip = kvm_rip_read(&svm->vcpu) + 3;
	return kvm_skip_emulated_instruction(&svm->vcpu);
}

static int skinit_interception(struct vcpu_svm *svm)
{
	trace_kvm_skinit(svm->vmcb->save.rip, kvm_register_read(&svm->vcpu, VCPU_REGS_RAX));

	kvm_queue_exception(&svm->vcpu, UD_VECTOR);
	return 1;
}

static int wbinvd_interception(struct vcpu_svm *svm)
{
	return kvm_emulate_wbinvd(&svm->vcpu);
}

static int xsetbv_interception(struct vcpu_svm *svm)
{
	u64 new_bv = kvm_read_edx_eax(&svm->vcpu);
	u32 index = kvm_register_read(&svm->vcpu, VCPU_REGS_RCX);

	if (kvm_set_xcr(&svm->vcpu, index, new_bv) == 0) {
		svm->next_rip = kvm_rip_read(&svm->vcpu) + 3;
		return kvm_skip_emulated_instruction(&svm->vcpu);
	}

	return 1;
}

static int task_switch_interception(struct vcpu_svm *svm)
{
	u16 tss_selector;
	int reason;
	int int_type = svm->vmcb->control.exit_int_info &
		SVM_EXITINTINFO_TYPE_MASK;
	int int_vec = svm->vmcb->control.exit_int_info & SVM_EVTINJ_VEC_MASK;
	uint32_t type =
		svm->vmcb->control.exit_int_info & SVM_EXITINTINFO_TYPE_MASK;
	uint32_t idt_v =
		svm->vmcb->control.exit_int_info & SVM_EXITINTINFO_VALID;
	bool has_error_code = false;
	u32 error_code = 0;

	tss_selector = (u16)svm->vmcb->control.exit_info_1;

	if (svm->vmcb->control.exit_info_2 &
	    (1ULL << SVM_EXITINFOSHIFT_TS_REASON_IRET))
		reason = TASK_SWITCH_IRET;
	else if (svm->vmcb->control.exit_info_2 &
		 (1ULL << SVM_EXITINFOSHIFT_TS_REASON_JMP))
		reason = TASK_SWITCH_JMP;
	else if (idt_v)
		reason = TASK_SWITCH_GATE;
	else
		reason = TASK_SWITCH_CALL;

	if (reason == TASK_SWITCH_GATE) {
		switch (type) {
		case SVM_EXITINTINFO_TYPE_NMI:
			svm->vcpu.arch.nmi_injected = false;
			break;
		case SVM_EXITINTINFO_TYPE_EXEPT:
			if (svm->vmcb->control.exit_info_2 &
			    (1ULL << SVM_EXITINFOSHIFT_TS_HAS_ERROR_CODE)) {
				has_error_code = true;
				error_code =
					(u32)svm->vmcb->control.exit_info_2;
			}
			kvm_clear_exception_queue(&svm->vcpu);
			break;
		case SVM_EXITINTINFO_TYPE_INTR:
			kvm_clear_interrupt_queue(&svm->vcpu);
			break;
		default:
			break;
		}
	}

	if (reason != TASK_SWITCH_GATE ||
	    int_type == SVM_EXITINTINFO_TYPE_SOFT ||
	    (int_type == SVM_EXITINTINFO_TYPE_EXEPT &&
	     (int_vec == OF_VECTOR || int_vec == BP_VECTOR)))
		skip_emulated_instruction(&svm->vcpu);

	if (int_type != SVM_EXITINTINFO_TYPE_SOFT)
		int_vec = -1;

	if (kvm_task_switch(&svm->vcpu, tss_selector, int_vec, reason,
				has_error_code, error_code) == EMULATE_FAIL) {
		svm->vcpu.run->exit_reason = KVM_EXIT_INTERNAL_ERROR;
		svm->vcpu.run->internal.suberror = KVM_INTERNAL_ERROR_EMULATION;
		svm->vcpu.run->internal.ndata = 0;
		return 0;
	}
	return 1;
}

static int cpuid_interception(struct vcpu_svm *svm)
{
	svm->next_rip = kvm_rip_read(&svm->vcpu) + 2;
	return kvm_emulate_cpuid(&svm->vcpu);
}

static int iret_interception(struct vcpu_svm *svm)
{
	++svm->vcpu.stat.nmi_window_exits;
	clr_intercept(svm, INTERCEPT_IRET);
	svm->vcpu.arch.hflags |= HF_IRET_MASK;
	svm->nmi_iret_rip = kvm_rip_read(&svm->vcpu);
	kvm_make_request(KVM_REQ_EVENT, &svm->vcpu);
	return 1;
}

static int invlpg_interception(struct vcpu_svm *svm)
{
	if (!static_cpu_has(X86_FEATURE_DECODEASSISTS))
		return emulate_instruction(&svm->vcpu, 0) == EMULATE_DONE;

	kvm_mmu_invlpg(&svm->vcpu, svm->vmcb->control.exit_info_1);
	return kvm_skip_emulated_instruction(&svm->vcpu);
}

static int emulate_on_interception(struct vcpu_svm *svm)
{
	return emulate_instruction(&svm->vcpu, 0) == EMULATE_DONE;
}

static int rsm_interception(struct vcpu_svm *svm)
{
	return x86_emulate_instruction(&svm->vcpu, 0, 0,
				       rsm_ins_bytes, 2) == EMULATE_DONE;
}

static int rdpmc_interception(struct vcpu_svm *svm)
{
	int err;

	if (!static_cpu_has(X86_FEATURE_NRIPS))
		return emulate_on_interception(svm);

	err = kvm_rdpmc(&svm->vcpu);
	return kvm_complete_insn_gp(&svm->vcpu, err);
}

static bool check_selective_cr0_intercepted(struct vcpu_svm *svm,
					    unsigned long val)
{
	unsigned long cr0 = svm->vcpu.arch.cr0;
	bool ret = false;
	u64 intercept;

	intercept = svm->nested.intercept;

	if (!is_guest_mode(&svm->vcpu) ||
	    (!(intercept & (1ULL << INTERCEPT_SELECTIVE_CR0))))
		return false;

	cr0 &= ~SVM_CR0_SELECTIVE_MASK;
	val &= ~SVM_CR0_SELECTIVE_MASK;

	if (cr0 ^ val) {
		svm->vmcb->control.exit_code = SVM_EXIT_CR0_SEL_WRITE;
		ret = (nested_svm_exit_handled(svm) == NESTED_EXIT_DONE);
	}

	return ret;
}

#define CR_VALID (1ULL << 63)

static int cr_interception(struct vcpu_svm *svm)
{
	int reg, cr;
	unsigned long val;
	int err;

	if (!static_cpu_has(X86_FEATURE_DECODEASSISTS))
		return emulate_on_interception(svm);

	if (unlikely((svm->vmcb->control.exit_info_1 & CR_VALID) == 0))
		return emulate_on_interception(svm);

	reg = svm->vmcb->control.exit_info_1 & SVM_EXITINFO_REG_MASK;
	if (svm->vmcb->control.exit_code == SVM_EXIT_CR0_SEL_WRITE)
		cr = SVM_EXIT_WRITE_CR0 - SVM_EXIT_READ_CR0;
	else
		cr = svm->vmcb->control.exit_code - SVM_EXIT_READ_CR0;

	err = 0;
	if (cr >= 16) { /* mov to cr */
		cr -= 16;
		val = kvm_register_read(&svm->vcpu, reg);
		switch (cr) {
		case 0:
			if (!check_selective_cr0_intercepted(svm, val))
				err = kvm_set_cr0(&svm->vcpu, val);
			else
				return 1;

			break;
		case 3:
			err = kvm_set_cr3(&svm->vcpu, val);
			break;
		case 4:
			err = kvm_set_cr4(&svm->vcpu, val);
			break;
		case 8:
			err = kvm_set_cr8(&svm->vcpu, val);
			break;
		default:
			WARN(1, "unhandled write to CR%d", cr);
			kvm_queue_exception(&svm->vcpu, UD_VECTOR);
			return 1;
		}
	} else { /* mov from cr */
		switch (cr) {
		case 0:
			val = kvm_read_cr0(&svm->vcpu);
			break;
		case 2:
			val = svm->vcpu.arch.cr2;
			break;
		case 3:
			val = kvm_read_cr3(&svm->vcpu);
			break;
		case 4:
			val = kvm_read_cr4(&svm->vcpu);
			break;
		case 8:
			val = kvm_get_cr8(&svm->vcpu);
			break;
		default:
			WARN(1, "unhandled read from CR%d", cr);
			kvm_queue_exception(&svm->vcpu, UD_VECTOR);
			return 1;
		}
		kvm_register_write(&svm->vcpu, reg, val);
	}
	return kvm_complete_insn_gp(&svm->vcpu, err);
}

static int dr_interception(struct vcpu_svm *svm)
{
	int reg, dr;
	unsigned long val;

	if (svm->vcpu.guest_debug == 0) {
		/*
		 * No more DR vmexits; force a reload of the debug registers
		 * and reenter on this instruction.  The next vmexit will
		 * retrieve the full state of the debug registers.
		 */
		clr_dr_intercepts(svm);
		svm->vcpu.arch.switch_db_regs |= KVM_DEBUGREG_WONT_EXIT;
		return 1;
	}

	if (!boot_cpu_has(X86_FEATURE_DECODEASSISTS))
		return emulate_on_interception(svm);

	reg = svm->vmcb->control.exit_info_1 & SVM_EXITINFO_REG_MASK;
	dr = svm->vmcb->control.exit_code - SVM_EXIT_READ_DR0;

	if (dr >= 16) { /* mov to DRn */
		if (!kvm_require_dr(&svm->vcpu, dr - 16))
			return 1;
		val = kvm_register_read(&svm->vcpu, reg);
		kvm_set_dr(&svm->vcpu, dr - 16, val);
	} else {
		if (!kvm_require_dr(&svm->vcpu, dr))
			return 1;
		kvm_get_dr(&svm->vcpu, dr, &val);
		kvm_register_write(&svm->vcpu, reg, val);
	}

	return kvm_skip_emulated_instruction(&svm->vcpu);
}

static int cr8_write_interception(struct vcpu_svm *svm)
{
	struct kvm_run *kvm_run = svm->vcpu.run;
	int r;

	u8 cr8_prev = kvm_get_cr8(&svm->vcpu);
	/* instruction emulation calls kvm_set_cr8() */
	r = cr_interception(svm);
	if (lapic_in_kernel(&svm->vcpu))
		return r;
	if (cr8_prev <= kvm_get_cr8(&svm->vcpu))
		return r;
	kvm_run->exit_reason = KVM_EXIT_SET_TPR;
	return 0;
}

static int svm_get_msr_feature(struct kvm_msr_entry *msr)
{
	msr->data = 0;

	switch (msr->index) {
	case MSR_F10H_DECFG:
		if (boot_cpu_has(X86_FEATURE_LFENCE_RDTSC))
			msr->data |= MSR_F10H_DECFG_LFENCE_SERIALIZE;
		break;
	default:
		return 1;
	}

	return 0;
}

static int svm_get_msr(struct kvm_vcpu *vcpu, struct msr_data *msr_info)
{
	struct vcpu_svm *svm = to_svm(vcpu);

	switch (msr_info->index) {
	case MSR_IA32_TSC: {
		msr_info->data = svm->vmcb->control.tsc_offset +
			kvm_scale_tsc(vcpu, rdtsc());

		break;
	}
	case MSR_STAR:
		msr_info->data = svm->vmcb->save.star;
		break;
#ifdef CONFIG_X86_64
	case MSR_LSTAR:
		msr_info->data = svm->vmcb->save.lstar;
		break;
	case MSR_CSTAR:
		msr_info->data = svm->vmcb->save.cstar;
		break;
	case MSR_KERNEL_GS_BASE:
		msr_info->data = svm->vmcb->save.kernel_gs_base;
		break;
	case MSR_SYSCALL_MASK:
		msr_info->data = svm->vmcb->save.sfmask;
		break;
#endif
	case MSR_IA32_SYSENTER_CS:
		msr_info->data = svm->vmcb->save.sysenter_cs;
		break;
	case MSR_IA32_SYSENTER_EIP:
		msr_info->data = svm->sysenter_eip;
		break;
	case MSR_IA32_SYSENTER_ESP:
		msr_info->data = svm->sysenter_esp;
		break;
	case MSR_TSC_AUX:
		if (!boot_cpu_has(X86_FEATURE_RDTSCP))
			return 1;
		msr_info->data = svm->tsc_aux;
		break;
	/*
	 * Nobody will change the following 5 values in the VMCB so we can
	 * safely return them on rdmsr. They will always be 0 until LBRV is
	 * implemented.
	 */
	case MSR_IA32_DEBUGCTLMSR:
		msr_info->data = svm->vmcb->save.dbgctl;
		break;
	case MSR_IA32_LASTBRANCHFROMIP:
		msr_info->data = svm->vmcb->save.br_from;
		break;
	case MSR_IA32_LASTBRANCHTOIP:
		msr_info->data = svm->vmcb->save.br_to;
		break;
	case MSR_IA32_LASTINTFROMIP:
		msr_info->data = svm->vmcb->save.last_excp_from;
		break;
	case MSR_IA32_LASTINTTOIP:
		msr_info->data = svm->vmcb->save.last_excp_to;
		break;
	case MSR_VM_HSAVE_PA:
		msr_info->data = svm->nested.hsave_msr;
		break;
	case MSR_VM_CR:
		msr_info->data = svm->nested.vm_cr_msr;
		break;
	case MSR_IA32_SPEC_CTRL:
		if (!msr_info->host_initiated &&
		    !guest_cpuid_has(vcpu, X86_FEATURE_IBRS))
			return 1;

		msr_info->data = svm->spec_ctrl;
		break;
	case MSR_F15H_IC_CFG: {

		int family, model;

		family = guest_cpuid_family(vcpu);
		model  = guest_cpuid_model(vcpu);

		if (family < 0 || model < 0)
			return kvm_get_msr_common(vcpu, msr_info);

		msr_info->data = 0;

		if (family == 0x15 &&
		    (model >= 0x2 && model < 0x20))
			msr_info->data = 0x1E;
		}
		break;
	case MSR_F10H_DECFG:
		msr_info->data = svm->msr_decfg;
		break;
	default:
		return kvm_get_msr_common(vcpu, msr_info);
	}
	return 0;
}

static int rdmsr_interception(struct vcpu_svm *svm)
{
	u32 ecx = kvm_register_read(&svm->vcpu, VCPU_REGS_RCX);
	struct msr_data msr_info;

	msr_info.index = ecx;
	msr_info.host_initiated = false;
	if (svm_get_msr(&svm->vcpu, &msr_info)) {
		trace_kvm_msr_read_ex(ecx);
		kvm_inject_gp(&svm->vcpu, 0);
		return 1;
	} else {
		trace_kvm_msr_read(ecx, msr_info.data);

		kvm_register_write(&svm->vcpu, VCPU_REGS_RAX,
				   msr_info.data & 0xffffffff);
		kvm_register_write(&svm->vcpu, VCPU_REGS_RDX,
				   msr_info.data >> 32);
		svm->next_rip = kvm_rip_read(&svm->vcpu) + 2;
		return kvm_skip_emulated_instruction(&svm->vcpu);
	}
}

static int svm_set_vm_cr(struct kvm_vcpu *vcpu, u64 data)
{
	struct vcpu_svm *svm = to_svm(vcpu);
	int svm_dis, chg_mask;

	if (data & ~SVM_VM_CR_VALID_MASK)
		return 1;

	chg_mask = SVM_VM_CR_VALID_MASK;

	if (svm->nested.vm_cr_msr & SVM_VM_CR_SVM_DIS_MASK)
		chg_mask &= ~(SVM_VM_CR_SVM_LOCK_MASK | SVM_VM_CR_SVM_DIS_MASK);

	svm->nested.vm_cr_msr &= ~chg_mask;
	svm->nested.vm_cr_msr |= (data & chg_mask);

	svm_dis = svm->nested.vm_cr_msr & SVM_VM_CR_SVM_DIS_MASK;

	/* check for svm_disable while efer.svme is set */
	if (svm_dis && (vcpu->arch.efer & EFER_SVME))
		return 1;

	return 0;
}

static int svm_set_msr(struct kvm_vcpu *vcpu, struct msr_data *msr)
{
	struct vcpu_svm *svm = to_svm(vcpu);

	u32 ecx = msr->index;
	u64 data = msr->data;
	switch (ecx) {
	case MSR_IA32_CR_PAT:
		if (!kvm_mtrr_valid(vcpu, MSR_IA32_CR_PAT, data))
			return 1;
		vcpu->arch.pat = data;
		svm->vmcb->save.g_pat = data;
		mark_dirty(svm->vmcb, VMCB_NPT);
		break;
	case MSR_IA32_TSC:
		kvm_write_tsc(vcpu, msr);
		break;
	case MSR_IA32_SPEC_CTRL:
		if (!msr->host_initiated &&
		    !guest_cpuid_has(vcpu, X86_FEATURE_IBRS))
			return 1;

		/* The STIBP bit doesn't fault even if it's not advertised */
		if (data & ~(SPEC_CTRL_IBRS | SPEC_CTRL_STIBP))
			return 1;

		svm->spec_ctrl = data;

		if (!data)
			break;

		/*
		 * For non-nested:
		 * When it's written (to non-zero) for the first time, pass
		 * it through.
		 *
		 * For nested:
		 * The handling of the MSR bitmap for L2 guests is done in
		 * nested_svm_vmrun_msrpm.
		 * We update the L1 MSR bit as well since it will end up
		 * touching the MSR anyway now.
		 */
		set_msr_interception(svm->msrpm, MSR_IA32_SPEC_CTRL, 1, 1);
		break;
	case MSR_IA32_PRED_CMD:
		if (!msr->host_initiated &&
		    !guest_cpuid_has(vcpu, X86_FEATURE_IBPB))
			return 1;

		if (data & ~PRED_CMD_IBPB)
			return 1;

		if (!data)
			break;

		wrmsrl(MSR_IA32_PRED_CMD, PRED_CMD_IBPB);
		if (is_guest_mode(vcpu))
			break;
		set_msr_interception(svm->msrpm, MSR_IA32_PRED_CMD, 0, 1);
		break;
	case MSR_STAR:
		svm->vmcb->save.star = data;
		break;
#ifdef CONFIG_X86_64
	case MSR_LSTAR:
		svm->vmcb->save.lstar = data;
		break;
	case MSR_CSTAR:
		svm->vmcb->save.cstar = data;
		break;
	case MSR_KERNEL_GS_BASE:
		svm->vmcb->save.kernel_gs_base = data;
		break;
	case MSR_SYSCALL_MASK:
		svm->vmcb->save.sfmask = data;
		break;
#endif
	case MSR_IA32_SYSENTER_CS:
		svm->vmcb->save.sysenter_cs = data;
		break;
	case MSR_IA32_SYSENTER_EIP:
		svm->sysenter_eip = data;
		svm->vmcb->save.sysenter_eip = data;
		break;
	case MSR_IA32_SYSENTER_ESP:
		svm->sysenter_esp = data;
		svm->vmcb->save.sysenter_esp = data;
		break;
	case MSR_TSC_AUX:
		if (!boot_cpu_has(X86_FEATURE_RDTSCP))
			return 1;

		/*
		 * This is rare, so we update the MSR here instead of using
		 * direct_access_msrs.  Doing that would require a rdmsr in
		 * svm_vcpu_put.
		 */
		svm->tsc_aux = data;
		wrmsrl(MSR_TSC_AUX, svm->tsc_aux);
		break;
	case MSR_IA32_DEBUGCTLMSR:
		if (!boot_cpu_has(X86_FEATURE_LBRV)) {
			vcpu_unimpl(vcpu, "%s: MSR_IA32_DEBUGCTL 0x%llx, nop\n",
				    __func__, data);
			break;
		}
		if (data & DEBUGCTL_RESERVED_BITS)
			return 1;

		svm->vmcb->save.dbgctl = data;
		mark_dirty(svm->vmcb, VMCB_LBR);
		if (data & (1ULL<<0))
			svm_enable_lbrv(svm);
		else
			svm_disable_lbrv(svm);
		break;
	case MSR_VM_HSAVE_PA:
		svm->nested.hsave_msr = data;
		break;
	case MSR_VM_CR:
		return svm_set_vm_cr(vcpu, data);
	case MSR_VM_IGNNE:
		vcpu_unimpl(vcpu, "unimplemented wrmsr: 0x%x data 0x%llx\n", ecx, data);
		break;
	case MSR_F10H_DECFG: {
		struct kvm_msr_entry msr_entry;

		msr_entry.index = msr->index;
		if (svm_get_msr_feature(&msr_entry))
			return 1;

		/* Check the supported bits */
		if (data & ~msr_entry.data)
			return 1;

		/* Don't allow the guest to change a bit, #GP */
		if (!msr->host_initiated && (data ^ msr_entry.data))
			return 1;

		svm->msr_decfg = data;
		break;
	}
	case MSR_IA32_APICBASE:
		if (kvm_vcpu_apicv_active(vcpu))
			avic_update_vapic_bar(to_svm(vcpu), data);
		/* Follow through */
	default:
		return kvm_set_msr_common(vcpu, msr);
	}
	return 0;
}

static int wrmsr_interception(struct vcpu_svm *svm)
{
	struct msr_data msr;
	u32 ecx = kvm_register_read(&svm->vcpu, VCPU_REGS_RCX);
	u64 data = kvm_read_edx_eax(&svm->vcpu);

	msr.data = data;
	msr.index = ecx;
	msr.host_initiated = false;

	svm->next_rip = kvm_rip_read(&svm->vcpu) + 2;
	if (kvm_set_msr(&svm->vcpu, &msr)) {
		trace_kvm_msr_write_ex(ecx, data);
		kvm_inject_gp(&svm->vcpu, 0);
		return 1;
	} else {
		trace_kvm_msr_write(ecx, data);
		return kvm_skip_emulated_instruction(&svm->vcpu);
	}
}

static int msr_interception(struct vcpu_svm *svm)
{
	if (svm->vmcb->control.exit_info_1)
		return wrmsr_interception(svm);
	else
		return rdmsr_interception(svm);
}

static int interrupt_window_interception(struct vcpu_svm *svm)
{
	kvm_make_request(KVM_REQ_EVENT, &svm->vcpu);
	svm_clear_vintr(svm);
	svm->vmcb->control.int_ctl &= ~V_IRQ_MASK;
	mark_dirty(svm->vmcb, VMCB_INTR);
	++svm->vcpu.stat.irq_window_exits;
	return 1;
}

static int pause_interception(struct vcpu_svm *svm)
{
	struct kvm_vcpu *vcpu = &svm->vcpu;
	bool in_kernel = (svm_get_cpl(vcpu) == 0);

	kvm_vcpu_on_spin(vcpu, in_kernel);
	return 1;
}

static int nop_interception(struct vcpu_svm *svm)
{
	return kvm_skip_emulated_instruction(&(svm->vcpu));
}

static int monitor_interception(struct vcpu_svm *svm)
{
	printk_once(KERN_WARNING "kvm: MONITOR instruction emulated as NOP!\n");
	return nop_interception(svm);
}

static int mwait_interception(struct vcpu_svm *svm)
{
	printk_once(KERN_WARNING "kvm: MWAIT instruction emulated as NOP!\n");
	return nop_interception(svm);
}

enum avic_ipi_failure_cause {
	AVIC_IPI_FAILURE_INVALID_INT_TYPE,
	AVIC_IPI_FAILURE_TARGET_NOT_RUNNING,
	AVIC_IPI_FAILURE_INVALID_TARGET,
	AVIC_IPI_FAILURE_INVALID_BACKING_PAGE,
};

static int avic_incomplete_ipi_interception(struct vcpu_svm *svm)
{
	u32 icrh = svm->vmcb->control.exit_info_1 >> 32;
	u32 icrl = svm->vmcb->control.exit_info_1;
	u32 id = svm->vmcb->control.exit_info_2 >> 32;
	u32 index = svm->vmcb->control.exit_info_2 & 0xFF;
	struct kvm_lapic *apic = svm->vcpu.arch.apic;

	trace_kvm_avic_incomplete_ipi(svm->vcpu.vcpu_id, icrh, icrl, id, index);

	switch (id) {
	case AVIC_IPI_FAILURE_INVALID_INT_TYPE:
		/*
		 * AVIC hardware handles the generation of
		 * IPIs when the specified Message Type is Fixed
		 * (also known as fixed delivery mode) and
		 * the Trigger Mode is edge-triggered. The hardware
		 * also supports self and broadcast delivery modes
		 * specified via the Destination Shorthand(DSH)
		 * field of the ICRL. Logical and physical APIC ID
		 * formats are supported. All other IPI types cause
		 * a #VMEXIT, which needs to emulated.
		 */
		kvm_lapic_reg_write(apic, APIC_ICR2, icrh);
		kvm_lapic_reg_write(apic, APIC_ICR, icrl);
		break;
	case AVIC_IPI_FAILURE_TARGET_NOT_RUNNING: {
		int i;
		struct kvm_vcpu *vcpu;
		struct kvm *kvm = svm->vcpu.kvm;
		struct kvm_lapic *apic = svm->vcpu.arch.apic;

		/*
		 * At this point, we expect that the AVIC HW has already
		 * set the appropriate IRR bits on the valid target
		 * vcpus. So, we just need to kick the appropriate vcpu.
		 */
		kvm_for_each_vcpu(i, vcpu, kvm) {
			bool m = kvm_apic_match_dest(vcpu, apic,
						     icrl & KVM_APIC_SHORT_MASK,
						     GET_APIC_DEST_FIELD(icrh),
						     icrl & KVM_APIC_DEST_MASK);

			if (m && !avic_vcpu_is_running(vcpu))
				kvm_vcpu_wake_up(vcpu);
		}
		break;
	}
	case AVIC_IPI_FAILURE_INVALID_TARGET:
		break;
	case AVIC_IPI_FAILURE_INVALID_BACKING_PAGE:
		WARN_ONCE(1, "Invalid backing page\n");
		break;
	default:
		pr_err("Unknown IPI interception\n");
	}

	return 1;
}

static u32 *avic_get_logical_id_entry(struct kvm_vcpu *vcpu, u32 ldr, bool flat)
{
	struct kvm_arch *vm_data = &vcpu->kvm->arch;
	int index;
	u32 *logical_apic_id_table;
	int dlid = GET_APIC_LOGICAL_ID(ldr);

	if (!dlid)
		return NULL;

	if (flat) { /* flat */
		index = ffs(dlid) - 1;
		if (index > 7)
			return NULL;
	} else { /* cluster */
		int cluster = (dlid & 0xf0) >> 4;
		int apic = ffs(dlid & 0x0f) - 1;

		if ((apic < 0) || (apic > 7) ||
		    (cluster >= 0xf))
			return NULL;
		index = (cluster << 2) + apic;
	}

	logical_apic_id_table = (u32 *) page_address(vm_data->avic_logical_id_table_page);

	return &logical_apic_id_table[index];
}

static int avic_ldr_write(struct kvm_vcpu *vcpu, u8 g_physical_id, u32 ldr,
			  bool valid)
{
	bool flat;
	u32 *entry, new_entry;

	flat = kvm_lapic_get_reg(vcpu->arch.apic, APIC_DFR) == APIC_DFR_FLAT;
	entry = avic_get_logical_id_entry(vcpu, ldr, flat);
	if (!entry)
		return -EINVAL;

	new_entry = READ_ONCE(*entry);
	new_entry &= ~AVIC_LOGICAL_ID_ENTRY_GUEST_PHYSICAL_ID_MASK;
	new_entry |= (g_physical_id & AVIC_LOGICAL_ID_ENTRY_GUEST_PHYSICAL_ID_MASK);
	if (valid)
		new_entry |= AVIC_LOGICAL_ID_ENTRY_VALID_MASK;
	else
		new_entry &= ~AVIC_LOGICAL_ID_ENTRY_VALID_MASK;
	WRITE_ONCE(*entry, new_entry);

	return 0;
}

static int avic_handle_ldr_update(struct kvm_vcpu *vcpu)
{
	int ret;
	struct vcpu_svm *svm = to_svm(vcpu);
	u32 ldr = kvm_lapic_get_reg(vcpu->arch.apic, APIC_LDR);

	if (!ldr)
		return 1;

	ret = avic_ldr_write(vcpu, vcpu->vcpu_id, ldr, true);
	if (ret && svm->ldr_reg) {
		avic_ldr_write(vcpu, 0, svm->ldr_reg, false);
		svm->ldr_reg = 0;
	} else {
		svm->ldr_reg = ldr;
	}
	return ret;
}

static int avic_handle_apic_id_update(struct kvm_vcpu *vcpu)
{
	u64 *old, *new;
	struct vcpu_svm *svm = to_svm(vcpu);
	u32 apic_id_reg = kvm_lapic_get_reg(vcpu->arch.apic, APIC_ID);
	u32 id = (apic_id_reg >> 24) & 0xff;

	if (vcpu->vcpu_id == id)
		return 0;

	old = avic_get_physical_id_entry(vcpu, vcpu->vcpu_id);
	new = avic_get_physical_id_entry(vcpu, id);
	if (!new || !old)
		return 1;

	/* We need to move physical_id_entry to new offset */
	*new = *old;
	*old = 0ULL;
	to_svm(vcpu)->avic_physical_id_cache = new;

	/*
	 * Also update the guest physical APIC ID in the logical
	 * APIC ID table entry if already setup the LDR.
	 */
	if (svm->ldr_reg)
		avic_handle_ldr_update(vcpu);

	return 0;
}

static int avic_handle_dfr_update(struct kvm_vcpu *vcpu)
{
	struct vcpu_svm *svm = to_svm(vcpu);
	struct kvm_arch *vm_data = &vcpu->kvm->arch;
	u32 dfr = kvm_lapic_get_reg(vcpu->arch.apic, APIC_DFR);
	u32 mod = (dfr >> 28) & 0xf;

	/*
	 * We assume that all local APICs are using the same type.
	 * If this changes, we need to flush the AVIC logical
	 * APID id table.
	 */
	if (vm_data->ldr_mode == mod)
		return 0;

	clear_page(page_address(vm_data->avic_logical_id_table_page));
	vm_data->ldr_mode = mod;

	if (svm->ldr_reg)
		avic_handle_ldr_update(vcpu);
	return 0;
}

static int avic_unaccel_trap_write(struct vcpu_svm *svm)
{
	struct kvm_lapic *apic = svm->vcpu.arch.apic;
	u32 offset = svm->vmcb->control.exit_info_1 &
				AVIC_UNACCEL_ACCESS_OFFSET_MASK;

	switch (offset) {
	case APIC_ID:
		if (avic_handle_apic_id_update(&svm->vcpu))
			return 0;
		break;
	case APIC_LDR:
		if (avic_handle_ldr_update(&svm->vcpu))
			return 0;
		break;
	case APIC_DFR:
		avic_handle_dfr_update(&svm->vcpu);
		break;
	default:
		break;
	}

	kvm_lapic_reg_write(apic, offset, kvm_lapic_get_reg(apic, offset));

	return 1;
}

static bool is_avic_unaccelerated_access_trap(u32 offset)
{
	bool ret = false;

	switch (offset) {
	case APIC_ID:
	case APIC_EOI:
	case APIC_RRR:
	case APIC_LDR:
	case APIC_DFR:
	case APIC_SPIV:
	case APIC_ESR:
	case APIC_ICR:
	case APIC_LVTT:
	case APIC_LVTTHMR:
	case APIC_LVTPC:
	case APIC_LVT0:
	case APIC_LVT1:
	case APIC_LVTERR:
	case APIC_TMICT:
	case APIC_TDCR:
		ret = true;
		break;
	default:
		break;
	}
	return ret;
}

static int avic_unaccelerated_access_interception(struct vcpu_svm *svm)
{
	int ret = 0;
	u32 offset = svm->vmcb->control.exit_info_1 &
		     AVIC_UNACCEL_ACCESS_OFFSET_MASK;
	u32 vector = svm->vmcb->control.exit_info_2 &
		     AVIC_UNACCEL_ACCESS_VECTOR_MASK;
	bool write = (svm->vmcb->control.exit_info_1 >> 32) &
		     AVIC_UNACCEL_ACCESS_WRITE_MASK;
	bool trap = is_avic_unaccelerated_access_trap(offset);

	trace_kvm_avic_unaccelerated_access(svm->vcpu.vcpu_id, offset,
					    trap, write, vector);
	if (trap) {
		/* Handling Trap */
		WARN_ONCE(!write, "svm: Handling trap read.\n");
		ret = avic_unaccel_trap_write(svm);
	} else {
		/* Handling Fault */
		ret = (emulate_instruction(&svm->vcpu, 0) == EMULATE_DONE);
	}

	return ret;
}

static int (*const svm_exit_handlers[])(struct vcpu_svm *svm) = {
	[SVM_EXIT_READ_CR0]			= cr_interception,
	[SVM_EXIT_READ_CR3]			= cr_interception,
	[SVM_EXIT_READ_CR4]			= cr_interception,
	[SVM_EXIT_READ_CR8]			= cr_interception,
	[SVM_EXIT_CR0_SEL_WRITE]		= cr_interception,
	[SVM_EXIT_WRITE_CR0]			= cr_interception,
	[SVM_EXIT_WRITE_CR3]			= cr_interception,
	[SVM_EXIT_WRITE_CR4]			= cr_interception,
	[SVM_EXIT_WRITE_CR8]			= cr8_write_interception,
	[SVM_EXIT_READ_DR0]			= dr_interception,
	[SVM_EXIT_READ_DR1]			= dr_interception,
	[SVM_EXIT_READ_DR2]			= dr_interception,
	[SVM_EXIT_READ_DR3]			= dr_interception,
	[SVM_EXIT_READ_DR4]			= dr_interception,
	[SVM_EXIT_READ_DR5]			= dr_interception,
	[SVM_EXIT_READ_DR6]			= dr_interception,
	[SVM_EXIT_READ_DR7]			= dr_interception,
	[SVM_EXIT_WRITE_DR0]			= dr_interception,
	[SVM_EXIT_WRITE_DR1]			= dr_interception,
	[SVM_EXIT_WRITE_DR2]			= dr_interception,
	[SVM_EXIT_WRITE_DR3]			= dr_interception,
	[SVM_EXIT_WRITE_DR4]			= dr_interception,
	[SVM_EXIT_WRITE_DR5]			= dr_interception,
	[SVM_EXIT_WRITE_DR6]			= dr_interception,
	[SVM_EXIT_WRITE_DR7]			= dr_interception,
	[SVM_EXIT_EXCP_BASE + DB_VECTOR]	= db_interception,
	[SVM_EXIT_EXCP_BASE + BP_VECTOR]	= bp_interception,
	[SVM_EXIT_EXCP_BASE + UD_VECTOR]	= ud_interception,
	[SVM_EXIT_EXCP_BASE + PF_VECTOR]	= pf_interception,
	[SVM_EXIT_EXCP_BASE + MC_VECTOR]	= mc_interception,
	[SVM_EXIT_EXCP_BASE + AC_VECTOR]	= ac_interception,
	[SVM_EXIT_INTR]				= intr_interception,
	[SVM_EXIT_NMI]				= nmi_interception,
	[SVM_EXIT_SMI]				= nop_on_interception,
	[SVM_EXIT_INIT]				= nop_on_interception,
	[SVM_EXIT_VINTR]			= interrupt_window_interception,
	[SVM_EXIT_RDPMC]			= rdpmc_interception,
	[SVM_EXIT_CPUID]			= cpuid_interception,
	[SVM_EXIT_IRET]                         = iret_interception,
	[SVM_EXIT_INVD]                         = emulate_on_interception,
	[SVM_EXIT_PAUSE]			= pause_interception,
	[SVM_EXIT_HLT]				= halt_interception,
	[SVM_EXIT_INVLPG]			= invlpg_interception,
	[SVM_EXIT_INVLPGA]			= invlpga_interception,
	[SVM_EXIT_IOIO]				= io_interception,
	[SVM_EXIT_MSR]				= msr_interception,
	[SVM_EXIT_TASK_SWITCH]			= task_switch_interception,
	[SVM_EXIT_SHUTDOWN]			= shutdown_interception,
	[SVM_EXIT_VMRUN]			= vmrun_interception,
	[SVM_EXIT_VMMCALL]			= vmmcall_interception,
	[SVM_EXIT_VMLOAD]			= vmload_interception,
	[SVM_EXIT_VMSAVE]			= vmsave_interception,
	[SVM_EXIT_STGI]				= stgi_interception,
	[SVM_EXIT_CLGI]				= clgi_interception,
	[SVM_EXIT_SKINIT]			= skinit_interception,
	[SVM_EXIT_WBINVD]                       = wbinvd_interception,
	[SVM_EXIT_MONITOR]			= monitor_interception,
	[SVM_EXIT_MWAIT]			= mwait_interception,
	[SVM_EXIT_XSETBV]			= xsetbv_interception,
	[SVM_EXIT_NPF]				= npf_interception,
<<<<<<< HEAD
	[SVM_EXIT_RSM]                          = emulate_on_interception,
=======
	[SVM_EXIT_RSM]                          = rsm_interception,
>>>>>>> 661e50bc
	[SVM_EXIT_AVIC_INCOMPLETE_IPI]		= avic_incomplete_ipi_interception,
	[SVM_EXIT_AVIC_UNACCELERATED_ACCESS]	= avic_unaccelerated_access_interception,
};

static void dump_vmcb(struct kvm_vcpu *vcpu)
{
	struct vcpu_svm *svm = to_svm(vcpu);
	struct vmcb_control_area *control = &svm->vmcb->control;
	struct vmcb_save_area *save = &svm->vmcb->save;

	pr_err("VMCB Control Area:\n");
	pr_err("%-20s%04x\n", "cr_read:", control->intercept_cr & 0xffff);
	pr_err("%-20s%04x\n", "cr_write:", control->intercept_cr >> 16);
	pr_err("%-20s%04x\n", "dr_read:", control->intercept_dr & 0xffff);
	pr_err("%-20s%04x\n", "dr_write:", control->intercept_dr >> 16);
	pr_err("%-20s%08x\n", "exceptions:", control->intercept_exceptions);
	pr_err("%-20s%016llx\n", "intercepts:", control->intercept);
	pr_err("%-20s%d\n", "pause filter count:", control->pause_filter_count);
	pr_err("%-20s%016llx\n", "iopm_base_pa:", control->iopm_base_pa);
	pr_err("%-20s%016llx\n", "msrpm_base_pa:", control->msrpm_base_pa);
	pr_err("%-20s%016llx\n", "tsc_offset:", control->tsc_offset);
	pr_err("%-20s%d\n", "asid:", control->asid);
	pr_err("%-20s%d\n", "tlb_ctl:", control->tlb_ctl);
	pr_err("%-20s%08x\n", "int_ctl:", control->int_ctl);
	pr_err("%-20s%08x\n", "int_vector:", control->int_vector);
	pr_err("%-20s%08x\n", "int_state:", control->int_state);
	pr_err("%-20s%08x\n", "exit_code:", control->exit_code);
	pr_err("%-20s%016llx\n", "exit_info1:", control->exit_info_1);
	pr_err("%-20s%016llx\n", "exit_info2:", control->exit_info_2);
	pr_err("%-20s%08x\n", "exit_int_info:", control->exit_int_info);
	pr_err("%-20s%08x\n", "exit_int_info_err:", control->exit_int_info_err);
	pr_err("%-20s%lld\n", "nested_ctl:", control->nested_ctl);
	pr_err("%-20s%016llx\n", "nested_cr3:", control->nested_cr3);
	pr_err("%-20s%016llx\n", "avic_vapic_bar:", control->avic_vapic_bar);
	pr_err("%-20s%08x\n", "event_inj:", control->event_inj);
	pr_err("%-20s%08x\n", "event_inj_err:", control->event_inj_err);
	pr_err("%-20s%lld\n", "virt_ext:", control->virt_ext);
	pr_err("%-20s%016llx\n", "next_rip:", control->next_rip);
	pr_err("%-20s%016llx\n", "avic_backing_page:", control->avic_backing_page);
	pr_err("%-20s%016llx\n", "avic_logical_id:", control->avic_logical_id);
	pr_err("%-20s%016llx\n", "avic_physical_id:", control->avic_physical_id);
	pr_err("VMCB State Save Area:\n");
	pr_err("%-5s s: %04x a: %04x l: %08x b: %016llx\n",
	       "es:",
	       save->es.selector, save->es.attrib,
	       save->es.limit, save->es.base);
	pr_err("%-5s s: %04x a: %04x l: %08x b: %016llx\n",
	       "cs:",
	       save->cs.selector, save->cs.attrib,
	       save->cs.limit, save->cs.base);
	pr_err("%-5s s: %04x a: %04x l: %08x b: %016llx\n",
	       "ss:",
	       save->ss.selector, save->ss.attrib,
	       save->ss.limit, save->ss.base);
	pr_err("%-5s s: %04x a: %04x l: %08x b: %016llx\n",
	       "ds:",
	       save->ds.selector, save->ds.attrib,
	       save->ds.limit, save->ds.base);
	pr_err("%-5s s: %04x a: %04x l: %08x b: %016llx\n",
	       "fs:",
	       save->fs.selector, save->fs.attrib,
	       save->fs.limit, save->fs.base);
	pr_err("%-5s s: %04x a: %04x l: %08x b: %016llx\n",
	       "gs:",
	       save->gs.selector, save->gs.attrib,
	       save->gs.limit, save->gs.base);
	pr_err("%-5s s: %04x a: %04x l: %08x b: %016llx\n",
	       "gdtr:",
	       save->gdtr.selector, save->gdtr.attrib,
	       save->gdtr.limit, save->gdtr.base);
	pr_err("%-5s s: %04x a: %04x l: %08x b: %016llx\n",
	       "ldtr:",
	       save->ldtr.selector, save->ldtr.attrib,
	       save->ldtr.limit, save->ldtr.base);
	pr_err("%-5s s: %04x a: %04x l: %08x b: %016llx\n",
	       "idtr:",
	       save->idtr.selector, save->idtr.attrib,
	       save->idtr.limit, save->idtr.base);
	pr_err("%-5s s: %04x a: %04x l: %08x b: %016llx\n",
	       "tr:",
	       save->tr.selector, save->tr.attrib,
	       save->tr.limit, save->tr.base);
	pr_err("cpl:            %d                efer:         %016llx\n",
		save->cpl, save->efer);
	pr_err("%-15s %016llx %-13s %016llx\n",
	       "cr0:", save->cr0, "cr2:", save->cr2);
	pr_err("%-15s %016llx %-13s %016llx\n",
	       "cr3:", save->cr3, "cr4:", save->cr4);
	pr_err("%-15s %016llx %-13s %016llx\n",
	       "dr6:", save->dr6, "dr7:", save->dr7);
	pr_err("%-15s %016llx %-13s %016llx\n",
	       "rip:", save->rip, "rflags:", save->rflags);
	pr_err("%-15s %016llx %-13s %016llx\n",
	       "rsp:", save->rsp, "rax:", save->rax);
	pr_err("%-15s %016llx %-13s %016llx\n",
	       "star:", save->star, "lstar:", save->lstar);
	pr_err("%-15s %016llx %-13s %016llx\n",
	       "cstar:", save->cstar, "sfmask:", save->sfmask);
	pr_err("%-15s %016llx %-13s %016llx\n",
	       "kernel_gs_base:", save->kernel_gs_base,
	       "sysenter_cs:", save->sysenter_cs);
	pr_err("%-15s %016llx %-13s %016llx\n",
	       "sysenter_esp:", save->sysenter_esp,
	       "sysenter_eip:", save->sysenter_eip);
	pr_err("%-15s %016llx %-13s %016llx\n",
	       "gpat:", save->g_pat, "dbgctl:", save->dbgctl);
	pr_err("%-15s %016llx %-13s %016llx\n",
	       "br_from:", save->br_from, "br_to:", save->br_to);
	pr_err("%-15s %016llx %-13s %016llx\n",
	       "excp_from:", save->last_excp_from,
	       "excp_to:", save->last_excp_to);
}

static void svm_get_exit_info(struct kvm_vcpu *vcpu, u64 *info1, u64 *info2)
{
	struct vmcb_control_area *control = &to_svm(vcpu)->vmcb->control;

	*info1 = control->exit_info_1;
	*info2 = control->exit_info_2;
}

static int handle_exit(struct kvm_vcpu *vcpu)
{
	struct vcpu_svm *svm = to_svm(vcpu);
	struct kvm_run *kvm_run = vcpu->run;
	u32 exit_code = svm->vmcb->control.exit_code;

	trace_kvm_exit(exit_code, vcpu, KVM_ISA_SVM);

	if (!is_cr_intercept(svm, INTERCEPT_CR0_WRITE))
		vcpu->arch.cr0 = svm->vmcb->save.cr0;
	if (npt_enabled)
		vcpu->arch.cr3 = svm->vmcb->save.cr3;

	if (unlikely(svm->nested.exit_required)) {
		nested_svm_vmexit(svm);
		svm->nested.exit_required = false;

		return 1;
	}

	if (is_guest_mode(vcpu)) {
		int vmexit;

		trace_kvm_nested_vmexit(svm->vmcb->save.rip, exit_code,
					svm->vmcb->control.exit_info_1,
					svm->vmcb->control.exit_info_2,
					svm->vmcb->control.exit_int_info,
					svm->vmcb->control.exit_int_info_err,
					KVM_ISA_SVM);

		vmexit = nested_svm_exit_special(svm);

		if (vmexit == NESTED_EXIT_CONTINUE)
			vmexit = nested_svm_exit_handled(svm);

		if (vmexit == NESTED_EXIT_DONE)
			return 1;
	}

	svm_complete_interrupts(svm);

	if (svm->vmcb->control.exit_code == SVM_EXIT_ERR) {
		kvm_run->exit_reason = KVM_EXIT_FAIL_ENTRY;
		kvm_run->fail_entry.hardware_entry_failure_reason
			= svm->vmcb->control.exit_code;
		pr_err("KVM: FAILED VMRUN WITH VMCB:\n");
		dump_vmcb(vcpu);
		return 0;
	}

	if (is_external_interrupt(svm->vmcb->control.exit_int_info) &&
	    exit_code != SVM_EXIT_EXCP_BASE + PF_VECTOR &&
	    exit_code != SVM_EXIT_NPF && exit_code != SVM_EXIT_TASK_SWITCH &&
	    exit_code != SVM_EXIT_INTR && exit_code != SVM_EXIT_NMI)
		printk(KERN_ERR "%s: unexpected exit_int_info 0x%x "
		       "exit_code 0x%x\n",
		       __func__, svm->vmcb->control.exit_int_info,
		       exit_code);

	if (exit_code >= ARRAY_SIZE(svm_exit_handlers)
	    || !svm_exit_handlers[exit_code]) {
		WARN_ONCE(1, "svm: unexpected exit reason 0x%x\n", exit_code);
		kvm_queue_exception(vcpu, UD_VECTOR);
		return 1;
	}

	return svm_exit_handlers[exit_code](svm);
}

static void reload_tss(struct kvm_vcpu *vcpu)
{
	int cpu = raw_smp_processor_id();

	struct svm_cpu_data *sd = per_cpu(svm_data, cpu);
	sd->tss_desc->type = 9; /* available 32/64-bit TSS */
	load_TR_desc();
}

static void pre_sev_run(struct vcpu_svm *svm, int cpu)
{
	struct svm_cpu_data *sd = per_cpu(svm_data, cpu);
	int asid = sev_get_asid(svm->vcpu.kvm);

	/* Assign the asid allocated with this SEV guest */
	svm->vmcb->control.asid = asid;

	/*
	 * Flush guest TLB:
	 *
	 * 1) when different VMCB for the same ASID is to be run on the same host CPU.
	 * 2) or this VMCB was executed on different host CPU in previous VMRUNs.
	 */
	if (sd->sev_vmcbs[asid] == svm->vmcb &&
	    svm->last_cpu == cpu)
		return;

	svm->last_cpu = cpu;
	sd->sev_vmcbs[asid] = svm->vmcb;
	svm->vmcb->control.tlb_ctl = TLB_CONTROL_FLUSH_ASID;
	mark_dirty(svm->vmcb, VMCB_ASID);
}

static void pre_svm_run(struct vcpu_svm *svm)
{
	int cpu = raw_smp_processor_id();

	struct svm_cpu_data *sd = per_cpu(svm_data, cpu);

	if (sev_guest(svm->vcpu.kvm))
		return pre_sev_run(svm, cpu);

	/* FIXME: handle wraparound of asid_generation */
	if (svm->asid_generation != sd->asid_generation)
		new_asid(svm, sd);
}

static void svm_inject_nmi(struct kvm_vcpu *vcpu)
{
	struct vcpu_svm *svm = to_svm(vcpu);

	svm->vmcb->control.event_inj = SVM_EVTINJ_VALID | SVM_EVTINJ_TYPE_NMI;
	vcpu->arch.hflags |= HF_NMI_MASK;
	set_intercept(svm, INTERCEPT_IRET);
	++vcpu->stat.nmi_injections;
}

static inline void svm_inject_irq(struct vcpu_svm *svm, int irq)
{
	struct vmcb_control_area *control;

	/* The following fields are ignored when AVIC is enabled */
	control = &svm->vmcb->control;
	control->int_vector = irq;
	control->int_ctl &= ~V_INTR_PRIO_MASK;
	control->int_ctl |= V_IRQ_MASK |
		((/*control->int_vector >> 4*/ 0xf) << V_INTR_PRIO_SHIFT);
	mark_dirty(svm->vmcb, VMCB_INTR);
}

static void svm_set_irq(struct kvm_vcpu *vcpu)
{
	struct vcpu_svm *svm = to_svm(vcpu);

	BUG_ON(!(gif_set(svm)));

	trace_kvm_inj_virq(vcpu->arch.interrupt.nr);
	++vcpu->stat.irq_injections;

	svm->vmcb->control.event_inj = vcpu->arch.interrupt.nr |
		SVM_EVTINJ_VALID | SVM_EVTINJ_TYPE_INTR;
}

static inline bool svm_nested_virtualize_tpr(struct kvm_vcpu *vcpu)
{
	return is_guest_mode(vcpu) && (vcpu->arch.hflags & HF_VINTR_MASK);
}

static void update_cr8_intercept(struct kvm_vcpu *vcpu, int tpr, int irr)
{
	struct vcpu_svm *svm = to_svm(vcpu);

	if (svm_nested_virtualize_tpr(vcpu) ||
	    kvm_vcpu_apicv_active(vcpu))
		return;

	clr_cr_intercept(svm, INTERCEPT_CR8_WRITE);

	if (irr == -1)
		return;

	if (tpr >= irr)
		set_cr_intercept(svm, INTERCEPT_CR8_WRITE);
}

static void svm_set_virtual_x2apic_mode(struct kvm_vcpu *vcpu, bool set)
{
	return;
}

static bool svm_get_enable_apicv(struct kvm_vcpu *vcpu)
{
	return avic && irqchip_split(vcpu->kvm);
}

static void svm_hwapic_irr_update(struct kvm_vcpu *vcpu, int max_irr)
{
}

static void svm_hwapic_isr_update(struct kvm_vcpu *vcpu, int max_isr)
{
}

/* Note: Currently only used by Hyper-V. */
static void svm_refresh_apicv_exec_ctrl(struct kvm_vcpu *vcpu)
{
	struct vcpu_svm *svm = to_svm(vcpu);
	struct vmcb *vmcb = svm->vmcb;

	if (!kvm_vcpu_apicv_active(&svm->vcpu))
		return;

	vmcb->control.int_ctl &= ~AVIC_ENABLE_MASK;
	mark_dirty(vmcb, VMCB_INTR);
}

static void svm_load_eoi_exitmap(struct kvm_vcpu *vcpu, u64 *eoi_exit_bitmap)
{
	return;
}

static void svm_deliver_avic_intr(struct kvm_vcpu *vcpu, int vec)
{
	kvm_lapic_set_irr(vec, vcpu->arch.apic);
	smp_mb__after_atomic();

	if (avic_vcpu_is_running(vcpu))
		wrmsrl(SVM_AVIC_DOORBELL,
		       kvm_cpu_get_apicid(vcpu->cpu));
	else
		kvm_vcpu_wake_up(vcpu);
}

static void svm_ir_list_del(struct vcpu_svm *svm, struct amd_iommu_pi_data *pi)
{
	unsigned long flags;
	struct amd_svm_iommu_ir *cur;

	spin_lock_irqsave(&svm->ir_list_lock, flags);
	list_for_each_entry(cur, &svm->ir_list, node) {
		if (cur->data != pi->ir_data)
			continue;
		list_del(&cur->node);
		kfree(cur);
		break;
	}
	spin_unlock_irqrestore(&svm->ir_list_lock, flags);
}

static int svm_ir_list_add(struct vcpu_svm *svm, struct amd_iommu_pi_data *pi)
{
	int ret = 0;
	unsigned long flags;
	struct amd_svm_iommu_ir *ir;

	/**
	 * In some cases, the existing irte is updaed and re-set,
	 * so we need to check here if it's already been * added
	 * to the ir_list.
	 */
	if (pi->ir_data && (pi->prev_ga_tag != 0)) {
		struct kvm *kvm = svm->vcpu.kvm;
		u32 vcpu_id = AVIC_GATAG_TO_VCPUID(pi->prev_ga_tag);
		struct kvm_vcpu *prev_vcpu = kvm_get_vcpu_by_id(kvm, vcpu_id);
		struct vcpu_svm *prev_svm;

		if (!prev_vcpu) {
			ret = -EINVAL;
			goto out;
		}

		prev_svm = to_svm(prev_vcpu);
		svm_ir_list_del(prev_svm, pi);
	}

	/**
	 * Allocating new amd_iommu_pi_data, which will get
	 * add to the per-vcpu ir_list.
	 */
	ir = kzalloc(sizeof(struct amd_svm_iommu_ir), GFP_KERNEL);
	if (!ir) {
		ret = -ENOMEM;
		goto out;
	}
	ir->data = pi->ir_data;

	spin_lock_irqsave(&svm->ir_list_lock, flags);
	list_add(&ir->node, &svm->ir_list);
	spin_unlock_irqrestore(&svm->ir_list_lock, flags);
out:
	return ret;
}

/**
 * Note:
 * The HW cannot support posting multicast/broadcast
 * interrupts to a vCPU. So, we still use legacy interrupt
 * remapping for these kind of interrupts.
 *
 * For lowest-priority interrupts, we only support
 * those with single CPU as the destination, e.g. user
 * configures the interrupts via /proc/irq or uses
 * irqbalance to make the interrupts single-CPU.
 */
static int
get_pi_vcpu_info(struct kvm *kvm, struct kvm_kernel_irq_routing_entry *e,
		 struct vcpu_data *vcpu_info, struct vcpu_svm **svm)
{
	struct kvm_lapic_irq irq;
	struct kvm_vcpu *vcpu = NULL;

	kvm_set_msi_irq(kvm, e, &irq);

	if (!kvm_intr_is_single_vcpu(kvm, &irq, &vcpu)) {
		pr_debug("SVM: %s: use legacy intr remap mode for irq %u\n",
			 __func__, irq.vector);
		return -1;
	}

	pr_debug("SVM: %s: use GA mode for irq %u\n", __func__,
		 irq.vector);
	*svm = to_svm(vcpu);
	vcpu_info->pi_desc_addr = __sme_set(page_to_phys((*svm)->avic_backing_page));
	vcpu_info->vector = irq.vector;

	return 0;
}

/*
 * svm_update_pi_irte - set IRTE for Posted-Interrupts
 *
 * @kvm: kvm
 * @host_irq: host irq of the interrupt
 * @guest_irq: gsi of the interrupt
 * @set: set or unset PI
 * returns 0 on success, < 0 on failure
 */
static int svm_update_pi_irte(struct kvm *kvm, unsigned int host_irq,
			      uint32_t guest_irq, bool set)
{
	struct kvm_kernel_irq_routing_entry *e;
	struct kvm_irq_routing_table *irq_rt;
	int idx, ret = -EINVAL;

	if (!kvm_arch_has_assigned_device(kvm) ||
	    !irq_remapping_cap(IRQ_POSTING_CAP))
		return 0;

	pr_debug("SVM: %s: host_irq=%#x, guest_irq=%#x, set=%#x\n",
		 __func__, host_irq, guest_irq, set);

	idx = srcu_read_lock(&kvm->irq_srcu);
	irq_rt = srcu_dereference(kvm->irq_routing, &kvm->irq_srcu);
	WARN_ON(guest_irq >= irq_rt->nr_rt_entries);

	hlist_for_each_entry(e, &irq_rt->map[guest_irq], link) {
		struct vcpu_data vcpu_info;
		struct vcpu_svm *svm = NULL;

		if (e->type != KVM_IRQ_ROUTING_MSI)
			continue;

		/**
		 * Here, we setup with legacy mode in the following cases:
		 * 1. When cannot target interrupt to a specific vcpu.
		 * 2. Unsetting posted interrupt.
		 * 3. APIC virtialization is disabled for the vcpu.
		 */
		if (!get_pi_vcpu_info(kvm, e, &vcpu_info, &svm) && set &&
		    kvm_vcpu_apicv_active(&svm->vcpu)) {
			struct amd_iommu_pi_data pi;

			/* Try to enable guest_mode in IRTE */
			pi.base = __sme_set(page_to_phys(svm->avic_backing_page) &
					    AVIC_HPA_MASK);
			pi.ga_tag = AVIC_GATAG(kvm->arch.avic_vm_id,
						     svm->vcpu.vcpu_id);
			pi.is_guest_mode = true;
			pi.vcpu_data = &vcpu_info;
			ret = irq_set_vcpu_affinity(host_irq, &pi);

			/**
			 * Here, we successfully setting up vcpu affinity in
			 * IOMMU guest mode. Now, we need to store the posted
			 * interrupt information in a per-vcpu ir_list so that
			 * we can reference to them directly when we update vcpu
			 * scheduling information in IOMMU irte.
			 */
			if (!ret && pi.is_guest_mode)
				svm_ir_list_add(svm, &pi);
		} else {
			/* Use legacy mode in IRTE */
			struct amd_iommu_pi_data pi;

			/**
			 * Here, pi is used to:
			 * - Tell IOMMU to use legacy mode for this interrupt.
			 * - Retrieve ga_tag of prior interrupt remapping data.
			 */
			pi.is_guest_mode = false;
			ret = irq_set_vcpu_affinity(host_irq, &pi);

			/**
			 * Check if the posted interrupt was previously
			 * setup with the guest_mode by checking if the ga_tag
			 * was cached. If so, we need to clean up the per-vcpu
			 * ir_list.
			 */
			if (!ret && pi.prev_ga_tag) {
				int id = AVIC_GATAG_TO_VCPUID(pi.prev_ga_tag);
				struct kvm_vcpu *vcpu;

				vcpu = kvm_get_vcpu_by_id(kvm, id);
				if (vcpu)
					svm_ir_list_del(to_svm(vcpu), &pi);
			}
		}

		if (!ret && svm) {
			trace_kvm_pi_irte_update(svm->vcpu.vcpu_id,
						 host_irq, e->gsi,
						 vcpu_info.vector,
						 vcpu_info.pi_desc_addr, set);
		}

		if (ret < 0) {
			pr_err("%s: failed to update PI IRTE\n", __func__);
			goto out;
		}
	}

	ret = 0;
out:
	srcu_read_unlock(&kvm->irq_srcu, idx);
	return ret;
}

static int svm_nmi_allowed(struct kvm_vcpu *vcpu)
{
	struct vcpu_svm *svm = to_svm(vcpu);
	struct vmcb *vmcb = svm->vmcb;
	int ret;
	ret = !(vmcb->control.int_state & SVM_INTERRUPT_SHADOW_MASK) &&
	      !(svm->vcpu.arch.hflags & HF_NMI_MASK);
	ret = ret && gif_set(svm) && nested_svm_nmi(svm);

	return ret;
}

static bool svm_get_nmi_mask(struct kvm_vcpu *vcpu)
{
	struct vcpu_svm *svm = to_svm(vcpu);

	return !!(svm->vcpu.arch.hflags & HF_NMI_MASK);
}

static void svm_set_nmi_mask(struct kvm_vcpu *vcpu, bool masked)
{
	struct vcpu_svm *svm = to_svm(vcpu);

	if (masked) {
		svm->vcpu.arch.hflags |= HF_NMI_MASK;
		set_intercept(svm, INTERCEPT_IRET);
	} else {
		svm->vcpu.arch.hflags &= ~HF_NMI_MASK;
		clr_intercept(svm, INTERCEPT_IRET);
	}
}

static int svm_interrupt_allowed(struct kvm_vcpu *vcpu)
{
	struct vcpu_svm *svm = to_svm(vcpu);
	struct vmcb *vmcb = svm->vmcb;
	int ret;

	if (!gif_set(svm) ||
	     (vmcb->control.int_state & SVM_INTERRUPT_SHADOW_MASK))
		return 0;

	ret = !!(kvm_get_rflags(vcpu) & X86_EFLAGS_IF);

	if (is_guest_mode(vcpu))
		return ret && !(svm->vcpu.arch.hflags & HF_VINTR_MASK);

	return ret;
}

static void enable_irq_window(struct kvm_vcpu *vcpu)
{
	struct vcpu_svm *svm = to_svm(vcpu);

	if (kvm_vcpu_apicv_active(vcpu))
		return;

	/*
	 * In case GIF=0 we can't rely on the CPU to tell us when GIF becomes
	 * 1, because that's a separate STGI/VMRUN intercept.  The next time we
	 * get that intercept, this function will be called again though and
	 * we'll get the vintr intercept. However, if the vGIF feature is
	 * enabled, the STGI interception will not occur. Enable the irq
	 * window under the assumption that the hardware will set the GIF.
	 */
	if ((vgif_enabled(svm) || gif_set(svm)) && nested_svm_intr(svm)) {
		svm_set_vintr(svm);
		svm_inject_irq(svm, 0x0);
	}
}

static void enable_nmi_window(struct kvm_vcpu *vcpu)
{
	struct vcpu_svm *svm = to_svm(vcpu);

	if ((svm->vcpu.arch.hflags & (HF_NMI_MASK | HF_IRET_MASK))
	    == HF_NMI_MASK)
		return; /* IRET will cause a vm exit */

	if (!gif_set(svm)) {
		if (vgif_enabled(svm))
			set_intercept(svm, INTERCEPT_STGI);
		return; /* STGI will cause a vm exit */
	}

	if (svm->nested.exit_required)
		return; /* we're not going to run the guest yet */

	/*
	 * Something prevents NMI from been injected. Single step over possible
	 * problem (IRET or exception injection or interrupt shadow)
	 */
	svm->nmi_singlestep_guest_rflags = svm_get_rflags(vcpu);
	svm->nmi_singlestep = true;
	svm->vmcb->save.rflags |= (X86_EFLAGS_TF | X86_EFLAGS_RF);
}

static int svm_set_tss_addr(struct kvm *kvm, unsigned int addr)
{
	return 0;
}

static void svm_flush_tlb(struct kvm_vcpu *vcpu, bool invalidate_gpa)
{
	struct vcpu_svm *svm = to_svm(vcpu);

	if (static_cpu_has(X86_FEATURE_FLUSHBYASID))
		svm->vmcb->control.tlb_ctl = TLB_CONTROL_FLUSH_ASID;
	else
		svm->asid_generation--;
}

static void svm_prepare_guest_switch(struct kvm_vcpu *vcpu)
{
}

static inline void sync_cr8_to_lapic(struct kvm_vcpu *vcpu)
{
	struct vcpu_svm *svm = to_svm(vcpu);

	if (svm_nested_virtualize_tpr(vcpu))
		return;

	if (!is_cr_intercept(svm, INTERCEPT_CR8_WRITE)) {
		int cr8 = svm->vmcb->control.int_ctl & V_TPR_MASK;
		kvm_set_cr8(vcpu, cr8);
	}
}

static inline void sync_lapic_to_cr8(struct kvm_vcpu *vcpu)
{
	struct vcpu_svm *svm = to_svm(vcpu);
	u64 cr8;

	if (svm_nested_virtualize_tpr(vcpu) ||
	    kvm_vcpu_apicv_active(vcpu))
		return;

	cr8 = kvm_get_cr8(vcpu);
	svm->vmcb->control.int_ctl &= ~V_TPR_MASK;
	svm->vmcb->control.int_ctl |= cr8 & V_TPR_MASK;
}

static void svm_complete_interrupts(struct vcpu_svm *svm)
{
	u8 vector;
	int type;
	u32 exitintinfo = svm->vmcb->control.exit_int_info;
	unsigned int3_injected = svm->int3_injected;

	svm->int3_injected = 0;

	/*
	 * If we've made progress since setting HF_IRET_MASK, we've
	 * executed an IRET and can allow NMI injection.
	 */
	if ((svm->vcpu.arch.hflags & HF_IRET_MASK)
	    && kvm_rip_read(&svm->vcpu) != svm->nmi_iret_rip) {
		svm->vcpu.arch.hflags &= ~(HF_NMI_MASK | HF_IRET_MASK);
		kvm_make_request(KVM_REQ_EVENT, &svm->vcpu);
	}

	svm->vcpu.arch.nmi_injected = false;
	kvm_clear_exception_queue(&svm->vcpu);
	kvm_clear_interrupt_queue(&svm->vcpu);

	if (!(exitintinfo & SVM_EXITINTINFO_VALID))
		return;

	kvm_make_request(KVM_REQ_EVENT, &svm->vcpu);

	vector = exitintinfo & SVM_EXITINTINFO_VEC_MASK;
	type = exitintinfo & SVM_EXITINTINFO_TYPE_MASK;

	switch (type) {
	case SVM_EXITINTINFO_TYPE_NMI:
		svm->vcpu.arch.nmi_injected = true;
		break;
	case SVM_EXITINTINFO_TYPE_EXEPT:
		/*
		 * In case of software exceptions, do not reinject the vector,
		 * but re-execute the instruction instead. Rewind RIP first
		 * if we emulated INT3 before.
		 */
		if (kvm_exception_is_soft(vector)) {
			if (vector == BP_VECTOR && int3_injected &&
			    kvm_is_linear_rip(&svm->vcpu, svm->int3_rip))
				kvm_rip_write(&svm->vcpu,
					      kvm_rip_read(&svm->vcpu) -
					      int3_injected);
			break;
		}
		if (exitintinfo & SVM_EXITINTINFO_VALID_ERR) {
			u32 err = svm->vmcb->control.exit_int_info_err;
			kvm_requeue_exception_e(&svm->vcpu, vector, err);

		} else
			kvm_requeue_exception(&svm->vcpu, vector);
		break;
	case SVM_EXITINTINFO_TYPE_INTR:
		kvm_queue_interrupt(&svm->vcpu, vector, false);
		break;
	default:
		break;
	}
}

static void svm_cancel_injection(struct kvm_vcpu *vcpu)
{
	struct vcpu_svm *svm = to_svm(vcpu);
	struct vmcb_control_area *control = &svm->vmcb->control;

	control->exit_int_info = control->event_inj;
	control->exit_int_info_err = control->event_inj_err;
	control->event_inj = 0;
	svm_complete_interrupts(svm);
}

static void svm_vcpu_run(struct kvm_vcpu *vcpu)
{
	struct vcpu_svm *svm = to_svm(vcpu);

	svm->vmcb->save.rax = vcpu->arch.regs[VCPU_REGS_RAX];
	svm->vmcb->save.rsp = vcpu->arch.regs[VCPU_REGS_RSP];
	svm->vmcb->save.rip = vcpu->arch.regs[VCPU_REGS_RIP];

	/*
	 * A vmexit emulation is required before the vcpu can be executed
	 * again.
	 */
	if (unlikely(svm->nested.exit_required))
		return;

	/*
	 * Disable singlestep if we're injecting an interrupt/exception.
	 * We don't want our modified rflags to be pushed on the stack where
	 * we might not be able to easily reset them if we disabled NMI
	 * singlestep later.
	 */
	if (svm->nmi_singlestep && svm->vmcb->control.event_inj) {
		/*
		 * Event injection happens before external interrupts cause a
		 * vmexit and interrupts are disabled here, so smp_send_reschedule
		 * is enough to force an immediate vmexit.
		 */
		disable_nmi_singlestep(svm);
		smp_send_reschedule(vcpu->cpu);
	}

	pre_svm_run(svm);

	sync_lapic_to_cr8(vcpu);

	svm->vmcb->save.cr2 = vcpu->arch.cr2;

	clgi();

	local_irq_enable();

	/*
	 * If this vCPU has touched SPEC_CTRL, restore the guest's value if
	 * it's non-zero. Since vmentry is serialising on affected CPUs, there
	 * is no need to worry about the conditional branch over the wrmsr
	 * being speculatively taken.
	 */
	if (svm->spec_ctrl)
		native_wrmsrl(MSR_IA32_SPEC_CTRL, svm->spec_ctrl);

	asm volatile (
		"push %%" _ASM_BP "; \n\t"
		"mov %c[rbx](%[svm]), %%" _ASM_BX " \n\t"
		"mov %c[rcx](%[svm]), %%" _ASM_CX " \n\t"
		"mov %c[rdx](%[svm]), %%" _ASM_DX " \n\t"
		"mov %c[rsi](%[svm]), %%" _ASM_SI " \n\t"
		"mov %c[rdi](%[svm]), %%" _ASM_DI " \n\t"
		"mov %c[rbp](%[svm]), %%" _ASM_BP " \n\t"
#ifdef CONFIG_X86_64
		"mov %c[r8](%[svm]),  %%r8  \n\t"
		"mov %c[r9](%[svm]),  %%r9  \n\t"
		"mov %c[r10](%[svm]), %%r10 \n\t"
		"mov %c[r11](%[svm]), %%r11 \n\t"
		"mov %c[r12](%[svm]), %%r12 \n\t"
		"mov %c[r13](%[svm]), %%r13 \n\t"
		"mov %c[r14](%[svm]), %%r14 \n\t"
		"mov %c[r15](%[svm]), %%r15 \n\t"
#endif

		/* Enter guest mode */
		"push %%" _ASM_AX " \n\t"
		"mov %c[vmcb](%[svm]), %%" _ASM_AX " \n\t"
		__ex(SVM_VMLOAD) "\n\t"
		__ex(SVM_VMRUN) "\n\t"
		__ex(SVM_VMSAVE) "\n\t"
		"pop %%" _ASM_AX " \n\t"

		/* Save guest registers, load host registers */
		"mov %%" _ASM_BX ", %c[rbx](%[svm]) \n\t"
		"mov %%" _ASM_CX ", %c[rcx](%[svm]) \n\t"
		"mov %%" _ASM_DX ", %c[rdx](%[svm]) \n\t"
		"mov %%" _ASM_SI ", %c[rsi](%[svm]) \n\t"
		"mov %%" _ASM_DI ", %c[rdi](%[svm]) \n\t"
		"mov %%" _ASM_BP ", %c[rbp](%[svm]) \n\t"
#ifdef CONFIG_X86_64
		"mov %%r8,  %c[r8](%[svm]) \n\t"
		"mov %%r9,  %c[r9](%[svm]) \n\t"
		"mov %%r10, %c[r10](%[svm]) \n\t"
		"mov %%r11, %c[r11](%[svm]) \n\t"
		"mov %%r12, %c[r12](%[svm]) \n\t"
		"mov %%r13, %c[r13](%[svm]) \n\t"
		"mov %%r14, %c[r14](%[svm]) \n\t"
		"mov %%r15, %c[r15](%[svm]) \n\t"
#endif
		/*
		* Clear host registers marked as clobbered to prevent
		* speculative use.
		*/
		"xor %%" _ASM_BX ", %%" _ASM_BX " \n\t"
		"xor %%" _ASM_CX ", %%" _ASM_CX " \n\t"
		"xor %%" _ASM_DX ", %%" _ASM_DX " \n\t"
		"xor %%" _ASM_SI ", %%" _ASM_SI " \n\t"
		"xor %%" _ASM_DI ", %%" _ASM_DI " \n\t"
#ifdef CONFIG_X86_64
		"xor %%r8, %%r8 \n\t"
		"xor %%r9, %%r9 \n\t"
		"xor %%r10, %%r10 \n\t"
		"xor %%r11, %%r11 \n\t"
		"xor %%r12, %%r12 \n\t"
		"xor %%r13, %%r13 \n\t"
		"xor %%r14, %%r14 \n\t"
		"xor %%r15, %%r15 \n\t"
#endif
		"pop %%" _ASM_BP
		:
		: [svm]"a"(svm),
		  [vmcb]"i"(offsetof(struct vcpu_svm, vmcb_pa)),
		  [rbx]"i"(offsetof(struct vcpu_svm, vcpu.arch.regs[VCPU_REGS_RBX])),
		  [rcx]"i"(offsetof(struct vcpu_svm, vcpu.arch.regs[VCPU_REGS_RCX])),
		  [rdx]"i"(offsetof(struct vcpu_svm, vcpu.arch.regs[VCPU_REGS_RDX])),
		  [rsi]"i"(offsetof(struct vcpu_svm, vcpu.arch.regs[VCPU_REGS_RSI])),
		  [rdi]"i"(offsetof(struct vcpu_svm, vcpu.arch.regs[VCPU_REGS_RDI])),
		  [rbp]"i"(offsetof(struct vcpu_svm, vcpu.arch.regs[VCPU_REGS_RBP]))
#ifdef CONFIG_X86_64
		  , [r8]"i"(offsetof(struct vcpu_svm, vcpu.arch.regs[VCPU_REGS_R8])),
		  [r9]"i"(offsetof(struct vcpu_svm, vcpu.arch.regs[VCPU_REGS_R9])),
		  [r10]"i"(offsetof(struct vcpu_svm, vcpu.arch.regs[VCPU_REGS_R10])),
		  [r11]"i"(offsetof(struct vcpu_svm, vcpu.arch.regs[VCPU_REGS_R11])),
		  [r12]"i"(offsetof(struct vcpu_svm, vcpu.arch.regs[VCPU_REGS_R12])),
		  [r13]"i"(offsetof(struct vcpu_svm, vcpu.arch.regs[VCPU_REGS_R13])),
		  [r14]"i"(offsetof(struct vcpu_svm, vcpu.arch.regs[VCPU_REGS_R14])),
		  [r15]"i"(offsetof(struct vcpu_svm, vcpu.arch.regs[VCPU_REGS_R15]))
#endif
		: "cc", "memory"
#ifdef CONFIG_X86_64
		, "rbx", "rcx", "rdx", "rsi", "rdi"
		, "r8", "r9", "r10", "r11" , "r12", "r13", "r14", "r15"
#else
		, "ebx", "ecx", "edx", "esi", "edi"
#endif
		);

<<<<<<< HEAD
=======
	/*
	 * We do not use IBRS in the kernel. If this vCPU has used the
	 * SPEC_CTRL MSR it may have left it on; save the value and
	 * turn it off. This is much more efficient than blindly adding
	 * it to the atomic save/restore list. Especially as the former
	 * (Saving guest MSRs on vmexit) doesn't even exist in KVM.
	 *
	 * For non-nested case:
	 * If the L01 MSR bitmap does not intercept the MSR, then we need to
	 * save it.
	 *
	 * For nested case:
	 * If the L02 MSR bitmap does not intercept the MSR, then we need to
	 * save it.
	 */
	if (unlikely(!msr_write_intercepted(vcpu, MSR_IA32_SPEC_CTRL)))
		svm->spec_ctrl = native_read_msr(MSR_IA32_SPEC_CTRL);

	if (svm->spec_ctrl)
		native_wrmsrl(MSR_IA32_SPEC_CTRL, 0);

>>>>>>> 661e50bc
	/* Eliminate branch target predictions from guest mode */
	vmexit_fill_RSB();

#ifdef CONFIG_X86_64
	wrmsrl(MSR_GS_BASE, svm->host.gs_base);
#else
	loadsegment(fs, svm->host.fs);
#ifndef CONFIG_X86_32_LAZY_GS
	loadsegment(gs, svm->host.gs);
#endif
#endif

	reload_tss(vcpu);

	local_irq_disable();

	vcpu->arch.cr2 = svm->vmcb->save.cr2;
	vcpu->arch.regs[VCPU_REGS_RAX] = svm->vmcb->save.rax;
	vcpu->arch.regs[VCPU_REGS_RSP] = svm->vmcb->save.rsp;
	vcpu->arch.regs[VCPU_REGS_RIP] = svm->vmcb->save.rip;

	if (unlikely(svm->vmcb->control.exit_code == SVM_EXIT_NMI))
		kvm_before_handle_nmi(&svm->vcpu);

	stgi();

	/* Any pending NMI will happen here */

	if (unlikely(svm->vmcb->control.exit_code == SVM_EXIT_NMI))
		kvm_after_handle_nmi(&svm->vcpu);

	sync_cr8_to_lapic(vcpu);

	svm->next_rip = 0;

	svm->vmcb->control.tlb_ctl = TLB_CONTROL_DO_NOTHING;

	/* if exit due to PF check for async PF */
	if (svm->vmcb->control.exit_code == SVM_EXIT_EXCP_BASE + PF_VECTOR)
		svm->vcpu.arch.apf.host_apf_reason = kvm_read_and_reset_pf_reason();

	if (npt_enabled) {
		vcpu->arch.regs_avail &= ~(1 << VCPU_EXREG_PDPTR);
		vcpu->arch.regs_dirty &= ~(1 << VCPU_EXREG_PDPTR);
	}

	/*
	 * We need to handle MC intercepts here before the vcpu has a chance to
	 * change the physical cpu
	 */
	if (unlikely(svm->vmcb->control.exit_code ==
		     SVM_EXIT_EXCP_BASE + MC_VECTOR))
		svm_handle_mce(svm);

	mark_all_clean(svm->vmcb);
}
STACK_FRAME_NON_STANDARD(svm_vcpu_run);

static void svm_set_cr3(struct kvm_vcpu *vcpu, unsigned long root)
{
	struct vcpu_svm *svm = to_svm(vcpu);

	svm->vmcb->save.cr3 = __sme_set(root);
	mark_dirty(svm->vmcb, VMCB_CR);
	svm_flush_tlb(vcpu, true);
}

static void set_tdp_cr3(struct kvm_vcpu *vcpu, unsigned long root)
{
	struct vcpu_svm *svm = to_svm(vcpu);

	svm->vmcb->control.nested_cr3 = __sme_set(root);
	mark_dirty(svm->vmcb, VMCB_NPT);

	/* Also sync guest cr3 here in case we live migrate */
	svm->vmcb->save.cr3 = kvm_read_cr3(vcpu);
	mark_dirty(svm->vmcb, VMCB_CR);

	svm_flush_tlb(vcpu, true);
}

static int is_disabled(void)
{
	u64 vm_cr;

	rdmsrl(MSR_VM_CR, vm_cr);
	if (vm_cr & (1 << SVM_VM_CR_SVM_DISABLE))
		return 1;

	return 0;
}

static void
svm_patch_hypercall(struct kvm_vcpu *vcpu, unsigned char *hypercall)
{
	/*
	 * Patch in the VMMCALL instruction:
	 */
	hypercall[0] = 0x0f;
	hypercall[1] = 0x01;
	hypercall[2] = 0xd9;
}

static void svm_check_processor_compat(void *rtn)
{
	*(int *)rtn = 0;
}

static bool svm_cpu_has_accelerated_tpr(void)
{
	return false;
}

static bool svm_has_high_real_mode_segbase(void)
{
	return true;
}

static u64 svm_get_mt_mask(struct kvm_vcpu *vcpu, gfn_t gfn, bool is_mmio)
{
	return 0;
}

static void svm_cpuid_update(struct kvm_vcpu *vcpu)
{
	struct vcpu_svm *svm = to_svm(vcpu);

	/* Update nrips enabled cache */
	svm->nrips_enabled = !!guest_cpuid_has(&svm->vcpu, X86_FEATURE_NRIPS);

	if (!kvm_vcpu_apicv_active(vcpu))
		return;

	guest_cpuid_clear(vcpu, X86_FEATURE_X2APIC);
}

static void svm_set_supported_cpuid(u32 func, struct kvm_cpuid_entry2 *entry)
{
	switch (func) {
	case 0x1:
		if (avic)
			entry->ecx &= ~bit(X86_FEATURE_X2APIC);
		break;
	case 0x80000001:
		if (nested)
			entry->ecx |= (1 << 2); /* Set SVM bit */
		break;
	case 0x8000000A:
		entry->eax = 1; /* SVM revision 1 */
		entry->ebx = 8; /* Lets support 8 ASIDs in case we add proper
				   ASID emulation to nested SVM */
		entry->ecx = 0; /* Reserved */
		entry->edx = 0; /* Per default do not support any
				   additional features */

		/* Support next_rip if host supports it */
		if (boot_cpu_has(X86_FEATURE_NRIPS))
			entry->edx |= SVM_FEATURE_NRIP;

		/* Support NPT for the guest if enabled */
		if (npt_enabled)
			entry->edx |= SVM_FEATURE_NPT;

		break;
	case 0x8000001F:
		/* Support memory encryption cpuid if host supports it */
		if (boot_cpu_has(X86_FEATURE_SEV))
			cpuid(0x8000001f, &entry->eax, &entry->ebx,
				&entry->ecx, &entry->edx);

	}
}

static int svm_get_lpage_level(void)
{
	return PT_PDPE_LEVEL;
}

static bool svm_rdtscp_supported(void)
{
	return boot_cpu_has(X86_FEATURE_RDTSCP);
}

static bool svm_invpcid_supported(void)
{
	return false;
}

static bool svm_mpx_supported(void)
{
	return false;
}

static bool svm_xsaves_supported(void)
{
	return false;
}

static bool svm_umip_emulated(void)
{
	return false;
}

static bool svm_has_wbinvd_exit(void)
{
	return true;
}

#define PRE_EX(exit)  { .exit_code = (exit), \
			.stage = X86_ICPT_PRE_EXCEPT, }
#define POST_EX(exit) { .exit_code = (exit), \
			.stage = X86_ICPT_POST_EXCEPT, }
#define POST_MEM(exit) { .exit_code = (exit), \
			.stage = X86_ICPT_POST_MEMACCESS, }

static const struct __x86_intercept {
	u32 exit_code;
	enum x86_intercept_stage stage;
} x86_intercept_map[] = {
	[x86_intercept_cr_read]		= POST_EX(SVM_EXIT_READ_CR0),
	[x86_intercept_cr_write]	= POST_EX(SVM_EXIT_WRITE_CR0),
	[x86_intercept_clts]		= POST_EX(SVM_EXIT_WRITE_CR0),
	[x86_intercept_lmsw]		= POST_EX(SVM_EXIT_WRITE_CR0),
	[x86_intercept_smsw]		= POST_EX(SVM_EXIT_READ_CR0),
	[x86_intercept_dr_read]		= POST_EX(SVM_EXIT_READ_DR0),
	[x86_intercept_dr_write]	= POST_EX(SVM_EXIT_WRITE_DR0),
	[x86_intercept_sldt]		= POST_EX(SVM_EXIT_LDTR_READ),
	[x86_intercept_str]		= POST_EX(SVM_EXIT_TR_READ),
	[x86_intercept_lldt]		= POST_EX(SVM_EXIT_LDTR_WRITE),
	[x86_intercept_ltr]		= POST_EX(SVM_EXIT_TR_WRITE),
	[x86_intercept_sgdt]		= POST_EX(SVM_EXIT_GDTR_READ),
	[x86_intercept_sidt]		= POST_EX(SVM_EXIT_IDTR_READ),
	[x86_intercept_lgdt]		= POST_EX(SVM_EXIT_GDTR_WRITE),
	[x86_intercept_lidt]		= POST_EX(SVM_EXIT_IDTR_WRITE),
	[x86_intercept_vmrun]		= POST_EX(SVM_EXIT_VMRUN),
	[x86_intercept_vmmcall]		= POST_EX(SVM_EXIT_VMMCALL),
	[x86_intercept_vmload]		= POST_EX(SVM_EXIT_VMLOAD),
	[x86_intercept_vmsave]		= POST_EX(SVM_EXIT_VMSAVE),
	[x86_intercept_stgi]		= POST_EX(SVM_EXIT_STGI),
	[x86_intercept_clgi]		= POST_EX(SVM_EXIT_CLGI),
	[x86_intercept_skinit]		= POST_EX(SVM_EXIT_SKINIT),
	[x86_intercept_invlpga]		= POST_EX(SVM_EXIT_INVLPGA),
	[x86_intercept_rdtscp]		= POST_EX(SVM_EXIT_RDTSCP),
	[x86_intercept_monitor]		= POST_MEM(SVM_EXIT_MONITOR),
	[x86_intercept_mwait]		= POST_EX(SVM_EXIT_MWAIT),
	[x86_intercept_invlpg]		= POST_EX(SVM_EXIT_INVLPG),
	[x86_intercept_invd]		= POST_EX(SVM_EXIT_INVD),
	[x86_intercept_wbinvd]		= POST_EX(SVM_EXIT_WBINVD),
	[x86_intercept_wrmsr]		= POST_EX(SVM_EXIT_MSR),
	[x86_intercept_rdtsc]		= POST_EX(SVM_EXIT_RDTSC),
	[x86_intercept_rdmsr]		= POST_EX(SVM_EXIT_MSR),
	[x86_intercept_rdpmc]		= POST_EX(SVM_EXIT_RDPMC),
	[x86_intercept_cpuid]		= PRE_EX(SVM_EXIT_CPUID),
	[x86_intercept_rsm]		= PRE_EX(SVM_EXIT_RSM),
	[x86_intercept_pause]		= PRE_EX(SVM_EXIT_PAUSE),
	[x86_intercept_pushf]		= PRE_EX(SVM_EXIT_PUSHF),
	[x86_intercept_popf]		= PRE_EX(SVM_EXIT_POPF),
	[x86_intercept_intn]		= PRE_EX(SVM_EXIT_SWINT),
	[x86_intercept_iret]		= PRE_EX(SVM_EXIT_IRET),
	[x86_intercept_icebp]		= PRE_EX(SVM_EXIT_ICEBP),
	[x86_intercept_hlt]		= POST_EX(SVM_EXIT_HLT),
	[x86_intercept_in]		= POST_EX(SVM_EXIT_IOIO),
	[x86_intercept_ins]		= POST_EX(SVM_EXIT_IOIO),
	[x86_intercept_out]		= POST_EX(SVM_EXIT_IOIO),
	[x86_intercept_outs]		= POST_EX(SVM_EXIT_IOIO),
};

#undef PRE_EX
#undef POST_EX
#undef POST_MEM

static int svm_check_intercept(struct kvm_vcpu *vcpu,
			       struct x86_instruction_info *info,
			       enum x86_intercept_stage stage)
{
	struct vcpu_svm *svm = to_svm(vcpu);
	int vmexit, ret = X86EMUL_CONTINUE;
	struct __x86_intercept icpt_info;
	struct vmcb *vmcb = svm->vmcb;

	if (info->intercept >= ARRAY_SIZE(x86_intercept_map))
		goto out;

	icpt_info = x86_intercept_map[info->intercept];

	if (stage != icpt_info.stage)
		goto out;

	switch (icpt_info.exit_code) {
	case SVM_EXIT_READ_CR0:
		if (info->intercept == x86_intercept_cr_read)
			icpt_info.exit_code += info->modrm_reg;
		break;
	case SVM_EXIT_WRITE_CR0: {
		unsigned long cr0, val;
		u64 intercept;

		if (info->intercept == x86_intercept_cr_write)
			icpt_info.exit_code += info->modrm_reg;

		if (icpt_info.exit_code != SVM_EXIT_WRITE_CR0 ||
		    info->intercept == x86_intercept_clts)
			break;

		intercept = svm->nested.intercept;

		if (!(intercept & (1ULL << INTERCEPT_SELECTIVE_CR0)))
			break;

		cr0 = vcpu->arch.cr0 & ~SVM_CR0_SELECTIVE_MASK;
		val = info->src_val  & ~SVM_CR0_SELECTIVE_MASK;

		if (info->intercept == x86_intercept_lmsw) {
			cr0 &= 0xfUL;
			val &= 0xfUL;
			/* lmsw can't clear PE - catch this here */
			if (cr0 & X86_CR0_PE)
				val |= X86_CR0_PE;
		}

		if (cr0 ^ val)
			icpt_info.exit_code = SVM_EXIT_CR0_SEL_WRITE;

		break;
	}
	case SVM_EXIT_READ_DR0:
	case SVM_EXIT_WRITE_DR0:
		icpt_info.exit_code += info->modrm_reg;
		break;
	case SVM_EXIT_MSR:
		if (info->intercept == x86_intercept_wrmsr)
			vmcb->control.exit_info_1 = 1;
		else
			vmcb->control.exit_info_1 = 0;
		break;
	case SVM_EXIT_PAUSE:
		/*
		 * We get this for NOP only, but pause
		 * is rep not, check this here
		 */
		if (info->rep_prefix != REPE_PREFIX)
			goto out;
		break;
	case SVM_EXIT_IOIO: {
		u64 exit_info;
		u32 bytes;

		if (info->intercept == x86_intercept_in ||
		    info->intercept == x86_intercept_ins) {
			exit_info = ((info->src_val & 0xffff) << 16) |
				SVM_IOIO_TYPE_MASK;
			bytes = info->dst_bytes;
		} else {
			exit_info = (info->dst_val & 0xffff) << 16;
			bytes = info->src_bytes;
		}

		if (info->intercept == x86_intercept_outs ||
		    info->intercept == x86_intercept_ins)
			exit_info |= SVM_IOIO_STR_MASK;

		if (info->rep_prefix)
			exit_info |= SVM_IOIO_REP_MASK;

		bytes = min(bytes, 4u);

		exit_info |= bytes << SVM_IOIO_SIZE_SHIFT;

		exit_info |= (u32)info->ad_bytes << (SVM_IOIO_ASIZE_SHIFT - 1);

		vmcb->control.exit_info_1 = exit_info;
		vmcb->control.exit_info_2 = info->next_rip;

		break;
	}
	default:
		break;
	}

	/* TODO: Advertise NRIPS to guest hypervisor unconditionally */
	if (static_cpu_has(X86_FEATURE_NRIPS))
		vmcb->control.next_rip  = info->next_rip;
	vmcb->control.exit_code = icpt_info.exit_code;
	vmexit = nested_svm_exit_handled(svm);

	ret = (vmexit == NESTED_EXIT_DONE) ? X86EMUL_INTERCEPTED
					   : X86EMUL_CONTINUE;

out:
	return ret;
}

static void svm_handle_external_intr(struct kvm_vcpu *vcpu)
{
	local_irq_enable();
	/*
	 * We must have an instruction with interrupts enabled, so
	 * the timer interrupt isn't delayed by the interrupt shadow.
	 */
	asm("nop");
	local_irq_disable();
}

static void svm_sched_in(struct kvm_vcpu *vcpu, int cpu)
{
}

static inline void avic_post_state_restore(struct kvm_vcpu *vcpu)
{
	if (avic_handle_apic_id_update(vcpu) != 0)
		return;
	if (avic_handle_dfr_update(vcpu) != 0)
		return;
	avic_handle_ldr_update(vcpu);
}

static void svm_setup_mce(struct kvm_vcpu *vcpu)
{
	/* [63:9] are reserved. */
	vcpu->arch.mcg_cap &= 0x1ff;
}

static int svm_smi_allowed(struct kvm_vcpu *vcpu)
{
	struct vcpu_svm *svm = to_svm(vcpu);
<<<<<<< HEAD

	/* Per APM Vol.2 15.22.2 "Response to SMI" */
	if (!gif_set(svm))
		return 0;

	if (is_guest_mode(&svm->vcpu) &&
	    svm->nested.intercept & (1ULL << INTERCEPT_SMI)) {
		/* TODO: Might need to set exit_info_1 and exit_info_2 here */
		svm->vmcb->control.exit_code = SVM_EXIT_SMI;
		svm->nested.exit_required = true;
		return 0;
	}

	return 1;
}

static int svm_pre_enter_smm(struct kvm_vcpu *vcpu, char *smstate)
{
	struct vcpu_svm *svm = to_svm(vcpu);
	int ret;

	if (is_guest_mode(vcpu)) {
		/* FED8h - SVM Guest */
		put_smstate(u64, smstate, 0x7ed8, 1);
		/* FEE0h - SVM Guest VMCB Physical Address */
		put_smstate(u64, smstate, 0x7ee0, svm->nested.vmcb);

		svm->vmcb->save.rax = vcpu->arch.regs[VCPU_REGS_RAX];
		svm->vmcb->save.rsp = vcpu->arch.regs[VCPU_REGS_RSP];
		svm->vmcb->save.rip = vcpu->arch.regs[VCPU_REGS_RIP];

		ret = nested_svm_vmexit(svm);
		if (ret)
			return ret;
	}
	return 0;
}

static int svm_pre_leave_smm(struct kvm_vcpu *vcpu, u64 smbase)
{
	struct vcpu_svm *svm = to_svm(vcpu);
	struct vmcb *nested_vmcb;
	struct page *page;
	struct {
		u64 guest;
		u64 vmcb;
	} svm_state_save;
	int ret;

	ret = kvm_vcpu_read_guest(vcpu, smbase + 0xfed8, &svm_state_save,
				  sizeof(svm_state_save));
	if (ret)
		return ret;

	if (svm_state_save.guest) {
		vcpu->arch.hflags &= ~HF_SMM_MASK;
		nested_vmcb = nested_svm_map(svm, svm_state_save.vmcb, &page);
		if (nested_vmcb)
			enter_svm_guest_mode(svm, svm_state_save.vmcb, nested_vmcb, page);
		else
			ret = 1;
		vcpu->arch.hflags |= HF_SMM_MASK;
	}
	return ret;
}

static int enable_smi_window(struct kvm_vcpu *vcpu)
{
	struct vcpu_svm *svm = to_svm(vcpu);

	if (!gif_set(svm)) {
		if (vgif_enabled(svm))
			set_intercept(svm, INTERCEPT_STGI);
		/* STGI will cause a vm exit */
		return 1;
	}
	return 0;
}

static struct kvm_x86_ops svm_x86_ops __ro_after_init = {
	.cpu_has_kvm_support = has_svm,
	.disabled_by_bios = is_disabled,
	.hardware_setup = svm_hardware_setup,
	.hardware_unsetup = svm_hardware_unsetup,
	.check_processor_compatibility = svm_check_processor_compat,
	.hardware_enable = svm_hardware_enable,
	.hardware_disable = svm_hardware_disable,
	.cpu_has_accelerated_tpr = svm_cpu_has_accelerated_tpr,
	.cpu_has_high_real_mode_segbase = svm_has_high_real_mode_segbase,

	.vcpu_create = svm_create_vcpu,
	.vcpu_free = svm_free_vcpu,
	.vcpu_reset = svm_vcpu_reset,
=======
>>>>>>> 661e50bc

	/* Per APM Vol.2 15.22.2 "Response to SMI" */
	if (!gif_set(svm))
		return 0;

	if (is_guest_mode(&svm->vcpu) &&
	    svm->nested.intercept & (1ULL << INTERCEPT_SMI)) {
		/* TODO: Might need to set exit_info_1 and exit_info_2 here */
		svm->vmcb->control.exit_code = SVM_EXIT_SMI;
		svm->nested.exit_required = true;
		return 0;
	}

	return 1;
}

static int svm_pre_enter_smm(struct kvm_vcpu *vcpu, char *smstate)
{
	struct vcpu_svm *svm = to_svm(vcpu);
	int ret;

	if (is_guest_mode(vcpu)) {
		/* FED8h - SVM Guest */
		put_smstate(u64, smstate, 0x7ed8, 1);
		/* FEE0h - SVM Guest VMCB Physical Address */
		put_smstate(u64, smstate, 0x7ee0, svm->nested.vmcb);

		svm->vmcb->save.rax = vcpu->arch.regs[VCPU_REGS_RAX];
		svm->vmcb->save.rsp = vcpu->arch.regs[VCPU_REGS_RSP];
		svm->vmcb->save.rip = vcpu->arch.regs[VCPU_REGS_RIP];

		ret = nested_svm_vmexit(svm);
		if (ret)
			return ret;
	}
	return 0;
}

static int svm_pre_leave_smm(struct kvm_vcpu *vcpu, u64 smbase)
{
	struct vcpu_svm *svm = to_svm(vcpu);
	struct vmcb *nested_vmcb;
	struct page *page;
	struct {
		u64 guest;
		u64 vmcb;
	} svm_state_save;
	int ret;

	ret = kvm_vcpu_read_guest(vcpu, smbase + 0xfed8, &svm_state_save,
				  sizeof(svm_state_save));
	if (ret)
		return ret;

	if (svm_state_save.guest) {
		vcpu->arch.hflags &= ~HF_SMM_MASK;
		nested_vmcb = nested_svm_map(svm, svm_state_save.vmcb, &page);
		if (nested_vmcb)
			enter_svm_guest_mode(svm, svm_state_save.vmcb, nested_vmcb, page);
		else
			ret = 1;
		vcpu->arch.hflags |= HF_SMM_MASK;
	}
	return ret;
}

static int enable_smi_window(struct kvm_vcpu *vcpu)
{
	struct vcpu_svm *svm = to_svm(vcpu);

	if (!gif_set(svm)) {
		if (vgif_enabled(svm))
			set_intercept(svm, INTERCEPT_STGI);
		/* STGI will cause a vm exit */
		return 1;
	}
	return 0;
}

static int sev_asid_new(void)
{
	int pos;

	/*
	 * SEV-enabled guest must use asid from min_sev_asid to max_sev_asid.
	 */
	pos = find_next_zero_bit(sev_asid_bitmap, max_sev_asid, min_sev_asid - 1);
	if (pos >= max_sev_asid)
		return -EBUSY;

	set_bit(pos, sev_asid_bitmap);
	return pos + 1;
}

static int sev_guest_init(struct kvm *kvm, struct kvm_sev_cmd *argp)
{
	struct kvm_sev_info *sev = &kvm->arch.sev_info;
	int asid, ret;

	ret = -EBUSY;
	asid = sev_asid_new();
	if (asid < 0)
		return ret;

	ret = sev_platform_init(&argp->error);
	if (ret)
		goto e_free;

	sev->active = true;
	sev->asid = asid;
	INIT_LIST_HEAD(&sev->regions_list);

	return 0;

e_free:
	__sev_asid_free(asid);
	return ret;
}

static int sev_bind_asid(struct kvm *kvm, unsigned int handle, int *error)
{
	struct sev_data_activate *data;
	int asid = sev_get_asid(kvm);
	int ret;

	wbinvd_on_all_cpus();

	ret = sev_guest_df_flush(error);
	if (ret)
		return ret;

	data = kzalloc(sizeof(*data), GFP_KERNEL);
	if (!data)
		return -ENOMEM;

	/* activate ASID on the given handle */
	data->handle = handle;
	data->asid   = asid;
	ret = sev_guest_activate(data, error);
	kfree(data);

	return ret;
}

static int __sev_issue_cmd(int fd, int id, void *data, int *error)
{
	struct fd f;
	int ret;

	f = fdget(fd);
	if (!f.file)
		return -EBADF;

	ret = sev_issue_cmd_external_user(f.file, id, data, error);

	fdput(f);
	return ret;
}

static int sev_issue_cmd(struct kvm *kvm, int id, void *data, int *error)
{
	struct kvm_sev_info *sev = &kvm->arch.sev_info;

	return __sev_issue_cmd(sev->fd, id, data, error);
}

static int sev_launch_start(struct kvm *kvm, struct kvm_sev_cmd *argp)
{
	struct kvm_sev_info *sev = &kvm->arch.sev_info;
	struct sev_data_launch_start *start;
	struct kvm_sev_launch_start params;
	void *dh_blob, *session_blob;
	int *error = &argp->error;
	int ret;

	if (!sev_guest(kvm))
		return -ENOTTY;

	if (copy_from_user(&params, (void __user *)(uintptr_t)argp->data, sizeof(params)))
		return -EFAULT;

	start = kzalloc(sizeof(*start), GFP_KERNEL);
	if (!start)
		return -ENOMEM;

	dh_blob = NULL;
	if (params.dh_uaddr) {
		dh_blob = psp_copy_user_blob(params.dh_uaddr, params.dh_len);
		if (IS_ERR(dh_blob)) {
			ret = PTR_ERR(dh_blob);
			goto e_free;
		}

		start->dh_cert_address = __sme_set(__pa(dh_blob));
		start->dh_cert_len = params.dh_len;
	}

	session_blob = NULL;
	if (params.session_uaddr) {
		session_blob = psp_copy_user_blob(params.session_uaddr, params.session_len);
		if (IS_ERR(session_blob)) {
			ret = PTR_ERR(session_blob);
			goto e_free_dh;
		}

		start->session_address = __sme_set(__pa(session_blob));
		start->session_len = params.session_len;
	}

	start->handle = params.handle;
	start->policy = params.policy;

	/* create memory encryption context */
	ret = __sev_issue_cmd(argp->sev_fd, SEV_CMD_LAUNCH_START, start, error);
	if (ret)
		goto e_free_session;

	/* Bind ASID to this guest */
	ret = sev_bind_asid(kvm, start->handle, error);
	if (ret)
		goto e_free_session;

	/* return handle to userspace */
	params.handle = start->handle;
	if (copy_to_user((void __user *)(uintptr_t)argp->data, &params, sizeof(params))) {
		sev_unbind_asid(kvm, start->handle);
		ret = -EFAULT;
		goto e_free_session;
	}

	sev->handle = start->handle;
	sev->fd = argp->sev_fd;

e_free_session:
	kfree(session_blob);
e_free_dh:
	kfree(dh_blob);
e_free:
	kfree(start);
	return ret;
}

static int get_num_contig_pages(int idx, struct page **inpages,
				unsigned long npages)
{
	unsigned long paddr, next_paddr;
	int i = idx + 1, pages = 1;

	/* find the number of contiguous pages starting from idx */
	paddr = __sme_page_pa(inpages[idx]);
	while (i < npages) {
		next_paddr = __sme_page_pa(inpages[i++]);
		if ((paddr + PAGE_SIZE) == next_paddr) {
			pages++;
			paddr = next_paddr;
			continue;
		}
		break;
	}

	return pages;
}

static int sev_launch_update_data(struct kvm *kvm, struct kvm_sev_cmd *argp)
{
	unsigned long vaddr, vaddr_end, next_vaddr, npages, size;
	struct kvm_sev_info *sev = &kvm->arch.sev_info;
	struct kvm_sev_launch_update_data params;
	struct sev_data_launch_update_data *data;
	struct page **inpages;
	int i, ret, pages;

	if (!sev_guest(kvm))
		return -ENOTTY;

	if (copy_from_user(&params, (void __user *)(uintptr_t)argp->data, sizeof(params)))
		return -EFAULT;

	data = kzalloc(sizeof(*data), GFP_KERNEL);
	if (!data)
		return -ENOMEM;

	vaddr = params.uaddr;
	size = params.len;
	vaddr_end = vaddr + size;

	/* Lock the user memory. */
	inpages = sev_pin_memory(kvm, vaddr, size, &npages, 1);
	if (!inpages) {
		ret = -ENOMEM;
		goto e_free;
	}

	/*
	 * The LAUNCH_UPDATE command will perform in-place encryption of the
	 * memory content (i.e it will write the same memory region with C=1).
	 * It's possible that the cache may contain the data with C=0, i.e.,
	 * unencrypted so invalidate it first.
	 */
	sev_clflush_pages(inpages, npages);

	for (i = 0; vaddr < vaddr_end; vaddr = next_vaddr, i += pages) {
		int offset, len;

		/*
		 * If the user buffer is not page-aligned, calculate the offset
		 * within the page.
		 */
		offset = vaddr & (PAGE_SIZE - 1);

		/* Calculate the number of pages that can be encrypted in one go. */
		pages = get_num_contig_pages(i, inpages, npages);

		len = min_t(size_t, ((pages * PAGE_SIZE) - offset), size);

		data->handle = sev->handle;
		data->len = len;
		data->address = __sme_page_pa(inpages[i]) + offset;
		ret = sev_issue_cmd(kvm, SEV_CMD_LAUNCH_UPDATE_DATA, data, &argp->error);
		if (ret)
			goto e_unpin;

		size -= len;
		next_vaddr = vaddr + len;
	}

e_unpin:
	/* content of memory is updated, mark pages dirty */
	for (i = 0; i < npages; i++) {
		set_page_dirty_lock(inpages[i]);
		mark_page_accessed(inpages[i]);
	}
	/* unlock the user pages */
	sev_unpin_memory(kvm, inpages, npages);
e_free:
	kfree(data);
	return ret;
}

static int sev_launch_measure(struct kvm *kvm, struct kvm_sev_cmd *argp)
{
	void __user *measure = (void __user *)(uintptr_t)argp->data;
	struct kvm_sev_info *sev = &kvm->arch.sev_info;
	struct sev_data_launch_measure *data;
	struct kvm_sev_launch_measure params;
	void __user *p = NULL;
	void *blob = NULL;
	int ret;

	if (!sev_guest(kvm))
		return -ENOTTY;

	if (copy_from_user(&params, measure, sizeof(params)))
		return -EFAULT;

	data = kzalloc(sizeof(*data), GFP_KERNEL);
	if (!data)
		return -ENOMEM;

	/* User wants to query the blob length */
	if (!params.len)
		goto cmd;

	p = (void __user *)(uintptr_t)params.uaddr;
	if (p) {
		if (params.len > SEV_FW_BLOB_MAX_SIZE) {
			ret = -EINVAL;
			goto e_free;
		}

		ret = -ENOMEM;
		blob = kmalloc(params.len, GFP_KERNEL);
		if (!blob)
			goto e_free;

		data->address = __psp_pa(blob);
		data->len = params.len;
	}

cmd:
	data->handle = sev->handle;
	ret = sev_issue_cmd(kvm, SEV_CMD_LAUNCH_MEASURE, data, &argp->error);

	/*
	 * If we query the session length, FW responded with expected data.
	 */
	if (!params.len)
		goto done;

	if (ret)
		goto e_free_blob;

	if (blob) {
		if (copy_to_user(p, blob, params.len))
			ret = -EFAULT;
	}

done:
	params.len = data->len;
	if (copy_to_user(measure, &params, sizeof(params)))
		ret = -EFAULT;
e_free_blob:
	kfree(blob);
e_free:
	kfree(data);
	return ret;
}

static int sev_launch_finish(struct kvm *kvm, struct kvm_sev_cmd *argp)
{
	struct kvm_sev_info *sev = &kvm->arch.sev_info;
	struct sev_data_launch_finish *data;
	int ret;

	if (!sev_guest(kvm))
		return -ENOTTY;

	data = kzalloc(sizeof(*data), GFP_KERNEL);
	if (!data)
		return -ENOMEM;

	data->handle = sev->handle;
	ret = sev_issue_cmd(kvm, SEV_CMD_LAUNCH_FINISH, data, &argp->error);

	kfree(data);
	return ret;
}

static int sev_guest_status(struct kvm *kvm, struct kvm_sev_cmd *argp)
{
	struct kvm_sev_info *sev = &kvm->arch.sev_info;
	struct kvm_sev_guest_status params;
	struct sev_data_guest_status *data;
	int ret;

	if (!sev_guest(kvm))
		return -ENOTTY;

	data = kzalloc(sizeof(*data), GFP_KERNEL);
	if (!data)
		return -ENOMEM;

	data->handle = sev->handle;
	ret = sev_issue_cmd(kvm, SEV_CMD_GUEST_STATUS, data, &argp->error);
	if (ret)
		goto e_free;

	params.policy = data->policy;
	params.state = data->state;
	params.handle = data->handle;

	if (copy_to_user((void __user *)(uintptr_t)argp->data, &params, sizeof(params)))
		ret = -EFAULT;
e_free:
	kfree(data);
	return ret;
}

static int __sev_issue_dbg_cmd(struct kvm *kvm, unsigned long src,
			       unsigned long dst, int size,
			       int *error, bool enc)
{
	struct kvm_sev_info *sev = &kvm->arch.sev_info;
	struct sev_data_dbg *data;
	int ret;

	data = kzalloc(sizeof(*data), GFP_KERNEL);
	if (!data)
		return -ENOMEM;

	data->handle = sev->handle;
	data->dst_addr = dst;
	data->src_addr = src;
	data->len = size;

	ret = sev_issue_cmd(kvm,
			    enc ? SEV_CMD_DBG_ENCRYPT : SEV_CMD_DBG_DECRYPT,
			    data, error);
	kfree(data);
	return ret;
}

static int __sev_dbg_decrypt(struct kvm *kvm, unsigned long src_paddr,
			     unsigned long dst_paddr, int sz, int *err)
{
	int offset;

	/*
	 * Its safe to read more than we are asked, caller should ensure that
	 * destination has enough space.
	 */
	src_paddr = round_down(src_paddr, 16);
	offset = src_paddr & 15;
	sz = round_up(sz + offset, 16);

	return __sev_issue_dbg_cmd(kvm, src_paddr, dst_paddr, sz, err, false);
}

static int __sev_dbg_decrypt_user(struct kvm *kvm, unsigned long paddr,
				  unsigned long __user dst_uaddr,
				  unsigned long dst_paddr,
				  int size, int *err)
{
	struct page *tpage = NULL;
	int ret, offset;

	/* if inputs are not 16-byte then use intermediate buffer */
	if (!IS_ALIGNED(dst_paddr, 16) ||
	    !IS_ALIGNED(paddr,     16) ||
	    !IS_ALIGNED(size,      16)) {
		tpage = (void *)alloc_page(GFP_KERNEL);
		if (!tpage)
			return -ENOMEM;

		dst_paddr = __sme_page_pa(tpage);
	}

	ret = __sev_dbg_decrypt(kvm, paddr, dst_paddr, size, err);
	if (ret)
		goto e_free;

	if (tpage) {
		offset = paddr & 15;
		if (copy_to_user((void __user *)(uintptr_t)dst_uaddr,
				 page_address(tpage) + offset, size))
			ret = -EFAULT;
	}

e_free:
	if (tpage)
		__free_page(tpage);

	return ret;
}

static int __sev_dbg_encrypt_user(struct kvm *kvm, unsigned long paddr,
				  unsigned long __user vaddr,
				  unsigned long dst_paddr,
				  unsigned long __user dst_vaddr,
				  int size, int *error)
{
	struct page *src_tpage = NULL;
	struct page *dst_tpage = NULL;
	int ret, len = size;

	/* If source buffer is not aligned then use an intermediate buffer */
	if (!IS_ALIGNED(vaddr, 16)) {
		src_tpage = alloc_page(GFP_KERNEL);
		if (!src_tpage)
			return -ENOMEM;

		if (copy_from_user(page_address(src_tpage),
				(void __user *)(uintptr_t)vaddr, size)) {
			__free_page(src_tpage);
			return -EFAULT;
		}

		paddr = __sme_page_pa(src_tpage);
	}

	/*
	 *  If destination buffer or length is not aligned then do read-modify-write:
	 *   - decrypt destination in an intermediate buffer
	 *   - copy the source buffer in an intermediate buffer
	 *   - use the intermediate buffer as source buffer
	 */
	if (!IS_ALIGNED(dst_vaddr, 16) || !IS_ALIGNED(size, 16)) {
		int dst_offset;

		dst_tpage = alloc_page(GFP_KERNEL);
		if (!dst_tpage) {
			ret = -ENOMEM;
			goto e_free;
		}

		ret = __sev_dbg_decrypt(kvm, dst_paddr,
					__sme_page_pa(dst_tpage), size, error);
		if (ret)
			goto e_free;

		/*
		 *  If source is kernel buffer then use memcpy() otherwise
		 *  copy_from_user().
		 */
		dst_offset = dst_paddr & 15;

		if (src_tpage)
			memcpy(page_address(dst_tpage) + dst_offset,
			       page_address(src_tpage), size);
		else {
			if (copy_from_user(page_address(dst_tpage) + dst_offset,
					   (void __user *)(uintptr_t)vaddr, size)) {
				ret = -EFAULT;
				goto e_free;
			}
		}

		paddr = __sme_page_pa(dst_tpage);
		dst_paddr = round_down(dst_paddr, 16);
		len = round_up(size, 16);
	}

	ret = __sev_issue_dbg_cmd(kvm, paddr, dst_paddr, len, error, true);

e_free:
	if (src_tpage)
		__free_page(src_tpage);
	if (dst_tpage)
		__free_page(dst_tpage);
	return ret;
}

static int sev_dbg_crypt(struct kvm *kvm, struct kvm_sev_cmd *argp, bool dec)
{
	unsigned long vaddr, vaddr_end, next_vaddr;
	unsigned long dst_vaddr, dst_vaddr_end;
	struct page **src_p, **dst_p;
	struct kvm_sev_dbg debug;
	unsigned long n;
	int ret, size;

	if (!sev_guest(kvm))
		return -ENOTTY;

	if (copy_from_user(&debug, (void __user *)(uintptr_t)argp->data, sizeof(debug)))
		return -EFAULT;

	vaddr = debug.src_uaddr;
	size = debug.len;
	vaddr_end = vaddr + size;
	dst_vaddr = debug.dst_uaddr;
	dst_vaddr_end = dst_vaddr + size;

	for (; vaddr < vaddr_end; vaddr = next_vaddr) {
		int len, s_off, d_off;

		/* lock userspace source and destination page */
		src_p = sev_pin_memory(kvm, vaddr & PAGE_MASK, PAGE_SIZE, &n, 0);
		if (!src_p)
			return -EFAULT;

		dst_p = sev_pin_memory(kvm, dst_vaddr & PAGE_MASK, PAGE_SIZE, &n, 1);
		if (!dst_p) {
			sev_unpin_memory(kvm, src_p, n);
			return -EFAULT;
		}

		/*
		 * The DBG_{DE,EN}CRYPT commands will perform {dec,en}cryption of the
		 * memory content (i.e it will write the same memory region with C=1).
		 * It's possible that the cache may contain the data with C=0, i.e.,
		 * unencrypted so invalidate it first.
		 */
		sev_clflush_pages(src_p, 1);
		sev_clflush_pages(dst_p, 1);

		/*
		 * Since user buffer may not be page aligned, calculate the
		 * offset within the page.
		 */
		s_off = vaddr & ~PAGE_MASK;
		d_off = dst_vaddr & ~PAGE_MASK;
		len = min_t(size_t, (PAGE_SIZE - s_off), size);

		if (dec)
			ret = __sev_dbg_decrypt_user(kvm,
						     __sme_page_pa(src_p[0]) + s_off,
						     dst_vaddr,
						     __sme_page_pa(dst_p[0]) + d_off,
						     len, &argp->error);
		else
			ret = __sev_dbg_encrypt_user(kvm,
						     __sme_page_pa(src_p[0]) + s_off,
						     vaddr,
						     __sme_page_pa(dst_p[0]) + d_off,
						     dst_vaddr,
						     len, &argp->error);

		sev_unpin_memory(kvm, src_p, 1);
		sev_unpin_memory(kvm, dst_p, 1);

		if (ret)
			goto err;

		next_vaddr = vaddr + len;
		dst_vaddr = dst_vaddr + len;
		size -= len;
	}
err:
	return ret;
}

static int sev_launch_secret(struct kvm *kvm, struct kvm_sev_cmd *argp)
{
	struct kvm_sev_info *sev = &kvm->arch.sev_info;
	struct sev_data_launch_secret *data;
	struct kvm_sev_launch_secret params;
	struct page **pages;
	void *blob, *hdr;
	unsigned long n;
	int ret, offset;

	if (!sev_guest(kvm))
		return -ENOTTY;

	if (copy_from_user(&params, (void __user *)(uintptr_t)argp->data, sizeof(params)))
		return -EFAULT;

	pages = sev_pin_memory(kvm, params.guest_uaddr, params.guest_len, &n, 1);
	if (!pages)
		return -ENOMEM;

	/*
	 * The secret must be copied into contiguous memory region, lets verify
	 * that userspace memory pages are contiguous before we issue command.
	 */
	if (get_num_contig_pages(0, pages, n) != n) {
		ret = -EINVAL;
		goto e_unpin_memory;
	}

	ret = -ENOMEM;
	data = kzalloc(sizeof(*data), GFP_KERNEL);
	if (!data)
		goto e_unpin_memory;

	offset = params.guest_uaddr & (PAGE_SIZE - 1);
	data->guest_address = __sme_page_pa(pages[0]) + offset;
	data->guest_len = params.guest_len;

	blob = psp_copy_user_blob(params.trans_uaddr, params.trans_len);
	if (IS_ERR(blob)) {
		ret = PTR_ERR(blob);
		goto e_free;
	}

	data->trans_address = __psp_pa(blob);
	data->trans_len = params.trans_len;

	hdr = psp_copy_user_blob(params.hdr_uaddr, params.hdr_len);
	if (IS_ERR(hdr)) {
		ret = PTR_ERR(hdr);
		goto e_free_blob;
	}
	data->hdr_address = __psp_pa(hdr);
	data->hdr_len = params.hdr_len;

	data->handle = sev->handle;
	ret = sev_issue_cmd(kvm, SEV_CMD_LAUNCH_UPDATE_SECRET, data, &argp->error);

	kfree(hdr);

e_free_blob:
	kfree(blob);
e_free:
	kfree(data);
e_unpin_memory:
	sev_unpin_memory(kvm, pages, n);
	return ret;
}

static int svm_mem_enc_op(struct kvm *kvm, void __user *argp)
{
	struct kvm_sev_cmd sev_cmd;
	int r;

	if (!svm_sev_enabled())
		return -ENOTTY;

	if (copy_from_user(&sev_cmd, argp, sizeof(struct kvm_sev_cmd)))
		return -EFAULT;

	mutex_lock(&kvm->lock);

	switch (sev_cmd.id) {
	case KVM_SEV_INIT:
		r = sev_guest_init(kvm, &sev_cmd);
		break;
	case KVM_SEV_LAUNCH_START:
		r = sev_launch_start(kvm, &sev_cmd);
		break;
	case KVM_SEV_LAUNCH_UPDATE_DATA:
		r = sev_launch_update_data(kvm, &sev_cmd);
		break;
	case KVM_SEV_LAUNCH_MEASURE:
		r = sev_launch_measure(kvm, &sev_cmd);
		break;
	case KVM_SEV_LAUNCH_FINISH:
		r = sev_launch_finish(kvm, &sev_cmd);
		break;
	case KVM_SEV_GUEST_STATUS:
		r = sev_guest_status(kvm, &sev_cmd);
		break;
	case KVM_SEV_DBG_DECRYPT:
		r = sev_dbg_crypt(kvm, &sev_cmd, true);
		break;
	case KVM_SEV_DBG_ENCRYPT:
		r = sev_dbg_crypt(kvm, &sev_cmd, false);
		break;
	case KVM_SEV_LAUNCH_SECRET:
		r = sev_launch_secret(kvm, &sev_cmd);
		break;
	default:
		r = -EINVAL;
		goto out;
	}

	if (copy_to_user(argp, &sev_cmd, sizeof(struct kvm_sev_cmd)))
		r = -EFAULT;

out:
	mutex_unlock(&kvm->lock);
	return r;
}

static int svm_register_enc_region(struct kvm *kvm,
				   struct kvm_enc_region *range)
{
	struct kvm_sev_info *sev = &kvm->arch.sev_info;
	struct enc_region *region;
	int ret = 0;

	if (!sev_guest(kvm))
		return -ENOTTY;

	region = kzalloc(sizeof(*region), GFP_KERNEL);
	if (!region)
		return -ENOMEM;

	region->pages = sev_pin_memory(kvm, range->addr, range->size, &region->npages, 1);
	if (!region->pages) {
		ret = -ENOMEM;
		goto e_free;
	}

	/*
	 * The guest may change the memory encryption attribute from C=0 -> C=1
	 * or vice versa for this memory range. Lets make sure caches are
	 * flushed to ensure that guest data gets written into memory with
	 * correct C-bit.
	 */
	sev_clflush_pages(region->pages, region->npages);

	region->uaddr = range->addr;
	region->size = range->size;

	mutex_lock(&kvm->lock);
	list_add_tail(&region->list, &sev->regions_list);
	mutex_unlock(&kvm->lock);

	return ret;

e_free:
	kfree(region);
	return ret;
}

static struct enc_region *
find_enc_region(struct kvm *kvm, struct kvm_enc_region *range)
{
	struct kvm_sev_info *sev = &kvm->arch.sev_info;
	struct list_head *head = &sev->regions_list;
	struct enc_region *i;

	list_for_each_entry(i, head, list) {
		if (i->uaddr == range->addr &&
		    i->size == range->size)
			return i;
	}

	return NULL;
}


static int svm_unregister_enc_region(struct kvm *kvm,
				     struct kvm_enc_region *range)
{
	struct enc_region *region;
	int ret;

	mutex_lock(&kvm->lock);

	if (!sev_guest(kvm)) {
		ret = -ENOTTY;
		goto failed;
	}

	region = find_enc_region(kvm, range);
	if (!region) {
		ret = -EINVAL;
		goto failed;
	}

	__unregister_enc_region_locked(kvm, region);

	mutex_unlock(&kvm->lock);
	return 0;

failed:
	mutex_unlock(&kvm->lock);
	return ret;
}

static struct kvm_x86_ops svm_x86_ops __ro_after_init = {
	.cpu_has_kvm_support = has_svm,
	.disabled_by_bios = is_disabled,
	.hardware_setup = svm_hardware_setup,
	.hardware_unsetup = svm_hardware_unsetup,
	.check_processor_compatibility = svm_check_processor_compat,
	.hardware_enable = svm_hardware_enable,
	.hardware_disable = svm_hardware_disable,
	.cpu_has_accelerated_tpr = svm_cpu_has_accelerated_tpr,
	.cpu_has_high_real_mode_segbase = svm_has_high_real_mode_segbase,

	.vcpu_create = svm_create_vcpu,
	.vcpu_free = svm_free_vcpu,
	.vcpu_reset = svm_vcpu_reset,

	.vm_init = avic_vm_init,
	.vm_destroy = svm_vm_destroy,

	.prepare_guest_switch = svm_prepare_guest_switch,
	.vcpu_load = svm_vcpu_load,
	.vcpu_put = svm_vcpu_put,
	.vcpu_blocking = svm_vcpu_blocking,
	.vcpu_unblocking = svm_vcpu_unblocking,

	.update_bp_intercept = update_bp_intercept,
	.get_msr_feature = svm_get_msr_feature,
	.get_msr = svm_get_msr,
	.set_msr = svm_set_msr,
	.get_segment_base = svm_get_segment_base,
	.get_segment = svm_get_segment,
	.set_segment = svm_set_segment,
	.get_cpl = svm_get_cpl,
	.get_cs_db_l_bits = kvm_get_cs_db_l_bits,
	.decache_cr0_guest_bits = svm_decache_cr0_guest_bits,
	.decache_cr3 = svm_decache_cr3,
	.decache_cr4_guest_bits = svm_decache_cr4_guest_bits,
	.set_cr0 = svm_set_cr0,
	.set_cr3 = svm_set_cr3,
	.set_cr4 = svm_set_cr4,
	.set_efer = svm_set_efer,
	.get_idt = svm_get_idt,
	.set_idt = svm_set_idt,
	.get_gdt = svm_get_gdt,
	.set_gdt = svm_set_gdt,
	.get_dr6 = svm_get_dr6,
	.set_dr6 = svm_set_dr6,
	.set_dr7 = svm_set_dr7,
	.sync_dirty_debug_regs = svm_sync_dirty_debug_regs,
	.cache_reg = svm_cache_reg,
	.get_rflags = svm_get_rflags,
	.set_rflags = svm_set_rflags,

	.tlb_flush = svm_flush_tlb,

	.run = svm_vcpu_run,
	.handle_exit = handle_exit,
	.skip_emulated_instruction = skip_emulated_instruction,
	.set_interrupt_shadow = svm_set_interrupt_shadow,
	.get_interrupt_shadow = svm_get_interrupt_shadow,
	.patch_hypercall = svm_patch_hypercall,
	.set_irq = svm_set_irq,
	.set_nmi = svm_inject_nmi,
	.queue_exception = svm_queue_exception,
	.cancel_injection = svm_cancel_injection,
	.interrupt_allowed = svm_interrupt_allowed,
	.nmi_allowed = svm_nmi_allowed,
	.get_nmi_mask = svm_get_nmi_mask,
	.set_nmi_mask = svm_set_nmi_mask,
	.enable_nmi_window = enable_nmi_window,
	.enable_irq_window = enable_irq_window,
	.update_cr8_intercept = update_cr8_intercept,
	.set_virtual_x2apic_mode = svm_set_virtual_x2apic_mode,
	.get_enable_apicv = svm_get_enable_apicv,
	.refresh_apicv_exec_ctrl = svm_refresh_apicv_exec_ctrl,
	.load_eoi_exitmap = svm_load_eoi_exitmap,
	.hwapic_irr_update = svm_hwapic_irr_update,
	.hwapic_isr_update = svm_hwapic_isr_update,
	.sync_pir_to_irr = kvm_lapic_find_highest_irr,
	.apicv_post_state_restore = avic_post_state_restore,

	.set_tss_addr = svm_set_tss_addr,
	.get_tdp_level = get_npt_level,
	.get_mt_mask = svm_get_mt_mask,

	.get_exit_info = svm_get_exit_info,

	.get_lpage_level = svm_get_lpage_level,

	.cpuid_update = svm_cpuid_update,

	.rdtscp_supported = svm_rdtscp_supported,
	.invpcid_supported = svm_invpcid_supported,
	.mpx_supported = svm_mpx_supported,
	.xsaves_supported = svm_xsaves_supported,
	.umip_emulated = svm_umip_emulated,

	.set_supported_cpuid = svm_set_supported_cpuid,

	.has_wbinvd_exit = svm_has_wbinvd_exit,

	.write_tsc_offset = svm_write_tsc_offset,

	.set_tdp_cr3 = set_tdp_cr3,

	.check_intercept = svm_check_intercept,
	.handle_external_intr = svm_handle_external_intr,

	.sched_in = svm_sched_in,

	.pmu_ops = &amd_pmu_ops,
	.deliver_posted_interrupt = svm_deliver_avic_intr,
	.update_pi_irte = svm_update_pi_irte,
	.setup_mce = svm_setup_mce,

	.smi_allowed = svm_smi_allowed,
	.pre_enter_smm = svm_pre_enter_smm,
	.pre_leave_smm = svm_pre_leave_smm,
	.enable_smi_window = enable_smi_window,
<<<<<<< HEAD
=======

	.mem_enc_op = svm_mem_enc_op,
	.mem_enc_reg_region = svm_register_enc_region,
	.mem_enc_unreg_region = svm_unregister_enc_region,
>>>>>>> 661e50bc
};

static int __init svm_init(void)
{
	return kvm_init(&svm_x86_ops, sizeof(struct vcpu_svm),
			__alignof__(struct vcpu_svm), THIS_MODULE);
}

static void __exit svm_exit(void)
{
	kvm_exit();
}

module_init(svm_init)
module_exit(svm_exit)<|MERGE_RESOLUTION|>--- conflicted
+++ resolved
@@ -49,10 +49,7 @@
 #include <asm/debugreg.h>
 #include <asm/kvm_para.h>
 #include <asm/irq_remapping.h>
-<<<<<<< HEAD
-=======
 #include <asm/microcode.h>
->>>>>>> 661e50bc
 #include <asm/nospec-branch.h>
 
 #include <asm/virtext.h>
@@ -2483,32 +2480,20 @@
 	u64 error_code = svm->vmcb->control.exit_info_1;
 
 	return kvm_handle_page_fault(&svm->vcpu, error_code, fault_address,
-<<<<<<< HEAD
-			svm->vmcb->control.insn_bytes,
-=======
 			static_cpu_has(X86_FEATURE_DECODEASSISTS) ?
 			svm->vmcb->control.insn_bytes : NULL,
->>>>>>> 661e50bc
 			svm->vmcb->control.insn_len);
 }
 
 static int npf_interception(struct vcpu_svm *svm)
 {
-<<<<<<< HEAD
-	u64 fault_address = svm->vmcb->control.exit_info_2;
-=======
 	u64 fault_address = __sme_clr(svm->vmcb->control.exit_info_2);
->>>>>>> 661e50bc
 	u64 error_code = svm->vmcb->control.exit_info_1;
 
 	trace_kvm_page_fault(fault_address, error_code);
 	return kvm_mmu_page_fault(&svm->vcpu, fault_address, error_code,
-<<<<<<< HEAD
-			svm->vmcb->control.insn_bytes,
-=======
 			static_cpu_has(X86_FEATURE_DECODEASSISTS) ?
 			svm->vmcb->control.insn_bytes : NULL,
->>>>>>> 661e50bc
 			svm->vmcb->control.insn_len);
 }
 
@@ -3379,94 +3364,6 @@
 	enable_gif(svm);
 
 	mark_all_dirty(svm->vmcb);
-<<<<<<< HEAD
-}
-
-static bool nested_svm_vmrun(struct vcpu_svm *svm)
-{
-	struct vmcb *nested_vmcb;
-	struct vmcb *hsave = svm->nested.hsave;
-	struct vmcb *vmcb = svm->vmcb;
-	struct page *page;
-	u64 vmcb_gpa;
-
-	vmcb_gpa = svm->vmcb->save.rax;
-
-	nested_vmcb = nested_svm_map(svm, svm->vmcb->save.rax, &page);
-	if (!nested_vmcb)
-		return false;
-
-	if (!nested_vmcb_checks(nested_vmcb)) {
-		nested_vmcb->control.exit_code    = SVM_EXIT_ERR;
-		nested_vmcb->control.exit_code_hi = 0;
-		nested_vmcb->control.exit_info_1  = 0;
-		nested_vmcb->control.exit_info_2  = 0;
-
-		nested_svm_unmap(page);
-
-		return false;
-	}
-
-	trace_kvm_nested_vmrun(svm->vmcb->save.rip, vmcb_gpa,
-			       nested_vmcb->save.rip,
-			       nested_vmcb->control.int_ctl,
-			       nested_vmcb->control.event_inj,
-			       nested_vmcb->control.nested_ctl);
-
-	trace_kvm_nested_intercepts(nested_vmcb->control.intercept_cr & 0xffff,
-				    nested_vmcb->control.intercept_cr >> 16,
-				    nested_vmcb->control.intercept_exceptions,
-				    nested_vmcb->control.intercept);
-
-	/* Clear internal status */
-	kvm_clear_exception_queue(&svm->vcpu);
-	kvm_clear_interrupt_queue(&svm->vcpu);
-
-	/*
-	 * Save the old vmcb, so we don't need to pick what we save, but can
-	 * restore everything when a VMEXIT occurs
-	 */
-	hsave->save.es     = vmcb->save.es;
-	hsave->save.cs     = vmcb->save.cs;
-	hsave->save.ss     = vmcb->save.ss;
-	hsave->save.ds     = vmcb->save.ds;
-	hsave->save.gdtr   = vmcb->save.gdtr;
-	hsave->save.idtr   = vmcb->save.idtr;
-	hsave->save.efer   = svm->vcpu.arch.efer;
-	hsave->save.cr0    = kvm_read_cr0(&svm->vcpu);
-	hsave->save.cr4    = svm->vcpu.arch.cr4;
-	hsave->save.rflags = kvm_get_rflags(&svm->vcpu);
-	hsave->save.rip    = kvm_rip_read(&svm->vcpu);
-	hsave->save.rsp    = vmcb->save.rsp;
-	hsave->save.rax    = vmcb->save.rax;
-	if (npt_enabled)
-		hsave->save.cr3    = vmcb->save.cr3;
-	else
-		hsave->save.cr3    = kvm_read_cr3(&svm->vcpu);
-
-	copy_vmcb_control_area(hsave, vmcb);
-
-	enter_svm_guest_mode(svm, vmcb_gpa, nested_vmcb, page);
-
-	return true;
-}
-
-static void nested_svm_vmloadsave(struct vmcb *from_vmcb, struct vmcb *to_vmcb)
-{
-	to_vmcb->save.fs = from_vmcb->save.fs;
-	to_vmcb->save.gs = from_vmcb->save.gs;
-	to_vmcb->save.tr = from_vmcb->save.tr;
-	to_vmcb->save.ldtr = from_vmcb->save.ldtr;
-	to_vmcb->save.kernel_gs_base = from_vmcb->save.kernel_gs_base;
-	to_vmcb->save.star = from_vmcb->save.star;
-	to_vmcb->save.lstar = from_vmcb->save.lstar;
-	to_vmcb->save.cstar = from_vmcb->save.cstar;
-	to_vmcb->save.sfmask = from_vmcb->save.sfmask;
-	to_vmcb->save.sysenter_cs = from_vmcb->save.sysenter_cs;
-	to_vmcb->save.sysenter_esp = from_vmcb->save.sysenter_esp;
-	to_vmcb->save.sysenter_eip = from_vmcb->save.sysenter_eip;
-=======
->>>>>>> 661e50bc
 }
 
 static bool nested_svm_vmrun(struct vcpu_svm *svm)
@@ -4691,11 +4588,7 @@
 	[SVM_EXIT_MWAIT]			= mwait_interception,
 	[SVM_EXIT_XSETBV]			= xsetbv_interception,
 	[SVM_EXIT_NPF]				= npf_interception,
-<<<<<<< HEAD
-	[SVM_EXIT_RSM]                          = emulate_on_interception,
-=======
 	[SVM_EXIT_RSM]                          = rsm_interception,
->>>>>>> 661e50bc
 	[SVM_EXIT_AVIC_INCOMPLETE_IPI]		= avic_incomplete_ipi_interception,
 	[SVM_EXIT_AVIC_UNACCELERATED_ACCESS]	= avic_unaccelerated_access_interception,
 };
@@ -5603,8 +5496,6 @@
 #endif
 		);
 
-<<<<<<< HEAD
-=======
 	/*
 	 * We do not use IBRS in the kernel. If this vCPU has used the
 	 * SPEC_CTRL MSR it may have left it on; save the value and
@@ -5626,7 +5517,6 @@
 	if (svm->spec_ctrl)
 		native_wrmsrl(MSR_IA32_SPEC_CTRL, 0);
 
->>>>>>> 661e50bc
 	/* Eliminate branch target predictions from guest mode */
 	vmexit_fill_RSB();
 
@@ -6052,102 +5942,6 @@
 static int svm_smi_allowed(struct kvm_vcpu *vcpu)
 {
 	struct vcpu_svm *svm = to_svm(vcpu);
-<<<<<<< HEAD
-
-	/* Per APM Vol.2 15.22.2 "Response to SMI" */
-	if (!gif_set(svm))
-		return 0;
-
-	if (is_guest_mode(&svm->vcpu) &&
-	    svm->nested.intercept & (1ULL << INTERCEPT_SMI)) {
-		/* TODO: Might need to set exit_info_1 and exit_info_2 here */
-		svm->vmcb->control.exit_code = SVM_EXIT_SMI;
-		svm->nested.exit_required = true;
-		return 0;
-	}
-
-	return 1;
-}
-
-static int svm_pre_enter_smm(struct kvm_vcpu *vcpu, char *smstate)
-{
-	struct vcpu_svm *svm = to_svm(vcpu);
-	int ret;
-
-	if (is_guest_mode(vcpu)) {
-		/* FED8h - SVM Guest */
-		put_smstate(u64, smstate, 0x7ed8, 1);
-		/* FEE0h - SVM Guest VMCB Physical Address */
-		put_smstate(u64, smstate, 0x7ee0, svm->nested.vmcb);
-
-		svm->vmcb->save.rax = vcpu->arch.regs[VCPU_REGS_RAX];
-		svm->vmcb->save.rsp = vcpu->arch.regs[VCPU_REGS_RSP];
-		svm->vmcb->save.rip = vcpu->arch.regs[VCPU_REGS_RIP];
-
-		ret = nested_svm_vmexit(svm);
-		if (ret)
-			return ret;
-	}
-	return 0;
-}
-
-static int svm_pre_leave_smm(struct kvm_vcpu *vcpu, u64 smbase)
-{
-	struct vcpu_svm *svm = to_svm(vcpu);
-	struct vmcb *nested_vmcb;
-	struct page *page;
-	struct {
-		u64 guest;
-		u64 vmcb;
-	} svm_state_save;
-	int ret;
-
-	ret = kvm_vcpu_read_guest(vcpu, smbase + 0xfed8, &svm_state_save,
-				  sizeof(svm_state_save));
-	if (ret)
-		return ret;
-
-	if (svm_state_save.guest) {
-		vcpu->arch.hflags &= ~HF_SMM_MASK;
-		nested_vmcb = nested_svm_map(svm, svm_state_save.vmcb, &page);
-		if (nested_vmcb)
-			enter_svm_guest_mode(svm, svm_state_save.vmcb, nested_vmcb, page);
-		else
-			ret = 1;
-		vcpu->arch.hflags |= HF_SMM_MASK;
-	}
-	return ret;
-}
-
-static int enable_smi_window(struct kvm_vcpu *vcpu)
-{
-	struct vcpu_svm *svm = to_svm(vcpu);
-
-	if (!gif_set(svm)) {
-		if (vgif_enabled(svm))
-			set_intercept(svm, INTERCEPT_STGI);
-		/* STGI will cause a vm exit */
-		return 1;
-	}
-	return 0;
-}
-
-static struct kvm_x86_ops svm_x86_ops __ro_after_init = {
-	.cpu_has_kvm_support = has_svm,
-	.disabled_by_bios = is_disabled,
-	.hardware_setup = svm_hardware_setup,
-	.hardware_unsetup = svm_hardware_unsetup,
-	.check_processor_compatibility = svm_check_processor_compat,
-	.hardware_enable = svm_hardware_enable,
-	.hardware_disable = svm_hardware_disable,
-	.cpu_has_accelerated_tpr = svm_cpu_has_accelerated_tpr,
-	.cpu_has_high_real_mode_segbase = svm_has_high_real_mode_segbase,
-
-	.vcpu_create = svm_create_vcpu,
-	.vcpu_free = svm_free_vcpu,
-	.vcpu_reset = svm_vcpu_reset,
-=======
->>>>>>> 661e50bc
 
 	/* Per APM Vol.2 15.22.2 "Response to SMI" */
 	if (!gif_set(svm))
@@ -7169,13 +6963,10 @@
 	.pre_enter_smm = svm_pre_enter_smm,
 	.pre_leave_smm = svm_pre_leave_smm,
 	.enable_smi_window = enable_smi_window,
-<<<<<<< HEAD
-=======
 
 	.mem_enc_op = svm_mem_enc_op,
 	.mem_enc_reg_region = svm_register_enc_region,
 	.mem_enc_unreg_region = svm_unregister_enc_region,
->>>>>>> 661e50bc
 };
 
 static int __init svm_init(void)
