# SPDX-License-Identifier: GPL-2.0-only
config ARM64
	def_bool y
	select ACPI_APMT if ACPI
	select ACPI_CCA_REQUIRED if ACPI
	select ACPI_GENERIC_GSI if ACPI
	select ACPI_GTDT if ACPI
	select ACPI_IORT if ACPI
	select ACPI_REDUCED_HARDWARE_ONLY if ACPI
	select ACPI_MCFG if (ACPI && PCI)
	select ACPI_SPCR_TABLE if ACPI
	select ACPI_PPTT if ACPI
	select ARCH_HAS_DEBUG_WX
	select ARCH_BINFMT_ELF_EXTRA_PHDRS
	select ARCH_BINFMT_ELF_STATE
	select ARCH_CORRECT_STACKTRACE_ON_KRETPROBE
	select ARCH_ENABLE_HUGEPAGE_MIGRATION if HUGETLB_PAGE && MIGRATION
	select ARCH_ENABLE_MEMORY_HOTPLUG
	select ARCH_ENABLE_MEMORY_HOTREMOVE
	select ARCH_ENABLE_SPLIT_PMD_PTLOCK if PGTABLE_LEVELS > 2
	select ARCH_ENABLE_THP_MIGRATION if TRANSPARENT_HUGEPAGE
	select ARCH_HAS_CACHE_LINE_SIZE
	select ARCH_HAS_CURRENT_STACK_POINTER
	select ARCH_HAS_DEBUG_VIRTUAL
	select ARCH_HAS_DEBUG_VM_PGTABLE
	select ARCH_HAS_DMA_PREP_COHERENT
	select ARCH_HAS_ACPI_TABLE_UPGRADE if ACPI
	select ARCH_HAS_FAST_MULTIPLIER
	select ARCH_HAS_FORTIFY_SOURCE
	select ARCH_HAS_GCOV_PROFILE_ALL
	select ARCH_HAS_GIGANTIC_PAGE
	select ARCH_HAS_KCOV
	select ARCH_HAS_KEEPINITRD
	select ARCH_HAS_MEMBARRIER_SYNC_CORE
	select ARCH_HAS_NMI_SAFE_THIS_CPU_OPS
	select ARCH_HAS_NON_OVERLAPPING_ADDRESS_SPACE
	select ARCH_HAS_PTE_DEVMAP
	select ARCH_HAS_PTE_SPECIAL
	select ARCH_HAS_SETUP_DMA_OPS
	select ARCH_HAS_SET_DIRECT_MAP
	select ARCH_HAS_SET_MEMORY
	select ARCH_STACKWALK
	select ARCH_HAS_STRICT_KERNEL_RWX
	select ARCH_HAS_STRICT_MODULE_RWX
	select ARCH_HAS_SYNC_DMA_FOR_DEVICE
	select ARCH_HAS_SYNC_DMA_FOR_CPU
	select ARCH_HAS_SYSCALL_WRAPPER
	select ARCH_HAS_TEARDOWN_DMA_OPS if IOMMU_SUPPORT
	select ARCH_HAS_TICK_BROADCAST if GENERIC_CLOCKEVENTS_BROADCAST
	select ARCH_HAS_ZONE_DMA_SET if EXPERT
	select ARCH_HAVE_ELF_PROT
	select ARCH_HAVE_NMI_SAFE_CMPXCHG
	select ARCH_HAVE_TRACE_MMIO_ACCESS
	select ARCH_INLINE_READ_LOCK if !PREEMPTION
	select ARCH_INLINE_READ_LOCK_BH if !PREEMPTION
	select ARCH_INLINE_READ_LOCK_IRQ if !PREEMPTION
	select ARCH_INLINE_READ_LOCK_IRQSAVE if !PREEMPTION
	select ARCH_INLINE_READ_UNLOCK if !PREEMPTION
	select ARCH_INLINE_READ_UNLOCK_BH if !PREEMPTION
	select ARCH_INLINE_READ_UNLOCK_IRQ if !PREEMPTION
	select ARCH_INLINE_READ_UNLOCK_IRQRESTORE if !PREEMPTION
	select ARCH_INLINE_WRITE_LOCK if !PREEMPTION
	select ARCH_INLINE_WRITE_LOCK_BH if !PREEMPTION
	select ARCH_INLINE_WRITE_LOCK_IRQ if !PREEMPTION
	select ARCH_INLINE_WRITE_LOCK_IRQSAVE if !PREEMPTION
	select ARCH_INLINE_WRITE_UNLOCK if !PREEMPTION
	select ARCH_INLINE_WRITE_UNLOCK_BH if !PREEMPTION
	select ARCH_INLINE_WRITE_UNLOCK_IRQ if !PREEMPTION
	select ARCH_INLINE_WRITE_UNLOCK_IRQRESTORE if !PREEMPTION
	select ARCH_INLINE_SPIN_TRYLOCK if !PREEMPTION
	select ARCH_INLINE_SPIN_TRYLOCK_BH if !PREEMPTION
	select ARCH_INLINE_SPIN_LOCK if !PREEMPTION
	select ARCH_INLINE_SPIN_LOCK_BH if !PREEMPTION
	select ARCH_INLINE_SPIN_LOCK_IRQ if !PREEMPTION
	select ARCH_INLINE_SPIN_LOCK_IRQSAVE if !PREEMPTION
	select ARCH_INLINE_SPIN_UNLOCK if !PREEMPTION
	select ARCH_INLINE_SPIN_UNLOCK_BH if !PREEMPTION
	select ARCH_INLINE_SPIN_UNLOCK_IRQ if !PREEMPTION
	select ARCH_INLINE_SPIN_UNLOCK_IRQRESTORE if !PREEMPTION
	select ARCH_KEEP_MEMBLOCK
	select ARCH_USE_CMPXCHG_LOCKREF
	select ARCH_USE_GNU_PROPERTY
	select ARCH_USE_MEMTEST
	select ARCH_USE_QUEUED_RWLOCKS
	select ARCH_USE_QUEUED_SPINLOCKS
	select ARCH_USE_SYM_ANNOTATIONS
	select ARCH_SUPPORTS_DEBUG_PAGEALLOC
	select ARCH_SUPPORTS_HUGETLBFS
	select ARCH_SUPPORTS_MEMORY_FAILURE
	select ARCH_SUPPORTS_SHADOW_CALL_STACK if CC_HAVE_SHADOW_CALL_STACK
	select ARCH_SUPPORTS_LTO_CLANG if CPU_LITTLE_ENDIAN
	select ARCH_SUPPORTS_LTO_CLANG_THIN
	select ARCH_SUPPORTS_CFI_CLANG
	select ARCH_SUPPORTS_ATOMIC_RMW
	select ARCH_SUPPORTS_INT128 if CC_HAS_INT128
	select ARCH_SUPPORTS_NUMA_BALANCING
	select ARCH_SUPPORTS_PAGE_TABLE_CHECK
	select ARCH_WANT_COMPAT_IPC_PARSE_VERSION if COMPAT
	select ARCH_WANT_DEFAULT_BPF_JIT
	select ARCH_WANT_DEFAULT_TOPDOWN_MMAP_LAYOUT
	select ARCH_WANT_FRAME_POINTERS
	select ARCH_WANT_HUGE_PMD_SHARE if ARM64_4K_PAGES || (ARM64_16K_PAGES && !ARM64_VA_BITS_36)
	select ARCH_WANT_HUGETLB_PAGE_OPTIMIZE_VMEMMAP
	select ARCH_WANT_LD_ORPHAN_WARN
	select ARCH_WANTS_NO_INSTR
	select ARCH_WANTS_THP_SWAP if ARM64_4K_PAGES
	select ARCH_HAS_UBSAN_SANITIZE_ALL
	select ARM_AMBA
	select ARM_ARCH_TIMER
	select ARM_GIC
	select AUDIT_ARCH_COMPAT_GENERIC
	select ARM_GIC_V2M if PCI
	select ARM_GIC_V3
	select ARM_GIC_V3_ITS if PCI
	select ARM_PSCI_FW
	select BUILDTIME_TABLE_SORT
	select CLONE_BACKWARDS
	select COMMON_CLK
	select CPU_PM if (SUSPEND || CPU_IDLE)
	select CRC32
	select DCACHE_WORD_ACCESS
	select DYNAMIC_FTRACE if FUNCTION_TRACER
	select DMA_DIRECT_REMAP
	select EDAC_SUPPORT
	select FRAME_POINTER
	select GENERIC_ALLOCATOR
	select GENERIC_ARCH_TOPOLOGY
	select GENERIC_CLOCKEVENTS_BROADCAST
	select GENERIC_CPU_AUTOPROBE
	select GENERIC_CPU_VULNERABILITIES
	select GENERIC_EARLY_IOREMAP
	select GENERIC_IDLE_POLL_SETUP
	select GENERIC_IOREMAP
	select GENERIC_IRQ_IPI
	select GENERIC_IRQ_PROBE
	select GENERIC_IRQ_SHOW
	select GENERIC_IRQ_SHOW_LEVEL
	select GENERIC_LIB_DEVMEM_IS_ALLOWED
	select GENERIC_PCI_IOMAP
	select GENERIC_PTDUMP
	select GENERIC_SCHED_CLOCK
	select GENERIC_SMP_IDLE_THREAD
	select GENERIC_TIME_VSYSCALL
	select GENERIC_GETTIMEOFDAY
	select GENERIC_VDSO_TIME_NS
	select HARDIRQS_SW_RESEND
	select HAVE_MOVE_PMD
	select HAVE_MOVE_PUD
	select HAVE_PCI
	select HAVE_ACPI_APEI if (ACPI && EFI)
	select HAVE_ALIGNED_STRUCT_PAGE if SLUB
	select HAVE_ARCH_AUDITSYSCALL
	select HAVE_ARCH_BITREVERSE
	select HAVE_ARCH_COMPILER_H
	select HAVE_ARCH_HUGE_VMALLOC
	select HAVE_ARCH_HUGE_VMAP
	select HAVE_ARCH_JUMP_LABEL
	select HAVE_ARCH_JUMP_LABEL_RELATIVE
	select HAVE_ARCH_KASAN if !(ARM64_16K_PAGES && ARM64_VA_BITS_48)
	select HAVE_ARCH_KASAN_VMALLOC if HAVE_ARCH_KASAN
	select HAVE_ARCH_KASAN_SW_TAGS if HAVE_ARCH_KASAN
	select HAVE_ARCH_KASAN_HW_TAGS if (HAVE_ARCH_KASAN && ARM64_MTE)
	# Some instrumentation may be unsound, hence EXPERT
	select HAVE_ARCH_KCSAN if EXPERT
	select HAVE_ARCH_KFENCE
	select HAVE_ARCH_KGDB
	select HAVE_ARCH_MMAP_RND_BITS
	select HAVE_ARCH_MMAP_RND_COMPAT_BITS if COMPAT
	select HAVE_ARCH_PREL32_RELOCATIONS
	select HAVE_ARCH_RANDOMIZE_KSTACK_OFFSET
	select HAVE_ARCH_SECCOMP_FILTER
	select HAVE_ARCH_STACKLEAK
	select HAVE_ARCH_THREAD_STRUCT_WHITELIST
	select HAVE_ARCH_TRACEHOOK
	select HAVE_ARCH_TRANSPARENT_HUGEPAGE
	select HAVE_ARCH_VMAP_STACK
	select HAVE_ARM_SMCCC
	select HAVE_ASM_MODVERSIONS
	select HAVE_EBPF_JIT
	select HAVE_C_RECORDMCOUNT
	select HAVE_CMPXCHG_DOUBLE
	select HAVE_CMPXCHG_LOCAL
	select HAVE_CONTEXT_TRACKING_USER
	select HAVE_DEBUG_KMEMLEAK
	select HAVE_DMA_CONTIGUOUS
	select HAVE_DYNAMIC_FTRACE
	select HAVE_DYNAMIC_FTRACE_WITH_ARGS \
		if $(cc-option,-fpatchable-function-entry=2)
	select FTRACE_MCOUNT_USE_PATCHABLE_FUNCTION_ENTRY \
		if DYNAMIC_FTRACE_WITH_ARGS
	select HAVE_EFFICIENT_UNALIGNED_ACCESS
	select HAVE_FAST_GUP
	select HAVE_FTRACE_MCOUNT_RECORD
	select HAVE_FUNCTION_TRACER
	select HAVE_FUNCTION_ERROR_INJECTION
	select HAVE_FUNCTION_GRAPH_TRACER
	select HAVE_GCC_PLUGINS
	select HAVE_HW_BREAKPOINT if PERF_EVENTS
	select HAVE_IOREMAP_PROT
	select HAVE_IRQ_TIME_ACCOUNTING
	select HAVE_KVM
	select HAVE_NMI
	select HAVE_PERF_EVENTS
	select HAVE_PERF_REGS
	select HAVE_PERF_USER_STACK_DUMP
	select HAVE_PREEMPT_DYNAMIC_KEY
	select HAVE_REGS_AND_STACK_ACCESS_API
	select HAVE_POSIX_CPU_TIMERS_TASK_WORK
	select HAVE_FUNCTION_ARG_ACCESS_API
	select MMU_GATHER_RCU_TABLE_FREE
	select HAVE_RSEQ
	select HAVE_STACKPROTECTOR
	select HAVE_SYSCALL_TRACEPOINTS
	select HAVE_KPROBES
	select HAVE_KRETPROBES
	select HAVE_GENERIC_VDSO
	select IRQ_DOMAIN
	select IRQ_FORCED_THREADING
	select KASAN_VMALLOC if KASAN
	select MODULES_USE_ELF_RELA
	select NEED_DMA_MAP_STATE
	select NEED_SG_DMA_LENGTH
	select OF
	select OF_EARLY_FLATTREE
	select PCI_DOMAINS_GENERIC if PCI
	select PCI_ECAM if (ACPI && PCI)
	select PCI_SYSCALL if PCI
	select POWER_RESET
	select POWER_SUPPLY
	select SPARSE_IRQ
	select SWIOTLB
	select SYSCTL_EXCEPTION_TRACE
	select THREAD_INFO_IN_TASK
	select HAVE_ARCH_USERFAULTFD_MINOR if USERFAULTFD
	select TRACE_IRQFLAGS_SUPPORT
	select TRACE_IRQFLAGS_NMI_SUPPORT
	select HAVE_SOFTIRQ_ON_OWN_STACK
	help
	  ARM 64-bit (AArch64) Linux support.

config CLANG_SUPPORTS_DYNAMIC_FTRACE_WITH_ARGS
	def_bool CC_IS_CLANG
	# https://github.com/ClangBuiltLinux/linux/issues/1507
	depends on AS_IS_GNU || (AS_IS_LLVM && (LD_IS_LLD || LD_VERSION >= 23600))
	select HAVE_DYNAMIC_FTRACE_WITH_ARGS

config GCC_SUPPORTS_DYNAMIC_FTRACE_WITH_ARGS
	def_bool CC_IS_GCC
	depends on $(cc-option,-fpatchable-function-entry=2)
	select HAVE_DYNAMIC_FTRACE_WITH_ARGS

config 64BIT
	def_bool y

config MMU
	def_bool y

config ARM64_PAGE_SHIFT
	int
	default 16 if ARM64_64K_PAGES
	default 14 if ARM64_16K_PAGES
	default 12

config ARM64_CONT_PTE_SHIFT
	int
	default 5 if ARM64_64K_PAGES
	default 7 if ARM64_16K_PAGES
	default 4

config ARM64_CONT_PMD_SHIFT
	int
	default 5 if ARM64_64K_PAGES
	default 5 if ARM64_16K_PAGES
	default 4

config ARCH_MMAP_RND_BITS_MIN
	default 14 if ARM64_64K_PAGES
	default 16 if ARM64_16K_PAGES
	default 18

# max bits determined by the following formula:
#  VA_BITS - PAGE_SHIFT - 3
config ARCH_MMAP_RND_BITS_MAX
	default 19 if ARM64_VA_BITS=36
	default 24 if ARM64_VA_BITS=39
	default 27 if ARM64_VA_BITS=42
	default 30 if ARM64_VA_BITS=47
	default 29 if ARM64_VA_BITS=48 && ARM64_64K_PAGES
	default 31 if ARM64_VA_BITS=48 && ARM64_16K_PAGES
	default 33 if ARM64_VA_BITS=48
	default 14 if ARM64_64K_PAGES
	default 16 if ARM64_16K_PAGES
	default 18

config ARCH_MMAP_RND_COMPAT_BITS_MIN
	default 7 if ARM64_64K_PAGES
	default 9 if ARM64_16K_PAGES
	default 11

config ARCH_MMAP_RND_COMPAT_BITS_MAX
	default 16

config NO_IOPORT_MAP
	def_bool y if !PCI

config STACKTRACE_SUPPORT
	def_bool y

config ILLEGAL_POINTER_VALUE
	hex
	default 0xdead000000000000

config LOCKDEP_SUPPORT
	def_bool y

config GENERIC_BUG
	def_bool y
	depends on BUG

config GENERIC_BUG_RELATIVE_POINTERS
	def_bool y
	depends on GENERIC_BUG

config GENERIC_HWEIGHT
	def_bool y

config GENERIC_CSUM
	def_bool y

config GENERIC_CALIBRATE_DELAY
	def_bool y

config ARCH_MHP_MEMMAP_ON_MEMORY_ENABLE
	def_bool y

config SMP
	def_bool y

config KERNEL_MODE_NEON
	def_bool y

config FIX_EARLYCON_MEM
	def_bool y

config PGTABLE_LEVELS
	int
	default 2 if ARM64_16K_PAGES && ARM64_VA_BITS_36
	default 2 if ARM64_64K_PAGES && ARM64_VA_BITS_42
	default 3 if ARM64_64K_PAGES && (ARM64_VA_BITS_48 || ARM64_VA_BITS_52)
	default 3 if ARM64_4K_PAGES && ARM64_VA_BITS_39
	default 3 if ARM64_16K_PAGES && ARM64_VA_BITS_47
	default 4 if !ARM64_64K_PAGES && ARM64_VA_BITS_48

config ARCH_SUPPORTS_UPROBES
	def_bool y

config ARCH_PROC_KCORE_TEXT
	def_bool y

config BROKEN_GAS_INST
	def_bool !$(as-instr,1:\n.inst 0\n.rept . - 1b\n\nnop\n.endr\n)

config KASAN_SHADOW_OFFSET
	hex
	depends on KASAN_GENERIC || KASAN_SW_TAGS
	default 0xdfff800000000000 if (ARM64_VA_BITS_48 || ARM64_VA_BITS_52) && !KASAN_SW_TAGS
	default 0xdfffc00000000000 if ARM64_VA_BITS_47 && !KASAN_SW_TAGS
	default 0xdffffe0000000000 if ARM64_VA_BITS_42 && !KASAN_SW_TAGS
	default 0xdfffffc000000000 if ARM64_VA_BITS_39 && !KASAN_SW_TAGS
	default 0xdffffff800000000 if ARM64_VA_BITS_36 && !KASAN_SW_TAGS
	default 0xefff800000000000 if (ARM64_VA_BITS_48 || ARM64_VA_BITS_52) && KASAN_SW_TAGS
	default 0xefffc00000000000 if ARM64_VA_BITS_47 && KASAN_SW_TAGS
	default 0xeffffe0000000000 if ARM64_VA_BITS_42 && KASAN_SW_TAGS
	default 0xefffffc000000000 if ARM64_VA_BITS_39 && KASAN_SW_TAGS
	default 0xeffffff800000000 if ARM64_VA_BITS_36 && KASAN_SW_TAGS
	default 0xffffffffffffffff

config UNWIND_TABLES
	bool

source "arch/arm64/Kconfig.platforms"

menu "Kernel Features"

menu "ARM errata workarounds via the alternatives framework"

config ARM64_WORKAROUND_CLEAN_CACHE
	bool

config ARM64_ERRATUM_826319
	bool "Cortex-A53: 826319: System might deadlock if a write cannot complete until read data is accepted"
	default y
	select ARM64_WORKAROUND_CLEAN_CACHE
	help
	  This option adds an alternative code sequence to work around ARM
	  erratum 826319 on Cortex-A53 parts up to r0p2 with an AMBA 4 ACE or
	  AXI master interface and an L2 cache.

	  If a Cortex-A53 uses an AMBA AXI4 ACE interface to other processors
	  and is unable to accept a certain write via this interface, it will
	  not progress on read data presented on the read data channel and the
	  system can deadlock.

	  The workaround promotes data cache clean instructions to
	  data cache clean-and-invalidate.
	  Please note that this does not necessarily enable the workaround,
	  as it depends on the alternative framework, which will only patch
	  the kernel if an affected CPU is detected.

	  If unsure, say Y.

config ARM64_ERRATUM_827319
	bool "Cortex-A53: 827319: Data cache clean instructions might cause overlapping transactions to the interconnect"
	default y
	select ARM64_WORKAROUND_CLEAN_CACHE
	help
	  This option adds an alternative code sequence to work around ARM
	  erratum 827319 on Cortex-A53 parts up to r0p2 with an AMBA 5 CHI
	  master interface and an L2 cache.

	  Under certain conditions this erratum can cause a clean line eviction
	  to occur at the same time as another transaction to the same address
	  on the AMBA 5 CHI interface, which can cause data corruption if the
	  interconnect reorders the two transactions.

	  The workaround promotes data cache clean instructions to
	  data cache clean-and-invalidate.
	  Please note that this does not necessarily enable the workaround,
	  as it depends on the alternative framework, which will only patch
	  the kernel if an affected CPU is detected.

	  If unsure, say Y.

config ARM64_ERRATUM_824069
	bool "Cortex-A53: 824069: Cache line might not be marked as clean after a CleanShared snoop"
	default y
	select ARM64_WORKAROUND_CLEAN_CACHE
	help
	  This option adds an alternative code sequence to work around ARM
	  erratum 824069 on Cortex-A53 parts up to r0p2 when it is connected
	  to a coherent interconnect.

	  If a Cortex-A53 processor is executing a store or prefetch for
	  write instruction at the same time as a processor in another
	  cluster is executing a cache maintenance operation to the same
	  address, then this erratum might cause a clean cache line to be
	  incorrectly marked as dirty.

	  The workaround promotes data cache clean instructions to
	  data cache clean-and-invalidate.
	  Please note that this option does not necessarily enable the
	  workaround, as it depends on the alternative framework, which will
	  only patch the kernel if an affected CPU is detected.

	  If unsure, say Y.

config ARM64_ERRATUM_819472
	bool "Cortex-A53: 819472: Store exclusive instructions might cause data corruption"
	default y
	select ARM64_WORKAROUND_CLEAN_CACHE
	help
	  This option adds an alternative code sequence to work around ARM
	  erratum 819472 on Cortex-A53 parts up to r0p1 with an L2 cache
	  present when it is connected to a coherent interconnect.

	  If the processor is executing a load and store exclusive sequence at
	  the same time as a processor in another cluster is executing a cache
	  maintenance operation to the same address, then this erratum might
	  cause data corruption.

	  The workaround promotes data cache clean instructions to
	  data cache clean-and-invalidate.
	  Please note that this does not necessarily enable the workaround,
	  as it depends on the alternative framework, which will only patch
	  the kernel if an affected CPU is detected.

	  If unsure, say Y.

config ARM64_ERRATUM_832075
	bool "Cortex-A57: 832075: possible deadlock on mixing exclusive memory accesses with device loads"
	default y
	help
	  This option adds an alternative code sequence to work around ARM
	  erratum 832075 on Cortex-A57 parts up to r1p2.

	  Affected Cortex-A57 parts might deadlock when exclusive load/store
	  instructions to Write-Back memory are mixed with Device loads.

	  The workaround is to promote device loads to use Load-Acquire
	  semantics.
	  Please note that this does not necessarily enable the workaround,
	  as it depends on the alternative framework, which will only patch
	  the kernel if an affected CPU is detected.

	  If unsure, say Y.

config ARM64_ERRATUM_834220
	bool "Cortex-A57: 834220: Stage 2 translation fault might be incorrectly reported in presence of a Stage 1 fault"
	depends on KVM
	default y
	help
	  This option adds an alternative code sequence to work around ARM
	  erratum 834220 on Cortex-A57 parts up to r1p2.

	  Affected Cortex-A57 parts might report a Stage 2 translation
	  fault as the result of a Stage 1 fault for load crossing a
	  page boundary when there is a permission or device memory
	  alignment fault at Stage 1 and a translation fault at Stage 2.

	  The workaround is to verify that the Stage 1 translation
	  doesn't generate a fault before handling the Stage 2 fault.
	  Please note that this does not necessarily enable the workaround,
	  as it depends on the alternative framework, which will only patch
	  the kernel if an affected CPU is detected.

	  If unsure, say Y.

config ARM64_ERRATUM_1742098
	bool "Cortex-A57/A72: 1742098: ELR recorded incorrectly on interrupt taken between cryptographic instructions in a sequence"
	depends on COMPAT
	default y
	help
	  This option removes the AES hwcap for aarch32 user-space to
	  workaround erratum 1742098 on Cortex-A57 and Cortex-A72.

	  Affected parts may corrupt the AES state if an interrupt is
	  taken between a pair of AES instructions. These instructions
	  are only present if the cryptography extensions are present.
	  All software should have a fallback implementation for CPUs
	  that don't implement the cryptography extensions.

	  If unsure, say Y.

config ARM64_ERRATUM_845719
	bool "Cortex-A53: 845719: a load might read incorrect data"
	depends on COMPAT
	default y
	help
	  This option adds an alternative code sequence to work around ARM
	  erratum 845719 on Cortex-A53 parts up to r0p4.

	  When running a compat (AArch32) userspace on an affected Cortex-A53
	  part, a load at EL0 from a virtual address that matches the bottom 32
	  bits of the virtual address used by a recent load at (AArch64) EL1
	  might return incorrect data.

	  The workaround is to write the contextidr_el1 register on exception
	  return to a 32-bit task.
	  Please note that this does not necessarily enable the workaround,
	  as it depends on the alternative framework, which will only patch
	  the kernel if an affected CPU is detected.

	  If unsure, say Y.

config ARM64_ERRATUM_843419
	bool "Cortex-A53: 843419: A load or store might access an incorrect address"
	default y
	select ARM64_MODULE_PLTS if MODULES
	help
	  This option links the kernel with '--fix-cortex-a53-843419' and
	  enables PLT support to replace certain ADRP instructions, which can
	  cause subsequent memory accesses to use an incorrect address on
	  Cortex-A53 parts up to r0p4.

	  If unsure, say Y.

config ARM64_LD_HAS_FIX_ERRATUM_843419
	def_bool $(ld-option,--fix-cortex-a53-843419)

config ARM64_ERRATUM_1024718
	bool "Cortex-A55: 1024718: Update of DBM/AP bits without break before make might result in incorrect update"
	default y
	help
	  This option adds a workaround for ARM Cortex-A55 Erratum 1024718.

	  Affected Cortex-A55 cores (all revisions) could cause incorrect
	  update of the hardware dirty bit when the DBM/AP bits are updated
	  without a break-before-make. The workaround is to disable the usage
	  of hardware DBM locally on the affected cores. CPUs not affected by
	  this erratum will continue to use the feature.

	  If unsure, say Y.

config ARM64_ERRATUM_1418040
	bool "Cortex-A76/Neoverse-N1: MRC read following MRRC read of specific Generic Timer in AArch32 might give incorrect result"
	default y
	depends on COMPAT
	help
	  This option adds a workaround for ARM Cortex-A76/Neoverse-N1
	  errata 1188873 and 1418040.

	  Affected Cortex-A76/Neoverse-N1 cores (r0p0 to r3p1) could
	  cause register corruption when accessing the timer registers
	  from AArch32 userspace.

	  If unsure, say Y.

config ARM64_WORKAROUND_SPECULATIVE_AT
	bool

config ARM64_ERRATUM_1165522
	bool "Cortex-A76: 1165522: Speculative AT instruction using out-of-context translation regime could cause subsequent request to generate an incorrect translation"
	default y
	select ARM64_WORKAROUND_SPECULATIVE_AT
	help
	  This option adds a workaround for ARM Cortex-A76 erratum 1165522.

	  Affected Cortex-A76 cores (r0p0, r1p0, r2p0) could end-up with
	  corrupted TLBs by speculating an AT instruction during a guest
	  context switch.

	  If unsure, say Y.

config ARM64_ERRATUM_1319367
	bool "Cortex-A57/A72: 1319537: Speculative AT instruction using out-of-context translation regime could cause subsequent request to generate an incorrect translation"
	default y
	select ARM64_WORKAROUND_SPECULATIVE_AT
	help
	  This option adds work arounds for ARM Cortex-A57 erratum 1319537
	  and A72 erratum 1319367

	  Cortex-A57 and A72 cores could end-up with corrupted TLBs by
	  speculating an AT instruction during a guest context switch.

	  If unsure, say Y.

config ARM64_ERRATUM_1530923
	bool "Cortex-A55: 1530923: Speculative AT instruction using out-of-context translation regime could cause subsequent request to generate an incorrect translation"
	default y
	select ARM64_WORKAROUND_SPECULATIVE_AT
	help
	  This option adds a workaround for ARM Cortex-A55 erratum 1530923.

	  Affected Cortex-A55 cores (r0p0, r0p1, r1p0, r2p0) could end-up with
	  corrupted TLBs by speculating an AT instruction during a guest
	  context switch.

	  If unsure, say Y.

config ARM64_WORKAROUND_REPEAT_TLBI
	bool

config ARM64_ERRATUM_2441007
	bool "Cortex-A55: Completion of affected memory accesses might not be guaranteed by completion of a TLBI"
	default y
	select ARM64_WORKAROUND_REPEAT_TLBI
	help
	  This option adds a workaround for ARM Cortex-A55 erratum #2441007.

	  Under very rare circumstances, affected Cortex-A55 CPUs
	  may not handle a race between a break-before-make sequence on one
	  CPU, and another CPU accessing the same page. This could allow a
	  store to a page that has been unmapped.

	  Work around this by adding the affected CPUs to the list that needs
	  TLB sequences to be done twice.

	  If unsure, say Y.

config ARM64_ERRATUM_1286807
	bool "Cortex-A76: Modification of the translation table for a virtual address might lead to read-after-read ordering violation"
	default y
	select ARM64_WORKAROUND_REPEAT_TLBI
	help
	  This option adds a workaround for ARM Cortex-A76 erratum 1286807.

	  On the affected Cortex-A76 cores (r0p0 to r3p0), if a virtual
	  address for a cacheable mapping of a location is being
	  accessed by a core while another core is remapping the virtual
	  address to a new physical page using the recommended
	  break-before-make sequence, then under very rare circumstances
	  TLBI+DSB completes before a read using the translation being
	  invalidated has been observed by other observers. The
	  workaround repeats the TLBI+DSB operation.

config ARM64_ERRATUM_1463225
	bool "Cortex-A76: Software Step might prevent interrupt recognition"
	default y
	help
	  This option adds a workaround for Arm Cortex-A76 erratum 1463225.

	  On the affected Cortex-A76 cores (r0p0 to r3p1), software stepping
	  of a system call instruction (SVC) can prevent recognition of
	  subsequent interrupts when software stepping is disabled in the
	  exception handler of the system call and either kernel debugging
	  is enabled or VHE is in use.

	  Work around the erratum by triggering a dummy step exception
	  when handling a system call from a task that is being stepped
	  in a VHE configuration of the kernel.

	  If unsure, say Y.

config ARM64_ERRATUM_1542419
	bool "Neoverse-N1: workaround mis-ordering of instruction fetches"
	default y
	help
	  This option adds a workaround for ARM Neoverse-N1 erratum
	  1542419.

	  Affected Neoverse-N1 cores could execute a stale instruction when
	  modified by another CPU. The workaround depends on a firmware
	  counterpart.

	  Workaround the issue by hiding the DIC feature from EL0. This
	  forces user-space to perform cache maintenance.

	  If unsure, say Y.

config ARM64_ERRATUM_1508412
	bool "Cortex-A77: 1508412: workaround deadlock on sequence of NC/Device load and store exclusive or PAR read"
	default y
	help
	  This option adds a workaround for Arm Cortex-A77 erratum 1508412.

	  Affected Cortex-A77 cores (r0p0, r1p0) could deadlock on a sequence
	  of a store-exclusive or read of PAR_EL1 and a load with device or
	  non-cacheable memory attributes. The workaround depends on a firmware
	  counterpart.

	  KVM guests must also have the workaround implemented or they can
	  deadlock the system.

	  Work around the issue by inserting DMB SY barriers around PAR_EL1
	  register reads and warning KVM users. The DMB barrier is sufficient
	  to prevent a speculative PAR_EL1 read.

	  If unsure, say Y.

config ARM64_WORKAROUND_TRBE_OVERWRITE_FILL_MODE
	bool

config ARM64_ERRATUM_2051678
	bool "Cortex-A510: 2051678: disable Hardware Update of the page table dirty bit"
	default y
	help
	  This options adds the workaround for ARM Cortex-A510 erratum ARM64_ERRATUM_2051678.
	  Affected Cortex-A510 might not respect the ordering rules for
	  hardware update of the page table's dirty bit. The workaround
	  is to not enable the feature on affected CPUs.

	  If unsure, say Y.

config ARM64_ERRATUM_2077057
	bool "Cortex-A510: 2077057: workaround software-step corrupting SPSR_EL2"
	default y
	help
	  This option adds the workaround for ARM Cortex-A510 erratum 2077057.
	  Affected Cortex-A510 may corrupt SPSR_EL2 when the a step exception is
	  expected, but a Pointer Authentication trap is taken instead. The
	  erratum causes SPSR_EL1 to be copied to SPSR_EL2, which could allow
	  EL1 to cause a return to EL2 with a guest controlled ELR_EL2.

	  This can only happen when EL2 is stepping EL1.

	  When these conditions occur, the SPSR_EL2 value is unchanged from the
	  previous guest entry, and can be restored from the in-memory copy.

	  If unsure, say Y.

config ARM64_ERRATUM_2658417
	bool "Cortex-A510: 2658417: remove BF16 support due to incorrect result"
	default y
	help
	  This option adds the workaround for ARM Cortex-A510 erratum 2658417.
	  Affected Cortex-A510 (r0p0 to r1p1) may produce the wrong result for
	  BFMMLA or VMMLA instructions in rare circumstances when a pair of
	  A510 CPUs are using shared neon hardware. As the sharing is not
	  discoverable by the kernel, hide the BF16 HWCAP to indicate that
	  user-space should not be using these instructions.

	  If unsure, say Y.

config ARM64_ERRATUM_2119858
	bool "Cortex-A710/X2: 2119858: workaround TRBE overwriting trace data in FILL mode"
	default y
	depends on CORESIGHT_TRBE
	select ARM64_WORKAROUND_TRBE_OVERWRITE_FILL_MODE
	help
	  This option adds the workaround for ARM Cortex-A710/X2 erratum 2119858.

	  Affected Cortex-A710/X2 cores could overwrite up to 3 cache lines of trace
	  data at the base of the buffer (pointed to by TRBASER_EL1) in FILL mode in
	  the event of a WRAP event.

	  Work around the issue by always making sure we move the TRBPTR_EL1 by
	  256 bytes before enabling the buffer and filling the first 256 bytes of
	  the buffer with ETM ignore packets upon disabling.

	  If unsure, say Y.

config ARM64_ERRATUM_2139208
	bool "Neoverse-N2: 2139208: workaround TRBE overwriting trace data in FILL mode"
	default y
	depends on CORESIGHT_TRBE
	select ARM64_WORKAROUND_TRBE_OVERWRITE_FILL_MODE
	help
	  This option adds the workaround for ARM Neoverse-N2 erratum 2139208.

	  Affected Neoverse-N2 cores could overwrite up to 3 cache lines of trace
	  data at the base of the buffer (pointed to by TRBASER_EL1) in FILL mode in
	  the event of a WRAP event.

	  Work around the issue by always making sure we move the TRBPTR_EL1 by
	  256 bytes before enabling the buffer and filling the first 256 bytes of
	  the buffer with ETM ignore packets upon disabling.

	  If unsure, say Y.

config ARM64_WORKAROUND_TSB_FLUSH_FAILURE
	bool

config ARM64_ERRATUM_2054223
	bool "Cortex-A710: 2054223: workaround TSB instruction failing to flush trace"
	default y
	select ARM64_WORKAROUND_TSB_FLUSH_FAILURE
	help
	  Enable workaround for ARM Cortex-A710 erratum 2054223

	  Affected cores may fail to flush the trace data on a TSB instruction, when
	  the PE is in trace prohibited state. This will cause losing a few bytes
	  of the trace cached.

	  Workaround is to issue two TSB consecutively on affected cores.

	  If unsure, say Y.

config ARM64_ERRATUM_2067961
	bool "Neoverse-N2: 2067961: workaround TSB instruction failing to flush trace"
	default y
	select ARM64_WORKAROUND_TSB_FLUSH_FAILURE
	help
	  Enable workaround for ARM Neoverse-N2 erratum 2067961

	  Affected cores may fail to flush the trace data on a TSB instruction, when
	  the PE is in trace prohibited state. This will cause losing a few bytes
	  of the trace cached.

	  Workaround is to issue two TSB consecutively on affected cores.

	  If unsure, say Y.

config ARM64_WORKAROUND_TRBE_WRITE_OUT_OF_RANGE
	bool

config ARM64_ERRATUM_2253138
	bool "Neoverse-N2: 2253138: workaround TRBE writing to address out-of-range"
	depends on CORESIGHT_TRBE
	default y
	select ARM64_WORKAROUND_TRBE_WRITE_OUT_OF_RANGE
	help
	  This option adds the workaround for ARM Neoverse-N2 erratum 2253138.

	  Affected Neoverse-N2 cores might write to an out-of-range address, not reserved
	  for TRBE. Under some conditions, the TRBE might generate a write to the next
	  virtually addressed page following the last page of the TRBE address space
	  (i.e., the TRBLIMITR_EL1.LIMIT), instead of wrapping around to the base.

	  Work around this in the driver by always making sure that there is a
	  page beyond the TRBLIMITR_EL1.LIMIT, within the space allowed for the TRBE.

	  If unsure, say Y.

config ARM64_ERRATUM_2224489
	bool "Cortex-A710/X2: 2224489: workaround TRBE writing to address out-of-range"
	depends on CORESIGHT_TRBE
	default y
	select ARM64_WORKAROUND_TRBE_WRITE_OUT_OF_RANGE
	help
	  This option adds the workaround for ARM Cortex-A710/X2 erratum 2224489.

	  Affected Cortex-A710/X2 cores might write to an out-of-range address, not reserved
	  for TRBE. Under some conditions, the TRBE might generate a write to the next
	  virtually addressed page following the last page of the TRBE address space
	  (i.e., the TRBLIMITR_EL1.LIMIT), instead of wrapping around to the base.

	  Work around this in the driver by always making sure that there is a
	  page beyond the TRBLIMITR_EL1.LIMIT, within the space allowed for the TRBE.

	  If unsure, say Y.

config ARM64_ERRATUM_2441009
	bool "Cortex-A510: Completion of affected memory accesses might not be guaranteed by completion of a TLBI"
	default y
	select ARM64_WORKAROUND_REPEAT_TLBI
	help
	  This option adds a workaround for ARM Cortex-A510 erratum #2441009.

	  Under very rare circumstances, affected Cortex-A510 CPUs
	  may not handle a race between a break-before-make sequence on one
	  CPU, and another CPU accessing the same page. This could allow a
	  store to a page that has been unmapped.

	  Work around this by adding the affected CPUs to the list that needs
	  TLB sequences to be done twice.

	  If unsure, say Y.

config ARM64_ERRATUM_2064142
	bool "Cortex-A510: 2064142: workaround TRBE register writes while disabled"
	depends on CORESIGHT_TRBE
	default y
	help
	  This option adds the workaround for ARM Cortex-A510 erratum 2064142.

	  Affected Cortex-A510 core might fail to write into system registers after the
	  TRBE has been disabled. Under some conditions after the TRBE has been disabled
	  writes into TRBE registers TRBLIMITR_EL1, TRBPTR_EL1, TRBBASER_EL1, TRBSR_EL1,
	  and TRBTRG_EL1 will be ignored and will not be effected.

	  Work around this in the driver by executing TSB CSYNC and DSB after collection
	  is stopped and before performing a system register write to one of the affected
	  registers.

	  If unsure, say Y.

config ARM64_ERRATUM_2038923
	bool "Cortex-A510: 2038923: workaround TRBE corruption with enable"
	depends on CORESIGHT_TRBE
	default y
	help
	  This option adds the workaround for ARM Cortex-A510 erratum 2038923.

	  Affected Cortex-A510 core might cause an inconsistent view on whether trace is
	  prohibited within the CPU. As a result, the trace buffer or trace buffer state
	  might be corrupted. This happens after TRBE buffer has been enabled by setting
	  TRBLIMITR_EL1.E, followed by just a single context synchronization event before
	  execution changes from a context, in which trace is prohibited to one where it
	  isn't, or vice versa. In these mentioned conditions, the view of whether trace
	  is prohibited is inconsistent between parts of the CPU, and the trace buffer or
	  the trace buffer state might be corrupted.

	  Work around this in the driver by preventing an inconsistent view of whether the
	  trace is prohibited or not based on TRBLIMITR_EL1.E by immediately following a
	  change to TRBLIMITR_EL1.E with at least one ISB instruction before an ERET, or
	  two ISB instructions if no ERET is to take place.

	  If unsure, say Y.

config ARM64_ERRATUM_1902691
	bool "Cortex-A510: 1902691: workaround TRBE trace corruption"
	depends on CORESIGHT_TRBE
	default y
	help
	  This option adds the workaround for ARM Cortex-A510 erratum 1902691.

	  Affected Cortex-A510 core might cause trace data corruption, when being written
	  into the memory. Effectively TRBE is broken and hence cannot be used to capture
	  trace data.

	  Work around this problem in the driver by just preventing TRBE initialization on
	  affected cpus. The firmware must have disabled the access to TRBE for the kernel
	  on such implementations. This will cover the kernel for any firmware that doesn't
	  do this already.

	  If unsure, say Y.

config ARM64_ERRATUM_2457168
	bool "Cortex-A510: 2457168: workaround for AMEVCNTR01 incrementing incorrectly"
	depends on ARM64_AMU_EXTN
	default y
	help
	  This option adds the workaround for ARM Cortex-A510 erratum 2457168.

	  The AMU counter AMEVCNTR01 (constant counter) should increment at the same rate
	  as the system counter. On affected Cortex-A510 cores AMEVCNTR01 increments
	  incorrectly giving a significantly higher output value.

	  Work around this problem by returning 0 when reading the affected counter in
	  key locations that results in disabling all users of this counter. This effect
	  is the same to firmware disabling affected counters.

	  If unsure, say Y.

config ARM64_ERRATUM_2645198
	bool "Cortex-A715: 2645198: Workaround possible [ESR|FAR]_ELx corruption"
	default y
	help
	  This option adds the workaround for ARM Cortex-A715 erratum 2645198.

	  If a Cortex-A715 cpu sees a page mapping permissions change from executable
	  to non-executable, it may corrupt the ESR_ELx and FAR_ELx registers on the
	  next instruction abort caused by permission fault.

	  Only user-space does executable to non-executable permission transition via
	  mprotect() system call. Workaround the problem by doing a break-before-make
	  TLB invalidation, for all changes to executable user space mappings.

	  If unsure, say Y.

config CAVIUM_ERRATUM_22375
	bool "Cavium erratum 22375, 24313"
	default y
	help
	  Enable workaround for errata 22375 and 24313.

	  This implements two gicv3-its errata workarounds for ThunderX. Both
	  with a small impact affecting only ITS table allocation.

	    erratum 22375: only alloc 8MB table size
	    erratum 24313: ignore memory access type

	  The fixes are in ITS initialization and basically ignore memory access
	  type and table size provided by the TYPER and BASER registers.

	  If unsure, say Y.

config CAVIUM_ERRATUM_23144
	bool "Cavium erratum 23144: ITS SYNC hang on dual socket system"
	depends on NUMA
	default y
	help
	  ITS SYNC command hang for cross node io and collections/cpu mapping.

	  If unsure, say Y.

config CAVIUM_ERRATUM_23154
	bool "Cavium errata 23154 and 38545: GICv3 lacks HW synchronisation"
	default y
	help
	  The ThunderX GICv3 implementation requires a modified version for
	  reading the IAR status to ensure data synchronization
	  (access to icc_iar1_el1 is not sync'ed before and after).

	  It also suffers from erratum 38545 (also present on Marvell's
	  OcteonTX and OcteonTX2), resulting in deactivated interrupts being
	  spuriously presented to the CPU interface.

	  If unsure, say Y.

config CAVIUM_ERRATUM_27456
	bool "Cavium erratum 27456: Broadcast TLBI instructions may cause icache corruption"
	default y
	help
	  On ThunderX T88 pass 1.x through 2.1 parts, broadcast TLBI
	  instructions may cause the icache to become corrupted if it
	  contains data for a non-current ASID.  The fix is to
	  invalidate the icache when changing the mm context.

	  If unsure, say Y.

config CAVIUM_ERRATUM_30115
	bool "Cavium erratum 30115: Guest may disable interrupts in host"
	default y
	help
	  On ThunderX T88 pass 1.x through 2.2, T81 pass 1.0 through
	  1.2, and T83 Pass 1.0, KVM guest execution may disable
	  interrupts in host. Trapping both GICv3 group-0 and group-1
	  accesses sidesteps the issue.

	  If unsure, say Y.

config CAVIUM_TX2_ERRATUM_219
	bool "Cavium ThunderX2 erratum 219: PRFM between TTBR change and ISB fails"
	default y
	help
	  On Cavium ThunderX2, a load, store or prefetch instruction between a
	  TTBR update and the corresponding context synchronizing operation can
	  cause a spurious Data Abort to be delivered to any hardware thread in
	  the CPU core.

	  Work around the issue by avoiding the problematic code sequence and
	  trapping KVM guest TTBRx_EL1 writes to EL2 when SMT is enabled. The
	  trap handler performs the corresponding register access, skips the
	  instruction and ensures context synchronization by virtue of the
	  exception return.

	  If unsure, say Y.

config FUJITSU_ERRATUM_010001
	bool "Fujitsu-A64FX erratum E#010001: Undefined fault may occur wrongly"
	default y
	help
	  This option adds a workaround for Fujitsu-A64FX erratum E#010001.
	  On some variants of the Fujitsu-A64FX cores ver(1.0, 1.1), memory
	  accesses may cause undefined fault (Data abort, DFSC=0b111111).
	  This fault occurs under a specific hardware condition when a
	  load/store instruction performs an address translation using:
	  case-1  TTBR0_EL1 with TCR_EL1.NFD0 == 1.
	  case-2  TTBR0_EL2 with TCR_EL2.NFD0 == 1.
	  case-3  TTBR1_EL1 with TCR_EL1.NFD1 == 1.
	  case-4  TTBR1_EL2 with TCR_EL2.NFD1 == 1.

	  The workaround is to ensure these bits are clear in TCR_ELx.
	  The workaround only affects the Fujitsu-A64FX.

	  If unsure, say Y.

config HISILICON_ERRATUM_161600802
	bool "Hip07 161600802: Erroneous redistributor VLPI base"
	default y
	help
	  The HiSilicon Hip07 SoC uses the wrong redistributor base
	  when issued ITS commands such as VMOVP and VMAPP, and requires
	  a 128kB offset to be applied to the target address in this commands.

	  If unsure, say Y.

config QCOM_FALKOR_ERRATUM_1003
	bool "Falkor E1003: Incorrect translation due to ASID change"
	default y
	help
	  On Falkor v1, an incorrect ASID may be cached in the TLB when ASID
	  and BADDR are changed together in TTBRx_EL1. Since we keep the ASID
	  in TTBR1_EL1, this situation only occurs in the entry trampoline and
	  then only for entries in the walk cache, since the leaf translation
	  is unchanged. Work around the erratum by invalidating the walk cache
	  entries for the trampoline before entering the kernel proper.

config QCOM_FALKOR_ERRATUM_1009
	bool "Falkor E1009: Prematurely complete a DSB after a TLBI"
	default y
	select ARM64_WORKAROUND_REPEAT_TLBI
	help
	  On Falkor v1, the CPU may prematurely complete a DSB following a
	  TLBI xxIS invalidate maintenance operation. Repeat the TLBI operation
	  one more time to fix the issue.

	  If unsure, say Y.

config QCOM_QDF2400_ERRATUM_0065
	bool "QDF2400 E0065: Incorrect GITS_TYPER.ITT_Entry_size"
	default y
	help
	  On Qualcomm Datacenter Technologies QDF2400 SoC, ITS hardware reports
	  ITE size incorrectly. The GITS_TYPER.ITT_Entry_size field should have
	  been indicated as 16Bytes (0xf), not 8Bytes (0x7).

	  If unsure, say Y.

config QCOM_FALKOR_ERRATUM_E1041
	bool "Falkor E1041: Speculative instruction fetches might cause errant memory access"
	default y
	help
	  Falkor CPU may speculatively fetch instructions from an improper
	  memory location when MMU translation is changed from SCTLR_ELn[M]=1
	  to SCTLR_ELn[M]=0. Prefix an ISB instruction to fix the problem.

	  If unsure, say Y.

config NVIDIA_CARMEL_CNP_ERRATUM
	bool "NVIDIA Carmel CNP: CNP on Carmel semantically different than ARM cores"
	default y
	help
	  If CNP is enabled on Carmel cores, non-sharable TLBIs on a core will not
	  invalidate shared TLB entries installed by a different core, as it would
	  on standard ARM cores.

	  If unsure, say Y.

config SOCIONEXT_SYNQUACER_PREITS
	bool "Socionext Synquacer: Workaround for GICv3 pre-ITS"
	default y
	help
	  Socionext Synquacer SoCs implement a separate h/w block to generate
	  MSI doorbell writes with non-zero values for the device ID.

	  If unsure, say Y.

endmenu # "ARM errata workarounds via the alternatives framework"

choice
	prompt "Page size"
	default ARM64_4K_PAGES
	help
	  Page size (translation granule) configuration.

config ARM64_4K_PAGES
	bool "4KB"
	help
	  This feature enables 4KB pages support.

config ARM64_16K_PAGES
	bool "16KB"
	help
	  The system will use 16KB pages support. AArch32 emulation
	  requires applications compiled with 16K (or a multiple of 16K)
	  aligned segments.

config ARM64_64K_PAGES
	bool "64KB"
	help
	  This feature enables 64KB pages support (4KB by default)
	  allowing only two levels of page tables and faster TLB
	  look-up. AArch32 emulation requires applications compiled
	  with 64K aligned segments.

endchoice

choice
	prompt "Virtual address space size"
	default ARM64_VA_BITS_39 if ARM64_4K_PAGES
	default ARM64_VA_BITS_47 if ARM64_16K_PAGES
	default ARM64_VA_BITS_42 if ARM64_64K_PAGES
	help
	  Allows choosing one of multiple possible virtual address
	  space sizes. The level of translation table is determined by
	  a combination of page size and virtual address space size.

config ARM64_VA_BITS_36
	bool "36-bit" if EXPERT
	depends on ARM64_16K_PAGES

config ARM64_VA_BITS_39
	bool "39-bit"
	depends on ARM64_4K_PAGES

config ARM64_VA_BITS_42
	bool "42-bit"
	depends on ARM64_64K_PAGES

config ARM64_VA_BITS_47
	bool "47-bit"
	depends on ARM64_16K_PAGES

config ARM64_VA_BITS_48
	bool "48-bit"

config ARM64_VA_BITS_52
	bool "52-bit"
	depends on ARM64_64K_PAGES && (ARM64_PAN || !ARM64_SW_TTBR0_PAN)
	help
	  Enable 52-bit virtual addressing for userspace when explicitly
	  requested via a hint to mmap(). The kernel will also use 52-bit
	  virtual addresses for its own mappings (provided HW support for
	  this feature is available, otherwise it reverts to 48-bit).

	  NOTE: Enabling 52-bit virtual addressing in conjunction with
	  ARMv8.3 Pointer Authentication will result in the PAC being
	  reduced from 7 bits to 3 bits, which may have a significant
	  impact on its susceptibility to brute-force attacks.

	  If unsure, select 48-bit virtual addressing instead.

endchoice

config ARM64_FORCE_52BIT
	bool "Force 52-bit virtual addresses for userspace"
	depends on ARM64_VA_BITS_52 && EXPERT
	help
	  For systems with 52-bit userspace VAs enabled, the kernel will attempt
	  to maintain compatibility with older software by providing 48-bit VAs
	  unless a hint is supplied to mmap.

	  This configuration option disables the 48-bit compatibility logic, and
	  forces all userspace addresses to be 52-bit on HW that supports it. One
	  should only enable this configuration option for stress testing userspace
	  memory management code. If unsure say N here.

config ARM64_VA_BITS
	int
	default 36 if ARM64_VA_BITS_36
	default 39 if ARM64_VA_BITS_39
	default 42 if ARM64_VA_BITS_42
	default 47 if ARM64_VA_BITS_47
	default 48 if ARM64_VA_BITS_48
	default 52 if ARM64_VA_BITS_52

choice
	prompt "Physical address space size"
	default ARM64_PA_BITS_48
	help
	  Choose the maximum physical address range that the kernel will
	  support.

config ARM64_PA_BITS_48
	bool "48-bit"

config ARM64_PA_BITS_52
	bool "52-bit (ARMv8.2)"
	depends on ARM64_64K_PAGES
	depends on ARM64_PAN || !ARM64_SW_TTBR0_PAN
	help
	  Enable support for a 52-bit physical address space, introduced as
	  part of the ARMv8.2-LPA extension.

	  With this enabled, the kernel will also continue to work on CPUs that
	  do not support ARMv8.2-LPA, but with some added memory overhead (and
	  minor performance overhead).

endchoice

config ARM64_PA_BITS
	int
	default 48 if ARM64_PA_BITS_48
	default 52 if ARM64_PA_BITS_52

choice
	prompt "Endianness"
	default CPU_LITTLE_ENDIAN
	help
	  Select the endianness of data accesses performed by the CPU. Userspace
	  applications will need to be compiled and linked for the endianness
	  that is selected here.

config CPU_BIG_ENDIAN
	bool "Build big-endian kernel"
	depends on !LD_IS_LLD || LLD_VERSION >= 130000
	help
	  Say Y if you plan on running a kernel with a big-endian userspace.

config CPU_LITTLE_ENDIAN
	bool "Build little-endian kernel"
	help
	  Say Y if you plan on running a kernel with a little-endian userspace.
	  This is usually the case for distributions targeting arm64.

endchoice

config SCHED_MC
	bool "Multi-core scheduler support"
	help
	  Multi-core scheduler support improves the CPU scheduler's decision
	  making when dealing with multi-core CPU chips at a cost of slightly
	  increased overhead in some places. If unsure say N here.

config SCHED_CLUSTER
	bool "Cluster scheduler support"
	help
	  Cluster scheduler support improves the CPU scheduler's decision
	  making when dealing with machines that have clusters of CPUs.
	  Cluster usually means a couple of CPUs which are placed closely
	  by sharing mid-level caches, last-level cache tags or internal
	  busses.

config SCHED_SMT
	bool "SMT scheduler support"
	help
	  Improves the CPU scheduler's decision making when dealing with
	  MultiThreading at a cost of slightly increased overhead in some
	  places. If unsure say N here.

config NR_CPUS
	int "Maximum number of CPUs (2-4096)"
	range 2 4096
	default "256"

config HOTPLUG_CPU
	bool "Support for hot-pluggable CPUs"
	select GENERIC_IRQ_MIGRATION
	help
	  Say Y here to experiment with turning CPUs off and on.  CPUs
	  can be controlled through /sys/devices/system/cpu.

# Common NUMA Features
config NUMA
	bool "NUMA Memory Allocation and Scheduler Support"
	select GENERIC_ARCH_NUMA
	select ACPI_NUMA if ACPI
	select OF_NUMA
	select HAVE_SETUP_PER_CPU_AREA
	select NEED_PER_CPU_EMBED_FIRST_CHUNK
	select NEED_PER_CPU_PAGE_FIRST_CHUNK
	select USE_PERCPU_NUMA_NODE_ID
	help
	  Enable NUMA (Non-Uniform Memory Access) support.

	  The kernel will try to allocate memory used by a CPU on the
	  local memory of the CPU and add some more
	  NUMA awareness to the kernel.

config NODES_SHIFT
	int "Maximum NUMA Nodes (as a power of 2)"
	range 1 10
	default "4"
	depends on NUMA
	help
	  Specify the maximum number of NUMA Nodes available on the target
	  system.  Increases memory reserved to accommodate various tables.

source "kernel/Kconfig.hz"

config ARCH_SPARSEMEM_ENABLE
	def_bool y
	select SPARSEMEM_VMEMMAP_ENABLE
	select SPARSEMEM_VMEMMAP

config HW_PERF_EVENTS
	def_bool y
	depends on ARM_PMU

# Supported by clang >= 7.0 or GCC >= 12.0.0
config CC_HAVE_SHADOW_CALL_STACK
	def_bool $(cc-option, -fsanitize=shadow-call-stack -ffixed-x18)

config PARAVIRT
	bool "Enable paravirtualization code"
	help
	  This changes the kernel so it can modify itself when it is run
	  under a hypervisor, potentially improving performance significantly
	  over full virtualization.

config PARAVIRT_TIME_ACCOUNTING
	bool "Paravirtual steal time accounting"
	select PARAVIRT
	help
	  Select this option to enable fine granularity task steal time
	  accounting. Time spent executing other tasks in parallel with
	  the current vCPU is discounted from the vCPU power. To account for
	  that, there can be a small performance impact.

	  If in doubt, say N here.

config KEXEC
	depends on PM_SLEEP_SMP
	select KEXEC_CORE
	bool "kexec system call"
	help
	  kexec is a system call that implements the ability to shutdown your
	  current kernel, and to start another kernel.  It is like a reboot
	  but it is independent of the system firmware.   And like a reboot
	  you can start any kernel with it, not just Linux.

config KEXEC_FILE
	bool "kexec file based system call"
	select KEXEC_CORE
	select HAVE_IMA_KEXEC if IMA
	help
	  This is new version of kexec system call. This system call is
	  file based and takes file descriptors as system call argument
	  for kernel and initramfs as opposed to list of segments as
	  accepted by previous system call.

config KEXEC_SIG
	bool "Verify kernel signature during kexec_file_load() syscall"
	depends on KEXEC_FILE
	help
	  Select this option to verify a signature with loaded kernel
	  image. If configured, any attempt of loading a image without
	  valid signature will fail.

	  In addition to that option, you need to enable signature
	  verification for the corresponding kernel image type being
	  loaded in order for this to work.

config KEXEC_IMAGE_VERIFY_SIG
	bool "Enable Image signature verification support"
	default y
	depends on KEXEC_SIG
	depends on EFI && SIGNED_PE_FILE_VERIFICATION
	help
	  Enable Image signature verification support.

comment "Support for PE file signature verification disabled"
	depends on KEXEC_SIG
	depends on !EFI || !SIGNED_PE_FILE_VERIFICATION

config CRASH_DUMP
	bool "Build kdump crash kernel"
	help
	  Generate crash dump after being started by kexec. This should
	  be normally only set in special crash dump kernels which are
	  loaded in the main kernel with kexec-tools into a specially
	  reserved region and then later executed after a crash by
	  kdump/kexec.

	  For more details see Documentation/admin-guide/kdump/kdump.rst

config TRANS_TABLE
	def_bool y
	depends on HIBERNATION || KEXEC_CORE

config XEN_DOM0
	def_bool y
	depends on XEN

config XEN
	bool "Xen guest support on ARM64"
	depends on ARM64 && OF
	select SWIOTLB_XEN
	select PARAVIRT
	help
	  Say Y if you want to run Linux in a Virtual Machine on Xen on ARM64.

config ARCH_FORCE_MAX_ORDER
	int
	default "14" if ARM64_64K_PAGES
	default "12" if ARM64_16K_PAGES
	default "11"
	help
	  The kernel memory allocator divides physically contiguous memory
	  blocks into "zones", where each zone is a power of two number of
	  pages.  This option selects the largest power of two that the kernel
	  keeps in the memory allocator.  If you need to allocate very large
	  blocks of physically contiguous memory, then you may need to
	  increase this value.

	  This config option is actually maximum order plus one. For example,
	  a value of 11 means that the largest free memory block is 2^10 pages.

	  We make sure that we can allocate upto a HugePage size for each configuration.
	  Hence we have :
		MAX_ORDER = (PMD_SHIFT - PAGE_SHIFT) + 1 => PAGE_SHIFT - 2

	  However for 4K, we choose a higher default value, 11 as opposed to 10, giving us
	  4M allocations matching the default size used by generic code.

config UNMAP_KERNEL_AT_EL0
	bool "Unmap kernel when running in userspace (aka \"KAISER\")" if EXPERT
	default y
	help
	  Speculation attacks against some high-performance processors can
	  be used to bypass MMU permission checks and leak kernel data to
	  userspace. This can be defended against by unmapping the kernel
	  when running in userspace, mapping it back in on exception entry
	  via a trampoline page in the vector table.

	  If unsure, say Y.

config MITIGATE_SPECTRE_BRANCH_HISTORY
	bool "Mitigate Spectre style attacks against branch history" if EXPERT
	default y
	help
	  Speculation attacks against some high-performance processors can
	  make use of branch history to influence future speculation.
	  When taking an exception from user-space, a sequence of branches
	  or a firmware call overwrites the branch history.

config RODATA_FULL_DEFAULT_ENABLED
	bool "Apply r/o permissions of VM areas also to their linear aliases"
	default y
	help
	  Apply read-only attributes of VM areas to the linear alias of
	  the backing pages as well. This prevents code or read-only data
	  from being modified (inadvertently or intentionally) via another
	  mapping of the same memory page. This additional enhancement can
	  be turned off at runtime by passing rodata=[off|on] (and turned on
	  with rodata=full if this option is set to 'n')

	  This requires the linear region to be mapped down to pages,
	  which may adversely affect performance in some cases.

config ARM64_SW_TTBR0_PAN
	bool "Emulate Privileged Access Never using TTBR0_EL1 switching"
	help
	  Enabling this option prevents the kernel from accessing
	  user-space memory directly by pointing TTBR0_EL1 to a reserved
	  zeroed area and reserved ASID. The user access routines
	  restore the valid TTBR0_EL1 temporarily.

config ARM64_TAGGED_ADDR_ABI
	bool "Enable the tagged user addresses syscall ABI"
	default y
	help
	  When this option is enabled, user applications can opt in to a
	  relaxed ABI via prctl() allowing tagged addresses to be passed
	  to system calls as pointer arguments. For details, see
	  Documentation/arm64/tagged-address-abi.rst.

menuconfig COMPAT
	bool "Kernel support for 32-bit EL0"
	depends on ARM64_4K_PAGES || EXPERT
	select HAVE_UID16
	select OLD_SIGSUSPEND3
	select COMPAT_OLD_SIGACTION
	help
	  This option enables support for a 32-bit EL0 running under a 64-bit
	  kernel at EL1. AArch32-specific components such as system calls,
	  the user helper functions, VFP support and the ptrace interface are
	  handled appropriately by the kernel.

	  If you use a page size other than 4KB (i.e, 16KB or 64KB), please be aware
	  that you will only be able to execute AArch32 binaries that were compiled
	  with page size aligned segments.

	  If you want to execute 32-bit userspace applications, say Y.

if COMPAT

config KUSER_HELPERS
	bool "Enable kuser helpers page for 32-bit applications"
	default y
	help
	  Warning: disabling this option may break 32-bit user programs.

	  Provide kuser helpers to compat tasks. The kernel provides
	  helper code to userspace in read only form at a fixed location
	  to allow userspace to be independent of the CPU type fitted to
	  the system. This permits binaries to be run on ARMv4 through
	  to ARMv8 without modification.

	  See Documentation/arm/kernel_user_helpers.rst for details.

	  However, the fixed address nature of these helpers can be used
	  by ROP (return orientated programming) authors when creating
	  exploits.

	  If all of the binaries and libraries which run on your platform
	  are built specifically for your platform, and make no use of
	  these helpers, then you can turn this option off to hinder
	  such exploits. However, in that case, if a binary or library
	  relying on those helpers is run, it will not function correctly.

	  Say N here only if you are absolutely certain that you do not
	  need these helpers; otherwise, the safe option is to say Y.

config COMPAT_VDSO
	bool "Enable vDSO for 32-bit applications"
	depends on !CPU_BIG_ENDIAN
	depends on (CC_IS_CLANG && LD_IS_LLD) || "$(CROSS_COMPILE_COMPAT)" != ""
	select GENERIC_COMPAT_VDSO
	default y
	help
	  Place in the process address space of 32-bit applications an
	  ELF shared object providing fast implementations of gettimeofday
	  and clock_gettime.

	  You must have a 32-bit build of glibc 2.22 or later for programs
	  to seamlessly take advantage of this.

config THUMB2_COMPAT_VDSO
	bool "Compile the 32-bit vDSO for Thumb-2 mode" if EXPERT
	depends on COMPAT_VDSO
	default y
	help
	  Compile the compat vDSO with '-mthumb -fomit-frame-pointer' if y,
	  otherwise with '-marm'.

config COMPAT_ALIGNMENT_FIXUPS
	bool "Fix up misaligned multi-word loads and stores in user space"

menuconfig ARMV8_DEPRECATED
	bool "Emulate deprecated/obsolete ARMv8 instructions"
	depends on SYSCTL
	help
	  Legacy software support may require certain instructions
	  that have been deprecated or obsoleted in the architecture.

	  Enable this config to enable selective emulation of these
	  features.

	  If unsure, say Y

if ARMV8_DEPRECATED

config SWP_EMULATION
	bool "Emulate SWP/SWPB instructions"
	help
	  ARMv8 obsoletes the use of A32 SWP/SWPB instructions such that
	  they are always undefined. Say Y here to enable software
	  emulation of these instructions for userspace using LDXR/STXR.
	  This feature can be controlled at runtime with the abi.swp
	  sysctl which is disabled by default.

	  In some older versions of glibc [<=2.8] SWP is used during futex
	  trylock() operations with the assumption that the code will not
	  be preempted. This invalid assumption may be more likely to fail
	  with SWP emulation enabled, leading to deadlock of the user
	  application.

	  NOTE: when accessing uncached shared regions, LDXR/STXR rely
	  on an external transaction monitoring block called a global
	  monitor to maintain update atomicity. If your system does not
	  implement a global monitor, this option can cause programs that
	  perform SWP operations to uncached memory to deadlock.

	  If unsure, say Y

config CP15_BARRIER_EMULATION
	bool "Emulate CP15 Barrier instructions"
	help
	  The CP15 barrier instructions - CP15ISB, CP15DSB, and
	  CP15DMB - are deprecated in ARMv8 (and ARMv7). It is
	  strongly recommended to use the ISB, DSB, and DMB
	  instructions instead.

	  Say Y here to enable software emulation of these
	  instructions for AArch32 userspace code. When this option is
	  enabled, CP15 barrier usage is traced which can help
	  identify software that needs updating. This feature can be
	  controlled at runtime with the abi.cp15_barrier sysctl.

	  If unsure, say Y

config SETEND_EMULATION
	bool "Emulate SETEND instruction"
	help
	  The SETEND instruction alters the data-endianness of the
	  AArch32 EL0, and is deprecated in ARMv8.

	  Say Y here to enable software emulation of the instruction
	  for AArch32 userspace code. This feature can be controlled
	  at runtime with the abi.setend sysctl.

	  Note: All the cpus on the system must have mixed endian support at EL0
	  for this feature to be enabled. If a new CPU - which doesn't support mixed
	  endian - is hotplugged in after this feature has been enabled, there could
	  be unexpected results in the applications.

	  If unsure, say Y
endif # ARMV8_DEPRECATED

endif # COMPAT

menu "ARMv8.1 architectural features"

config ARM64_HW_AFDBM
	bool "Support for hardware updates of the Access and Dirty page flags"
	default y
	help
	  The ARMv8.1 architecture extensions introduce support for
	  hardware updates of the access and dirty information in page
	  table entries. When enabled in TCR_EL1 (HA and HD bits) on
	  capable processors, accesses to pages with PTE_AF cleared will
	  set this bit instead of raising an access flag fault.
	  Similarly, writes to read-only pages with the DBM bit set will
	  clear the read-only bit (AP[2]) instead of raising a
	  permission fault.

	  Kernels built with this configuration option enabled continue
	  to work on pre-ARMv8.1 hardware and the performance impact is
	  minimal. If unsure, say Y.

config ARM64_PAN
	bool "Enable support for Privileged Access Never (PAN)"
	default y
	help
	  Privileged Access Never (PAN; part of the ARMv8.1 Extensions)
	  prevents the kernel or hypervisor from accessing user-space (EL0)
	  memory directly.

	  Choosing this option will cause any unprotected (not using
	  copy_to_user et al) memory access to fail with a permission fault.

	  The feature is detected at runtime, and will remain as a 'nop'
	  instruction if the cpu does not implement the feature.

config AS_HAS_LDAPR
	def_bool $(as-instr,.arch_extension rcpc)

config AS_HAS_LSE_ATOMICS
	def_bool $(as-instr,.arch_extension lse)

config ARM64_LSE_ATOMICS
	bool
	default ARM64_USE_LSE_ATOMICS
	depends on AS_HAS_LSE_ATOMICS

config ARM64_USE_LSE_ATOMICS
	bool "Atomic instructions"
	default y
	help
	  As part of the Large System Extensions, ARMv8.1 introduces new
	  atomic instructions that are designed specifically to scale in
	  very large systems.

	  Say Y here to make use of these instructions for the in-kernel
	  atomic routines. This incurs a small overhead on CPUs that do
	  not support these instructions and requires the kernel to be
	  built with binutils >= 2.25 in order for the new instructions
	  to be used.

endmenu # "ARMv8.1 architectural features"

menu "ARMv8.2 architectural features"

config AS_HAS_ARMV8_2
	def_bool $(cc-option,-Wa$(comma)-march=armv8.2-a)

config AS_HAS_SHA3
	def_bool $(as-instr,.arch armv8.2-a+sha3)

config ARM64_PMEM
	bool "Enable support for persistent memory"
	select ARCH_HAS_PMEM_API
	select ARCH_HAS_UACCESS_FLUSHCACHE
	help
	  Say Y to enable support for the persistent memory API based on the
	  ARMv8.2 DCPoP feature.

	  The feature is detected at runtime, and the kernel will use DC CVAC
	  operations if DC CVAP is not supported (following the behaviour of
	  DC CVAP itself if the system does not define a point of persistence).

config ARM64_RAS_EXTN
	bool "Enable support for RAS CPU Extensions"
	default y
	help
	  CPUs that support the Reliability, Availability and Serviceability
	  (RAS) Extensions, part of ARMv8.2 are able to track faults and
	  errors, classify them and report them to software.

	  On CPUs with these extensions system software can use additional
	  barriers to determine if faults are pending and read the
	  classification from a new set of registers.

	  Selecting this feature will allow the kernel to use these barriers
	  and access the new registers if the system supports the extension.
	  Platform RAS features may additionally depend on firmware support.

config ARM64_CNP
	bool "Enable support for Common Not Private (CNP) translations"
	default y
	depends on ARM64_PAN || !ARM64_SW_TTBR0_PAN
	help
	  Common Not Private (CNP) allows translation table entries to
	  be shared between different PEs in the same inner shareable
	  domain, so the hardware can use this fact to optimise the
	  caching of such entries in the TLB.

	  Selecting this option allows the CNP feature to be detected
	  at runtime, and does not affect PEs that do not implement
	  this feature.

endmenu # "ARMv8.2 architectural features"

menu "ARMv8.3 architectural features"

config ARM64_PTR_AUTH
	bool "Enable support for pointer authentication"
	default y
	help
	  Pointer authentication (part of the ARMv8.3 Extensions) provides
	  instructions for signing and authenticating pointers against secret
	  keys, which can be used to mitigate Return Oriented Programming (ROP)
	  and other attacks.

	  This option enables these instructions at EL0 (i.e. for userspace).
	  Choosing this option will cause the kernel to initialise secret keys
	  for each process at exec() time, with these keys being
	  context-switched along with the process.

	  The feature is detected at runtime. If the feature is not present in
	  hardware it will not be advertised to userspace/KVM guest nor will it
	  be enabled.

	  If the feature is present on the boot CPU but not on a late CPU, then
	  the late CPU will be parked. Also, if the boot CPU does not have
	  address auth and the late CPU has then the late CPU will still boot
	  but with the feature disabled. On such a system, this option should
	  not be selected.

config ARM64_PTR_AUTH_KERNEL
	bool "Use pointer authentication for kernel"
	default y
	depends on ARM64_PTR_AUTH
	depends on (CC_HAS_SIGN_RETURN_ADDRESS || CC_HAS_BRANCH_PROT_PAC_RET) && AS_HAS_PAC
	# Modern compilers insert a .note.gnu.property section note for PAC
	# which is only understood by binutils starting with version 2.33.1.
	depends on LD_IS_LLD || LD_VERSION >= 23301 || (CC_IS_GCC && GCC_VERSION < 90100)
	depends on !CC_IS_CLANG || AS_HAS_CFI_NEGATE_RA_STATE
	depends on (!FUNCTION_GRAPH_TRACER || DYNAMIC_FTRACE_WITH_ARGS)
	help
	  If the compiler supports the -mbranch-protection or
	  -msign-return-address flag (e.g. GCC 7 or later), then this option
	  will cause the kernel itself to be compiled with return address
	  protection. In this case, and if the target hardware is known to
	  support pointer authentication, then CONFIG_STACKPROTECTOR can be
	  disabled with minimal loss of protection.

	  This feature works with FUNCTION_GRAPH_TRACER option only if
	  DYNAMIC_FTRACE_WITH_ARGS is enabled.

config CC_HAS_BRANCH_PROT_PAC_RET
	# GCC 9 or later, clang 8 or later
	def_bool $(cc-option,-mbranch-protection=pac-ret+leaf)

config CC_HAS_SIGN_RETURN_ADDRESS
	# GCC 7, 8
	def_bool $(cc-option,-msign-return-address=all)

config AS_HAS_PAC
	def_bool $(cc-option,-Wa$(comma)-march=armv8.3-a)

config AS_HAS_CFI_NEGATE_RA_STATE
	def_bool $(as-instr,.cfi_startproc\n.cfi_negate_ra_state\n.cfi_endproc\n)

endmenu # "ARMv8.3 architectural features"

menu "ARMv8.4 architectural features"

config ARM64_AMU_EXTN
	bool "Enable support for the Activity Monitors Unit CPU extension"
	default y
	help
	  The activity monitors extension is an optional extension introduced
	  by the ARMv8.4 CPU architecture. This enables support for version 1
	  of the activity monitors architecture, AMUv1.

	  To enable the use of this extension on CPUs that implement it, say Y.

	  Note that for architectural reasons, firmware _must_ implement AMU
	  support when running on CPUs that present the activity monitors
	  extension. The required support is present in:
	    * Version 1.5 and later of the ARM Trusted Firmware

	  For kernels that have this configuration enabled but boot with broken
	  firmware, you may need to say N here until the firmware is fixed.
	  Otherwise you may experience firmware panics or lockups when
	  accessing the counter registers. Even if you are not observing these
	  symptoms, the values returned by the register reads might not
	  correctly reflect reality. Most commonly, the value read will be 0,
	  indicating that the counter is not enabled.

config AS_HAS_ARMV8_4
	def_bool $(cc-option,-Wa$(comma)-march=armv8.4-a)

config ARM64_TLB_RANGE
	bool "Enable support for tlbi range feature"
	default y
	depends on AS_HAS_ARMV8_4
	help
	  ARMv8.4-TLBI provides TLBI invalidation instruction that apply to a
	  range of input addresses.

	  The feature introduces new assembly instructions, and they were
	  support when binutils >= 2.30.

endmenu # "ARMv8.4 architectural features"

menu "ARMv8.5 architectural features"

config AS_HAS_ARMV8_5
	def_bool $(cc-option,-Wa$(comma)-march=armv8.5-a)

config ARM64_BTI
	bool "Branch Target Identification support"
	default y
	help
	  Branch Target Identification (part of the ARMv8.5 Extensions)
	  provides a mechanism to limit the set of locations to which computed
	  branch instructions such as BR or BLR can jump.

	  To make use of BTI on CPUs that support it, say Y.

	  BTI is intended to provide complementary protection to other control
	  flow integrity protection mechanisms, such as the Pointer
	  authentication mechanism provided as part of the ARMv8.3 Extensions.
	  For this reason, it does not make sense to enable this option without
	  also enabling support for pointer authentication.  Thus, when
	  enabling this option you should also select ARM64_PTR_AUTH=y.

	  Userspace binaries must also be specifically compiled to make use of
	  this mechanism.  If you say N here or the hardware does not support
	  BTI, such binaries can still run, but you get no additional
	  enforcement of branch destinations.

config ARM64_BTI_KERNEL
	bool "Use Branch Target Identification for kernel"
	default y
	depends on ARM64_BTI
	depends on ARM64_PTR_AUTH_KERNEL
	depends on CC_HAS_BRANCH_PROT_PAC_RET_BTI
	# https://gcc.gnu.org/bugzilla/show_bug.cgi?id=94697
	depends on !CC_IS_GCC || GCC_VERSION >= 100100
	# https://gcc.gnu.org/bugzilla/show_bug.cgi?id=106671
	depends on !CC_IS_GCC
	# https://github.com/llvm/llvm-project/commit/a88c722e687e6780dcd6a58718350dc76fcc4cc9
	depends on !CC_IS_CLANG || CLANG_VERSION >= 120000
	depends on (!FUNCTION_GRAPH_TRACER || DYNAMIC_FTRACE_WITH_ARGS)
	help
	  Build the kernel with Branch Target Identification annotations
	  and enable enforcement of this for kernel code. When this option
	  is enabled and the system supports BTI all kernel code including
	  modular code must have BTI enabled.

config CC_HAS_BRANCH_PROT_PAC_RET_BTI
	# GCC 9 or later, clang 8 or later
	def_bool $(cc-option,-mbranch-protection=pac-ret+leaf+bti)

config ARM64_E0PD
	bool "Enable support for E0PD"
	default y
	help
	  E0PD (part of the ARMv8.5 extensions) allows us to ensure
	  that EL0 accesses made via TTBR1 always fault in constant time,
	  providing similar benefits to KASLR as those provided by KPTI, but
	  with lower overhead and without disrupting legitimate access to
	  kernel memory such as SPE.

	  This option enables E0PD for TTBR1 where available.

config ARM64_AS_HAS_MTE
	# Initial support for MTE went in binutils 2.32.0, checked with
	# ".arch armv8.5-a+memtag" below. However, this was incomplete
	# as a late addition to the final architecture spec (LDGM/STGM)
	# is only supported in the newer 2.32.x and 2.33 binutils
	# versions, hence the extra "stgm" instruction check below.
	def_bool $(as-instr,.arch armv8.5-a+memtag\nstgm xzr$(comma)[x0])

config ARM64_MTE
	bool "Memory Tagging Extension support"
	default y
	depends on ARM64_AS_HAS_MTE && ARM64_TAGGED_ADDR_ABI
	depends on AS_HAS_ARMV8_5
	depends on AS_HAS_LSE_ATOMICS
	# Required for tag checking in the uaccess routines
	depends on ARM64_PAN
	select ARCH_HAS_SUBPAGE_FAULTS
	select ARCH_USES_HIGH_VMA_FLAGS
	help
	  Memory Tagging (part of the ARMv8.5 Extensions) provides
	  architectural support for run-time, always-on detection of
	  various classes of memory error to aid with software debugging
	  to eliminate vulnerabilities arising from memory-unsafe
	  languages.

	  This option enables the support for the Memory Tagging
	  Extension at EL0 (i.e. for userspace).

	  Selecting this option allows the feature to be detected at
	  runtime. Any secondary CPU not implementing this feature will
	  not be allowed a late bring-up.

	  Userspace binaries that want to use this feature must
	  explicitly opt in. The mechanism for the userspace is
	  described in:

	  Documentation/arm64/memory-tagging-extension.rst.

endmenu # "ARMv8.5 architectural features"

menu "ARMv8.7 architectural features"

config ARM64_EPAN
	bool "Enable support for Enhanced Privileged Access Never (EPAN)"
	default y
	depends on ARM64_PAN
	help
	  Enhanced Privileged Access Never (EPAN) allows Privileged
	  Access Never to be used with Execute-only mappings.

	  The feature is detected at runtime, and will remain disabled
	  if the cpu does not implement the feature.
endmenu # "ARMv8.7 architectural features"

config ARM64_SVE
	bool "ARM Scalable Vector Extension support"
	default y
	help
	  The Scalable Vector Extension (SVE) is an extension to the AArch64
	  execution state which complements and extends the SIMD functionality
	  of the base architecture to support much larger vectors and to enable
	  additional vectorisation opportunities.

	  To enable use of this extension on CPUs that implement it, say Y.

	  On CPUs that support the SVE2 extensions, this option will enable
	  those too.

	  Note that for architectural reasons, firmware _must_ implement SVE
	  support when running on SVE capable hardware.  The required support
	  is present in:

	    * version 1.5 and later of the ARM Trusted Firmware
	    * the AArch64 boot wrapper since commit 5e1261e08abf
	      ("bootwrapper: SVE: Enable SVE for EL2 and below").

	  For other firmware implementations, consult the firmware documentation
	  or vendor.

	  If you need the kernel to boot on SVE-capable hardware with broken
	  firmware, you may need to say N here until you get your firmware
	  fixed.  Otherwise, you may experience firmware panics or lockups when
	  booting the kernel.  If unsure and you are not observing these
	  symptoms, you should assume that it is safe to say Y.

config ARM64_SME
	bool "ARM Scalable Matrix Extension support"
	default y
	depends on ARM64_SVE
	help
	  The Scalable Matrix Extension (SME) is an extension to the AArch64
	  execution state which utilises a substantial subset of the SVE
	  instruction set, together with the addition of new architectural
	  register state capable of holding two dimensional matrix tiles to
	  enable various matrix operations.

config ARM64_MODULE_PLTS
	bool "Use PLTs to allow module memory to spill over into vmalloc area"
	depends on MODULES
	select HAVE_MOD_ARCH_SPECIFIC
	help
	  Allocate PLTs when loading modules so that jumps and calls whose
	  targets are too far away for their relative offsets to be encoded
	  in the instructions themselves can be bounced via veneers in the
	  module's PLT. This allows modules to be allocated in the generic
	  vmalloc area after the dedicated module memory area has been
	  exhausted.

	  When running with address space randomization (KASLR), the module
	  region itself may be too far away for ordinary relative jumps and
	  calls, and so in that case, module PLTs are required and cannot be
	  disabled.

	  Specific errata workaround(s) might also force module PLTs to be
	  enabled (ARM64_ERRATUM_843419).

config ARM64_PSEUDO_NMI
	bool "Support for NMI-like interrupts"
	select ARM_GIC_V3
	help
	  Adds support for mimicking Non-Maskable Interrupts through the use of
	  GIC interrupt priority. This support requires version 3 or later of
	  ARM GIC.

	  This high priority configuration for interrupts needs to be
	  explicitly enabled by setting the kernel parameter
	  "irqchip.gicv3_pseudo_nmi" to 1.

	  If unsure, say N

if ARM64_PSEUDO_NMI
config ARM64_DEBUG_PRIORITY_MASKING
	bool "Debug interrupt priority masking"
	help
	  This adds runtime checks to functions enabling/disabling
	  interrupts when using priority masking. The additional checks verify
	  the validity of ICC_PMR_EL1 when calling concerned functions.

	  If unsure, say N
endif # ARM64_PSEUDO_NMI

config RELOCATABLE
	bool "Build a relocatable kernel image" if EXPERT
	select ARCH_HAS_RELR
	default y
	help
	  This builds the kernel as a Position Independent Executable (PIE),
	  which retains all relocation metadata required to relocate the
	  kernel binary at runtime to a different virtual address than the
	  address it was linked at.
	  Since AArch64 uses the RELA relocation format, this requires a
	  relocation pass at runtime even if the kernel is loaded at the
	  same address it was linked at.

config RANDOMIZE_BASE
	bool "Randomize the address of the kernel image"
	select ARM64_MODULE_PLTS if MODULES
	select RELOCATABLE
	help
	  Randomizes the virtual address at which the kernel image is
	  loaded, as a security feature that deters exploit attempts
	  relying on knowledge of the location of kernel internals.

	  It is the bootloader's job to provide entropy, by passing a
	  random u64 value in /chosen/kaslr-seed at kernel entry.

	  When booting via the UEFI stub, it will invoke the firmware's
	  EFI_RNG_PROTOCOL implementation (if available) to supply entropy
	  to the kernel proper. In addition, it will randomise the physical
	  location of the kernel Image as well.

	  If unsure, say N.

config RANDOMIZE_MODULE_REGION_FULL
	bool "Randomize the module region over a 2 GB range"
	depends on RANDOMIZE_BASE
	default y
	help
	  Randomizes the location of the module region inside a 2 GB window
	  covering the core kernel. This way, it is less likely for modules
	  to leak information about the location of core kernel data structures
	  but it does imply that function calls between modules and the core
	  kernel will need to be resolved via veneers in the module PLT.

	  When this option is not set, the module region will be randomized over
	  a limited range that contains the [_stext, _etext] interval of the
	  core kernel, so branch relocations are almost always in range unless
	  ARM64_MODULE_PLTS is enabled and the region is exhausted. In this
	  particular case of region exhaustion, modules might be able to fall
	  back to a larger 2GB area.

config CC_HAVE_STACKPROTECTOR_SYSREG
	def_bool $(cc-option,-mstack-protector-guard=sysreg -mstack-protector-guard-reg=sp_el0 -mstack-protector-guard-offset=0)

config STACKPROTECTOR_PER_TASK
	def_bool y
	depends on STACKPROTECTOR && CC_HAVE_STACKPROTECTOR_SYSREG

<<<<<<< HEAD
# The GPIO number here must be sorted by descending number. In case of
# a multiplatform kernel, we just want the highest value required by the
# selected platforms.
config ARCH_NR_GPIO
        int
        default 2048 if ARCH_APPLE
        default 0
        help
          Maximum number of GPIOs in the system.

          If unsure, leave the default value.

config UNWIND_PATCH_PAC_INTO_SCS
	bool "Enable shadow call stack dynamically using code patching"
	# needs Clang with https://reviews.llvm.org/D111780 incorporated
	depends on CC_IS_CLANG && CLANG_VERSION >= 150000
	depends on ARM64_PTR_AUTH_KERNEL && CC_HAS_BRANCH_PROT_PAC_RET
	depends on SHADOW_CALL_STACK
	select UNWIND_TABLES
	select DYNAMIC_SCS

=======
>>>>>>> 11e47bbd
endmenu # "Kernel Features"

menu "Boot options"

config ARM64_ACPI_PARKING_PROTOCOL
	bool "Enable support for the ARM64 ACPI parking protocol"
	depends on ACPI
	help
	  Enable support for the ARM64 ACPI parking protocol. If disabled
	  the kernel will not allow booting through the ARM64 ACPI parking
	  protocol even if the corresponding data is present in the ACPI
	  MADT table.

config CMDLINE
	string "Default kernel command string"
	default ""
	help
	  Provide a set of default command-line options at build time by
	  entering them here. As a minimum, you should specify the the
	  root device (e.g. root=/dev/nfs).

choice
	prompt "Kernel command line type" if CMDLINE != ""
	default CMDLINE_FROM_BOOTLOADER
	help
	  Choose how the kernel will handle the provided default kernel
	  command line string.

config CMDLINE_FROM_BOOTLOADER
	bool "Use bootloader kernel arguments if available"
	help
	  Uses the command-line options passed by the boot loader. If
	  the boot loader doesn't provide any, the default kernel command
	  string provided in CMDLINE will be used.

config CMDLINE_FORCE
	bool "Always use the default kernel command string"
	help
	  Always use the default kernel command string, even if the boot
	  loader passes other arguments to the kernel.
	  This is useful if you cannot or don't want to change the
	  command-line options your boot loader passes to the kernel.

endchoice

config EFI_STUB
	bool

config EFI
	bool "UEFI runtime support"
	depends on OF && !CPU_BIG_ENDIAN
	depends on KERNEL_MODE_NEON
	select ARCH_SUPPORTS_ACPI
	select LIBFDT
	select UCS2_STRING
	select EFI_PARAMS_FROM_FDT
	select EFI_RUNTIME_WRAPPERS
	select EFI_STUB
	select EFI_GENERIC_STUB
	imply IMA_SECURE_AND_OR_TRUSTED_BOOT
	default y
	help
	  This option provides support for runtime services provided
	  by UEFI firmware (such as non-volatile variables, realtime
	  clock, and platform reset). A UEFI stub is also provided to
	  allow the kernel to be booted as an EFI application. This
	  is only useful on systems that have UEFI firmware.

config DMI
	bool "Enable support for SMBIOS (DMI) tables"
	depends on EFI
	default y
	help
	  This enables SMBIOS/DMI feature for systems.

	  This option is only useful on systems that have UEFI firmware.
	  However, even with this option, the resultant kernel should
	  continue to boot on existing non-UEFI platforms.

endmenu # "Boot options"

menu "Power management options"

source "kernel/power/Kconfig"

config ARCH_HIBERNATION_POSSIBLE
	def_bool y
	depends on CPU_PM

config ARCH_HIBERNATION_HEADER
	def_bool y
	depends on HIBERNATION

config ARCH_SUSPEND_POSSIBLE
	def_bool y

endmenu # "Power management options"

menu "CPU Power Management"

source "drivers/cpuidle/Kconfig"

source "drivers/cpufreq/Kconfig"

endmenu # "CPU Power Management"

source "drivers/acpi/Kconfig"

source "arch/arm64/kvm/Kconfig"
<|MERGE_RESOLUTION|>--- conflicted
+++ resolved
@@ -2168,19 +2168,6 @@
 	def_bool y
 	depends on STACKPROTECTOR && CC_HAVE_STACKPROTECTOR_SYSREG
 
-<<<<<<< HEAD
-# The GPIO number here must be sorted by descending number. In case of
-# a multiplatform kernel, we just want the highest value required by the
-# selected platforms.
-config ARCH_NR_GPIO
-        int
-        default 2048 if ARCH_APPLE
-        default 0
-        help
-          Maximum number of GPIOs in the system.
-
-          If unsure, leave the default value.
-
 config UNWIND_PATCH_PAC_INTO_SCS
 	bool "Enable shadow call stack dynamically using code patching"
 	# needs Clang with https://reviews.llvm.org/D111780 incorporated
@@ -2190,8 +2177,6 @@
 	select UNWIND_TABLES
 	select DYNAMIC_SCS
 
-=======
->>>>>>> 11e47bbd
 endmenu # "Kernel Features"
 
 menu "Boot options"
