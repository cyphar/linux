// SPDX-License-Identifier: GPL-2.0
/*  arch/sparc64/kernel/process.c
 *
 *  Copyright (C) 1995, 1996, 2008 David S. Miller (davem@davemloft.net)
 *  Copyright (C) 1996       Eddie C. Dost   (ecd@skynet.be)
 *  Copyright (C) 1997, 1998 Jakub Jelinek   (jj@sunsite.mff.cuni.cz)
 */

/*
 * This file handles the architecture-dependent parts of process handling..
 */
#include <linux/errno.h>
#include <linux/export.h>
#include <linux/sched.h>
#include <linux/sched/debug.h>
#include <linux/sched/task.h>
#include <linux/sched/task_stack.h>
#include <linux/kernel.h>
#include <linux/mm.h>
#include <linux/fs.h>
#include <linux/smp.h>
#include <linux/stddef.h>
#include <linux/ptrace.h>
#include <linux/slab.h>
#include <linux/user.h>
#include <linux/delay.h>
#include <linux/compat.h>
#include <linux/tick.h>
#include <linux/init.h>
#include <linux/cpu.h>
#include <linux/perf_event.h>
#include <linux/elfcore.h>
#include <linux/sysrq.h>
#include <linux/nmi.h>
#include <linux/context_tracking.h>
#include <linux/signal.h>

#include <linux/uaccess.h>
#include <asm/page.h>
#include <asm/pgalloc.h>
#include <asm/processor.h>
#include <asm/pstate.h>
#include <asm/elf.h>
#include <asm/fpumacro.h>
#include <asm/head.h>
#include <asm/cpudata.h>
#include <asm/mmu_context.h>
#include <asm/unistd.h>
#include <asm/hypervisor.h>
#include <asm/syscalls.h>
#include <asm/irq_regs.h>
#include <asm/smp.h>
#include <asm/pcr.h>

#include "kstack.h"

/* Idle loop support on sparc64. */
void arch_cpu_idle(void)
{
	if (tlb_type != hypervisor) {
		touch_nmi_watchdog();
		raw_local_irq_enable();
	} else {
		unsigned long pstate;

		raw_local_irq_enable();

                /* The sun4v sleeping code requires that we have PSTATE.IE cleared over
                 * the cpu sleep hypervisor call.
                 */
		__asm__ __volatile__(
			"rdpr %%pstate, %0\n\t"
			"andn %0, %1, %0\n\t"
			"wrpr %0, %%g0, %%pstate"
			: "=&r" (pstate)
			: "i" (PSTATE_IE));

		if (!need_resched() && !cpu_is_offline(smp_processor_id())) {
			sun4v_cpu_yield();
			/* If resumed by cpu_poke then we need to explicitly
			 * call scheduler_ipi().
			 */
			scheduler_poke();
		}

		/* Re-enable interrupts. */
		__asm__ __volatile__(
			"rdpr %%pstate, %0\n\t"
			"or %0, %1, %0\n\t"
			"wrpr %0, %%g0, %%pstate"
			: "=&r" (pstate)
			: "i" (PSTATE_IE));
	}
}

#ifdef CONFIG_HOTPLUG_CPU
void arch_cpu_idle_dead(void)
{
	sched_preempt_enable_no_resched();
	cpu_play_dead();
}
#endif

#ifdef CONFIG_COMPAT
static void show_regwindow32(struct pt_regs *regs)
{
	struct reg_window32 __user *rw;
	struct reg_window32 r_w;
	mm_segment_t old_fs;
	
	__asm__ __volatile__ ("flushw");
	rw = compat_ptr((unsigned int)regs->u_regs[14]);
	old_fs = get_fs();
	set_fs (USER_DS);
	if (copy_from_user (&r_w, rw, sizeof(r_w))) {
		set_fs (old_fs);
		return;
	}

	set_fs (old_fs);			
	printk("l0: %08x l1: %08x l2: %08x l3: %08x "
	       "l4: %08x l5: %08x l6: %08x l7: %08x\n",
	       r_w.locals[0], r_w.locals[1], r_w.locals[2], r_w.locals[3],
	       r_w.locals[4], r_w.locals[5], r_w.locals[6], r_w.locals[7]);
	printk("i0: %08x i1: %08x i2: %08x i3: %08x "
	       "i4: %08x i5: %08x i6: %08x i7: %08x\n",
	       r_w.ins[0], r_w.ins[1], r_w.ins[2], r_w.ins[3],
	       r_w.ins[4], r_w.ins[5], r_w.ins[6], r_w.ins[7]);
}
#else
#define show_regwindow32(regs)	do { } while (0)
#endif

static void show_regwindow(struct pt_regs *regs)
{
	struct reg_window __user *rw;
	struct reg_window *rwk;
	struct reg_window r_w;
	mm_segment_t old_fs;

	if ((regs->tstate & TSTATE_PRIV) || !(test_thread_flag(TIF_32BIT))) {
		__asm__ __volatile__ ("flushw");
		rw = (struct reg_window __user *)
			(regs->u_regs[14] + STACK_BIAS);
		rwk = (struct reg_window *)
			(regs->u_regs[14] + STACK_BIAS);
		if (!(regs->tstate & TSTATE_PRIV)) {
			old_fs = get_fs();
			set_fs (USER_DS);
			if (copy_from_user (&r_w, rw, sizeof(r_w))) {
				set_fs (old_fs);
				return;
			}
			rwk = &r_w;
			set_fs (old_fs);			
		}
	} else {
		show_regwindow32(regs);
		return;
	}
	printk("l0: %016lx l1: %016lx l2: %016lx l3: %016lx\n",
	       rwk->locals[0], rwk->locals[1], rwk->locals[2], rwk->locals[3]);
	printk("l4: %016lx l5: %016lx l6: %016lx l7: %016lx\n",
	       rwk->locals[4], rwk->locals[5], rwk->locals[6], rwk->locals[7]);
	printk("i0: %016lx i1: %016lx i2: %016lx i3: %016lx\n",
	       rwk->ins[0], rwk->ins[1], rwk->ins[2], rwk->ins[3]);
	printk("i4: %016lx i5: %016lx i6: %016lx i7: %016lx\n",
	       rwk->ins[4], rwk->ins[5], rwk->ins[6], rwk->ins[7]);
	if (regs->tstate & TSTATE_PRIV)
		printk("I7: <%pS>\n", (void *) rwk->ins[7]);
}

void show_regs(struct pt_regs *regs)
{
	show_regs_print_info(KERN_DEFAULT);

	printk("TSTATE: %016lx TPC: %016lx TNPC: %016lx Y: %08x    %s\n", regs->tstate,
	       regs->tpc, regs->tnpc, regs->y, print_tainted());
	printk("TPC: <%pS>\n", (void *) regs->tpc);
	printk("g0: %016lx g1: %016lx g2: %016lx g3: %016lx\n",
	       regs->u_regs[0], regs->u_regs[1], regs->u_regs[2],
	       regs->u_regs[3]);
	printk("g4: %016lx g5: %016lx g6: %016lx g7: %016lx\n",
	       regs->u_regs[4], regs->u_regs[5], regs->u_regs[6],
	       regs->u_regs[7]);
	printk("o0: %016lx o1: %016lx o2: %016lx o3: %016lx\n",
	       regs->u_regs[8], regs->u_regs[9], regs->u_regs[10],
	       regs->u_regs[11]);
	printk("o4: %016lx o5: %016lx sp: %016lx ret_pc: %016lx\n",
	       regs->u_regs[12], regs->u_regs[13], regs->u_regs[14],
	       regs->u_regs[15]);
	printk("RPC: <%pS>\n", (void *) regs->u_regs[15]);
	show_regwindow(regs);
	show_stack(current, (unsigned long *)regs->u_regs[UREG_FP], KERN_DEFAULT);
}

union global_cpu_snapshot global_cpu_snapshot[NR_CPUS];
static DEFINE_SPINLOCK(global_cpu_snapshot_lock);

static void __global_reg_self(struct thread_info *tp, struct pt_regs *regs,
			      int this_cpu)
{
	struct global_reg_snapshot *rp;

	flushw_all();

	rp = &global_cpu_snapshot[this_cpu].reg;

	rp->tstate = regs->tstate;
	rp->tpc = regs->tpc;
	rp->tnpc = regs->tnpc;
	rp->o7 = regs->u_regs[UREG_I7];

	if (regs->tstate & TSTATE_PRIV) {
		struct reg_window *rw;

		rw = (struct reg_window *)
			(regs->u_regs[UREG_FP] + STACK_BIAS);
		if (kstack_valid(tp, (unsigned long) rw)) {
			rp->i7 = rw->ins[7];
			rw = (struct reg_window *)
				(rw->ins[6] + STACK_BIAS);
			if (kstack_valid(tp, (unsigned long) rw))
				rp->rpc = rw->ins[7];
		}
	} else {
		rp->i7 = 0;
		rp->rpc = 0;
	}
	rp->thread = tp;
}

/* In order to avoid hangs we do not try to synchronize with the
 * global register dump client cpus.  The last store they make is to
 * the thread pointer, so do a short poll waiting for that to become
 * non-NULL.
 */
static void __global_reg_poll(struct global_reg_snapshot *gp)
{
	int limit = 0;

	while (!gp->thread && ++limit < 100) {
		barrier();
		udelay(1);
	}
}

void arch_trigger_cpumask_backtrace(const cpumask_t *mask, bool exclude_self)
{
	struct thread_info *tp = current_thread_info();
	struct pt_regs *regs = get_irq_regs();
	unsigned long flags;
	int this_cpu, cpu;

	if (!regs)
		regs = tp->kregs;

	spin_lock_irqsave(&global_cpu_snapshot_lock, flags);

	this_cpu = raw_smp_processor_id();

	memset(global_cpu_snapshot, 0, sizeof(global_cpu_snapshot));

	if (cpumask_test_cpu(this_cpu, mask) && !exclude_self)
		__global_reg_self(tp, regs, this_cpu);

	smp_fetch_global_regs();

	for_each_cpu(cpu, mask) {
		struct global_reg_snapshot *gp;

		if (exclude_self && cpu == this_cpu)
			continue;

		gp = &global_cpu_snapshot[cpu].reg;

		__global_reg_poll(gp);

		tp = gp->thread;
		printk("%c CPU[%3d]: TSTATE[%016lx] TPC[%016lx] TNPC[%016lx] TASK[%s:%d]\n",
		       (cpu == this_cpu ? '*' : ' '), cpu,
		       gp->tstate, gp->tpc, gp->tnpc,
		       ((tp && tp->task) ? tp->task->comm : "NULL"),
		       ((tp && tp->task) ? tp->task->pid : -1));

		if (gp->tstate & TSTATE_PRIV) {
			printk("             TPC[%pS] O7[%pS] I7[%pS] RPC[%pS]\n",
			       (void *) gp->tpc,
			       (void *) gp->o7,
			       (void *) gp->i7,
			       (void *) gp->rpc);
		} else {
			printk("             TPC[%lx] O7[%lx] I7[%lx] RPC[%lx]\n",
			       gp->tpc, gp->o7, gp->i7, gp->rpc);
		}

		touch_nmi_watchdog();
	}

	memset(global_cpu_snapshot, 0, sizeof(global_cpu_snapshot));

	spin_unlock_irqrestore(&global_cpu_snapshot_lock, flags);
}

#ifdef CONFIG_MAGIC_SYSRQ

static void sysrq_handle_globreg(int key)
{
	trigger_all_cpu_backtrace();
}

static const struct sysrq_key_op sparc_globalreg_op = {
	.handler	= sysrq_handle_globreg,
	.help_msg	= "global-regs(y)",
	.action_msg	= "Show Global CPU Regs",
};

static void __global_pmu_self(int this_cpu)
{
	struct global_pmu_snapshot *pp;
	int i, num;

	if (!pcr_ops)
		return;

	pp = &global_cpu_snapshot[this_cpu].pmu;

	num = 1;
	if (tlb_type == hypervisor &&
	    sun4v_chip_type >= SUN4V_CHIP_NIAGARA4)
		num = 4;

	for (i = 0; i < num; i++) {
		pp->pcr[i] = pcr_ops->read_pcr(i);
		pp->pic[i] = pcr_ops->read_pic(i);
	}
}

static void __global_pmu_poll(struct global_pmu_snapshot *pp)
{
	int limit = 0;

	while (!pp->pcr[0] && ++limit < 100) {
		barrier();
		udelay(1);
	}
}

static void pmu_snapshot_all_cpus(void)
{
	unsigned long flags;
	int this_cpu, cpu;

	spin_lock_irqsave(&global_cpu_snapshot_lock, flags);

	memset(global_cpu_snapshot, 0, sizeof(global_cpu_snapshot));

	this_cpu = raw_smp_processor_id();

	__global_pmu_self(this_cpu);

	smp_fetch_global_pmu();

	for_each_online_cpu(cpu) {
		struct global_pmu_snapshot *pp = &global_cpu_snapshot[cpu].pmu;

		__global_pmu_poll(pp);

		printk("%c CPU[%3d]: PCR[%08lx:%08lx:%08lx:%08lx] PIC[%08lx:%08lx:%08lx:%08lx]\n",
		       (cpu == this_cpu ? '*' : ' '), cpu,
		       pp->pcr[0], pp->pcr[1], pp->pcr[2], pp->pcr[3],
		       pp->pic[0], pp->pic[1], pp->pic[2], pp->pic[3]);

		touch_nmi_watchdog();
	}

	memset(global_cpu_snapshot, 0, sizeof(global_cpu_snapshot));

	spin_unlock_irqrestore(&global_cpu_snapshot_lock, flags);
}

static void sysrq_handle_globpmu(int key)
{
	pmu_snapshot_all_cpus();
}

static const struct sysrq_key_op sparc_globalpmu_op = {
	.handler	= sysrq_handle_globpmu,
	.help_msg	= "global-pmu(x)",
	.action_msg	= "Show Global PMU Regs",
};

static int __init sparc_sysrq_init(void)
{
	int ret = register_sysrq_key('y', &sparc_globalreg_op);

	if (!ret)
		ret = register_sysrq_key('x', &sparc_globalpmu_op);
	return ret;
}

core_initcall(sparc_sysrq_init);

#endif

/* Free current thread data structures etc.. */
void exit_thread(struct task_struct *tsk)
{
	struct thread_info *t = task_thread_info(tsk);

	if (t->utraps) {
		if (t->utraps[0] < 2)
			kfree (t->utraps);
		else
			t->utraps[0]--;
	}
}

void flush_thread(void)
{
	struct thread_info *t = current_thread_info();
	struct mm_struct *mm;

	mm = t->task->mm;
	if (mm)
		tsb_context_switch(mm);

	set_thread_wsaved(0);

	/* Clear FPU register state. */
	t->fpsaved[0] = 0;
}

/* It's a bit more tricky when 64-bit tasks are involved... */
static unsigned long clone_stackframe(unsigned long csp, unsigned long psp)
{
	bool stack_64bit = test_thread_64bit_stack(psp);
	unsigned long fp, distance, rval;

	if (stack_64bit) {
		csp += STACK_BIAS;
		psp += STACK_BIAS;
		__get_user(fp, &(((struct reg_window __user *)psp)->ins[6]));
		fp += STACK_BIAS;
		if (test_thread_flag(TIF_32BIT))
			fp &= 0xffffffff;
	} else
		__get_user(fp, &(((struct reg_window32 __user *)psp)->ins[6]));

	/* Now align the stack as this is mandatory in the Sparc ABI
	 * due to how register windows work.  This hides the
	 * restriction from thread libraries etc.
	 */
	csp &= ~15UL;

	distance = fp - psp;
	rval = (csp - distance);
	if (raw_copy_in_user((void __user *)rval, (void __user *)psp, distance))
		rval = 0;
	else if (!stack_64bit) {
		if (put_user(((u32)csp),
			     &(((struct reg_window32 __user *)rval)->ins[6])))
			rval = 0;
	} else {
		if (put_user(((u64)csp - STACK_BIAS),
			     &(((struct reg_window __user *)rval)->ins[6])))
			rval = 0;
		else
			rval = rval - STACK_BIAS;
	}

	return rval;
}

/* Standard stuff. */
static inline void shift_window_buffer(int first_win, int last_win,
				       struct thread_info *t)
{
	int i;

	for (i = first_win; i < last_win; i++) {
		t->rwbuf_stkptrs[i] = t->rwbuf_stkptrs[i+1];
		memcpy(&t->reg_window[i], &t->reg_window[i+1],
		       sizeof(struct reg_window));
	}
}

void synchronize_user_stack(void)
{
	struct thread_info *t = current_thread_info();
	unsigned long window;

	flush_user_windows();
	if ((window = get_thread_wsaved()) != 0) {
		window -= 1;
		do {
			struct reg_window *rwin = &t->reg_window[window];
			int winsize = sizeof(struct reg_window);
			unsigned long sp;

			sp = t->rwbuf_stkptrs[window];

			if (test_thread_64bit_stack(sp))
				sp += STACK_BIAS;
			else
				winsize = sizeof(struct reg_window32);

			if (!copy_to_user((char __user *)sp, rwin, winsize)) {
				shift_window_buffer(window, get_thread_wsaved() - 1, t);
				set_thread_wsaved(get_thread_wsaved() - 1);
			}
		} while (window--);
	}
}

static void stack_unaligned(unsigned long sp)
{
	force_sig_fault(SIGBUS, BUS_ADRALN, (void __user *) sp);
}

static const char uwfault32[] = KERN_INFO \
	"%s[%d]: bad register window fault: SP %08lx (orig_sp %08lx) TPC %08lx O7 %08lx\n";
static const char uwfault64[] = KERN_INFO \
	"%s[%d]: bad register window fault: SP %016lx (orig_sp %016lx) TPC %08lx O7 %016lx\n";

void fault_in_user_windows(struct pt_regs *regs)
{
	struct thread_info *t = current_thread_info();
	unsigned long window;

	flush_user_windows();
	window = get_thread_wsaved();

	if (likely(window != 0)) {
		window -= 1;
		do {
			struct reg_window *rwin = &t->reg_window[window];
			int winsize = sizeof(struct reg_window);
			unsigned long sp, orig_sp;

			orig_sp = sp = t->rwbuf_stkptrs[window];

			if (test_thread_64bit_stack(sp))
				sp += STACK_BIAS;
			else
				winsize = sizeof(struct reg_window32);

			if (unlikely(sp & 0x7UL))
				stack_unaligned(sp);

			if (unlikely(copy_to_user((char __user *)sp,
						  rwin, winsize))) {
				if (show_unhandled_signals)
					printk_ratelimited(is_compat_task() ?
							   uwfault32 : uwfault64,
							   current->comm, current->pid,
							   sp, orig_sp,
							   regs->tpc,
							   regs->u_regs[UREG_I7]);
				goto barf;
			}
		} while (window--);
	}
	set_thread_wsaved(0);
	return;

barf:
	set_thread_wsaved(window + 1);
	force_sig(SIGSEGV);
}

/* Copy a Sparc thread.  The fork() return value conventions
 * under SunOS are nothing short of bletcherous:
 * Parent -->  %o0 == childs  pid, %o1 == 0
 * Child  -->  %o0 == parents pid, %o1 == 1
 */
int copy_thread(unsigned long clone_flags, unsigned long sp, unsigned long arg,
		struct task_struct *p, unsigned long tls)
{
	struct thread_info *t = task_thread_info(p);
	struct pt_regs *regs = current_pt_regs();
	struct sparc_stackf *parent_sf;
	unsigned long child_stack_sz;
	char *child_trap_frame;

	/* Calculate offset to stack_frame & pt_regs */
	child_stack_sz = (STACKFRAME_SZ + TRACEREG_SZ);
	child_trap_frame = (task_stack_page(p) +
			    (THREAD_SIZE - child_stack_sz));

	t->new_child = 1;
	t->ksp = ((unsigned long) child_trap_frame) - STACK_BIAS;
	t->kregs = (struct pt_regs *) (child_trap_frame +
				       sizeof(struct sparc_stackf));
	t->fpsaved[0] = 0;

	if (unlikely(p->flags & (PF_KTHREAD | PF_IO_WORKER))) {
		memset(child_trap_frame, 0, child_stack_sz);
		__thread_flag_byte_ptr(t)[TI_FLAG_BYTE_CWP] = 
			(current_pt_regs()->tstate + 1) & TSTATE_CWP;
		t->current_ds = ASI_P;
		t->kregs->u_regs[UREG_G1] = sp; /* function */
		t->kregs->u_regs[UREG_G2] = arg;
		return 0;
	}

	parent_sf = ((struct sparc_stackf *) regs) - 1;
	memcpy(child_trap_frame, parent_sf, child_stack_sz);
	if (t->flags & _TIF_32BIT) {
		sp &= 0x00000000ffffffffUL;
		regs->u_regs[UREG_FP] &= 0x00000000ffffffffUL;
	}
	t->kregs->u_regs[UREG_FP] = sp;
	__thread_flag_byte_ptr(t)[TI_FLAG_BYTE_CWP] = 
		(regs->tstate + 1) & TSTATE_CWP;
	t->current_ds = ASI_AIUS;
	if (sp != regs->u_regs[UREG_FP]) {
		unsigned long csp;

		csp = clone_stackframe(sp, regs->u_regs[UREG_FP]);
		if (!csp)
			return -EFAULT;
		t->kregs->u_regs[UREG_FP] = csp;
	}
	if (t->utraps)
		t->utraps[0]++;

	/* Set the return value for the child. */
	t->kregs->u_regs[UREG_I0] = current->pid;
	t->kregs->u_regs[UREG_I1] = 1;

	/* Set the second return value for the parent. */
	regs->u_regs[UREG_I1] = 0;

	if (clone_flags & CLONE_SETTLS)
		t->kregs->u_regs[UREG_G7] = tls;

	return 0;
}

/* TIF_MCDPER in thread info flags for current task is updated lazily upon
 * a context switch. Update this flag in current task's thread flags
 * before dup so the dup'd task will inherit the current TIF_MCDPER flag.
 */
int arch_dup_task_struct(struct task_struct *dst, struct task_struct *src)
{
	if (adi_capable()) {
		register unsigned long tmp_mcdper;

		__asm__ __volatile__(
			".word 0x83438000\n\t"	/* rd  %mcdper, %g1 */
			"mov %%g1, %0\n\t"
			: "=r" (tmp_mcdper)
			:
			: "g1");
		if (tmp_mcdper)
			set_thread_flag(TIF_MCDPER);
		else
			clear_thread_flag(TIF_MCDPER);
	}

	*dst = *src;
	return 0;
}

unsigned long __get_wchan(struct task_struct *task)
{
	unsigned long pc, fp, bias = 0;
	struct thread_info *tp;
	struct reg_window *rw;
        unsigned long ret = 0;
	int count = 0; 

<<<<<<< HEAD
	if (!task || task == current || task_is_running(task))
		goto out;

=======
>>>>>>> df0cc57e
	tp = task_thread_info(task);
	bias = STACK_BIAS;
	fp = task_thread_info(task)->ksp + bias;

	do {
		if (!kstack_valid(tp, fp))
			break;
		rw = (struct reg_window *) fp;
		pc = rw->ins[7];
		if (!in_sched_functions(pc)) {
			ret = pc;
			goto out;
		}
		fp = rw->ins[6] + bias;
	} while (++count < 16);

out:
	return ret;
}<|MERGE_RESOLUTION|>--- conflicted
+++ resolved
@@ -671,12 +671,6 @@
         unsigned long ret = 0;
 	int count = 0; 
 
-<<<<<<< HEAD
-	if (!task || task == current || task_is_running(task))
-		goto out;
-
-=======
->>>>>>> df0cc57e
 	tp = task_thread_info(task);
 	bias = STACK_BIAS;
 	fp = task_thread_info(task)->ksp + bias;
