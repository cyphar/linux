--- conflicted
+++ resolved
@@ -639,7 +639,6 @@
 	d_add(dentry, NULL); return NULL;), so that kind of special cases
 	also doesn't need a separate treatment.
 --
-<<<<<<< HEAD
 [mandatory]
 	DCACHE_RCUACCESS is gone; having an RCU delay on dentry freeing is the
 	default.  DCACHE_NORCU opts out, and only d_alloc_pseudo() has any
@@ -649,7 +648,7 @@
 	d_alloc_pseudo() is internal-only; uses outside of alloc_file_pseudo() are
 	very suspect (and won't work in modules).  Such uses are very likely to
 	be misspelled d_alloc_anon().
-=======
+--
 [strongly recommended]
 	take the RCU-delayed parts of ->destroy_inode() into a new method -
 	->free_inode().  If ->destroy_inode() becomes empty - all the better,
@@ -673,5 +672,4 @@
 	might be already gone.  The filesystem driver is guaranteed to be still
 	there, but that's it.  Freeing memory in the callback is fine; doing
 	more than that is possible, but requires a lot of care and is best
-	avoided.
->>>>>>> f276ae0d
+	avoided.