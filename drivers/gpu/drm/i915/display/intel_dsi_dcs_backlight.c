/*
 * Copyright © 2016 Intel Corporation
 *
 * Permission is hereby granted, free of charge, to any person obtaining a
 * copy of this software and associated documentation files (the "Software"),
 * to deal in the Software without restriction, including without limitation
 * the rights to use, copy, modify, merge, publish, distribute, sublicense,
 * and/or sell copies of the Software, and to permit persons to whom the
 * Software is furnished to do so, subject to the following conditions:
 *
 * The above copyright notice and this permission notice (including the next
 * paragraph) shall be included in all copies or substantial portions of the
 * Software.
 *
 * THE SOFTWARE IS PROVIDED "AS IS", WITHOUT WARRANTY OF ANY KIND, EXPRESS OR
 * IMPLIED, INCLUDING BUT NOT LIMITED TO THE WARRANTIES OF MERCHANTABILITY,
 * FITNESS FOR A PARTICULAR PURPOSE AND NONINFRINGEMENT.  IN NO EVENT SHALL
 * THE AUTHORS OR COPYRIGHT HOLDERS BE LIABLE FOR ANY CLAIM, DAMAGES OR OTHER
 * LIABILITY, WHETHER IN AN ACTION OF CONTRACT, TORT OR OTHERWISE, ARISING
 * FROM, OUT OF OR IN CONNECTION WITH THE SOFTWARE OR THE USE OR OTHER
 * DEALINGS IN THE SOFTWARE.
 *
 * Author: Deepak M <m.deepak at intel.com>
 */

#include <drm/drm_mipi_dsi.h>
#include <video/mipi_display.h>

#include "i915_drv.h"
#include "intel_display_types.h"
#include "intel_dsi.h"
#include "intel_dsi_dcs_backlight.h"

#define CONTROL_DISPLAY_BCTRL		(1 << 5)
#define CONTROL_DISPLAY_DD		(1 << 3)
#define CONTROL_DISPLAY_BL		(1 << 2)

#define POWER_SAVE_OFF			(0 << 0)
#define POWER_SAVE_LOW			(1 << 0)
#define POWER_SAVE_MEDIUM		(2 << 0)
#define POWER_SAVE_HIGH			(3 << 0)
#define POWER_SAVE_OUTDOOR_MODE		(4 << 0)

#define PANEL_PWM_MAX_VALUE		0xFF

static u32 dcs_get_backlight(struct intel_connector *connector, enum pipe unused)
{
	struct intel_encoder *encoder = intel_attached_encoder(connector);
	struct intel_dsi *intel_dsi = enc_to_intel_dsi(encoder);
	struct intel_panel *panel = &connector->panel;
	struct mipi_dsi_device *dsi_device;
	u8 data[2] = {};
	enum port port;
	size_t len = panel->backlight.max > U8_MAX ? 2 : 1;

	for_each_dsi_port(port, intel_dsi->dcs_backlight_ports) {
		dsi_device = intel_dsi->dsi_hosts[port]->device;
		mipi_dsi_dcs_read(dsi_device, MIPI_DCS_GET_DISPLAY_BRIGHTNESS,
				  &data, len);
		break;
	}

	return (data[1] << 8) | data[0];
}

static void dcs_set_backlight(const struct drm_connector_state *conn_state, u32 level)
{
	struct intel_dsi *intel_dsi = enc_to_intel_dsi(to_intel_encoder(conn_state->best_encoder));
	struct intel_panel *panel = &to_intel_connector(conn_state->connector)->panel;
	struct mipi_dsi_device *dsi_device;
	u8 data[2] = {};
	enum port port;
	size_t len = panel->backlight.max > U8_MAX ? 2 : 1;
<<<<<<< HEAD
=======
	unsigned long mode_flags;
>>>>>>> 754e0b0e

	if (len == 1) {
		data[0] = level;
	} else {
		data[0] = level >> 8;
		data[1] = level;
	}

	for_each_dsi_port(port, intel_dsi->dcs_backlight_ports) {
		dsi_device = intel_dsi->dsi_hosts[port]->device;
		mode_flags = dsi_device->mode_flags;
		dsi_device->mode_flags &= ~MIPI_DSI_MODE_LPM;
		mipi_dsi_dcs_write(dsi_device, MIPI_DCS_SET_DISPLAY_BRIGHTNESS,
				   &data, len);
<<<<<<< HEAD
=======
		dsi_device->mode_flags = mode_flags;
>>>>>>> 754e0b0e
	}
}

static void dcs_disable_backlight(const struct drm_connector_state *conn_state, u32 level)
{
	struct intel_dsi *intel_dsi = enc_to_intel_dsi(to_intel_encoder(conn_state->best_encoder));
	struct mipi_dsi_device *dsi_device;
	enum port port;

	dcs_set_backlight(conn_state, 0);

	for_each_dsi_port(port, intel_dsi->dcs_cabc_ports) {
		u8 cabc = POWER_SAVE_OFF;

		dsi_device = intel_dsi->dsi_hosts[port]->device;
		mipi_dsi_dcs_write(dsi_device, MIPI_DCS_WRITE_POWER_SAVE,
				   &cabc, sizeof(cabc));
	}

	for_each_dsi_port(port, intel_dsi->dcs_backlight_ports) {
		u8 ctrl = 0;

		dsi_device = intel_dsi->dsi_hosts[port]->device;

		mipi_dsi_dcs_read(dsi_device, MIPI_DCS_GET_CONTROL_DISPLAY,
				  &ctrl, sizeof(ctrl));

		ctrl &= ~CONTROL_DISPLAY_BL;
		ctrl &= ~CONTROL_DISPLAY_DD;
		ctrl &= ~CONTROL_DISPLAY_BCTRL;

		mipi_dsi_dcs_write(dsi_device, MIPI_DCS_WRITE_CONTROL_DISPLAY,
				   &ctrl, sizeof(ctrl));
	}
}

static void dcs_enable_backlight(const struct intel_crtc_state *crtc_state,
				 const struct drm_connector_state *conn_state, u32 level)
{
	struct intel_dsi *intel_dsi = enc_to_intel_dsi(to_intel_encoder(conn_state->best_encoder));
	struct mipi_dsi_device *dsi_device;
	enum port port;

	for_each_dsi_port(port, intel_dsi->dcs_backlight_ports) {
		u8 ctrl = 0;

		dsi_device = intel_dsi->dsi_hosts[port]->device;

		mipi_dsi_dcs_read(dsi_device, MIPI_DCS_GET_CONTROL_DISPLAY,
				  &ctrl, sizeof(ctrl));

		ctrl |= CONTROL_DISPLAY_BL;
		ctrl |= CONTROL_DISPLAY_DD;
		ctrl |= CONTROL_DISPLAY_BCTRL;

		mipi_dsi_dcs_write(dsi_device, MIPI_DCS_WRITE_CONTROL_DISPLAY,
				   &ctrl, sizeof(ctrl));
	}

	for_each_dsi_port(port, intel_dsi->dcs_cabc_ports) {
		u8 cabc = POWER_SAVE_MEDIUM;

		dsi_device = intel_dsi->dsi_hosts[port]->device;
		mipi_dsi_dcs_write(dsi_device, MIPI_DCS_WRITE_POWER_SAVE,
				   &cabc, sizeof(cabc));
	}

	dcs_set_backlight(conn_state, level);
}

static int dcs_setup_backlight(struct intel_connector *connector,
			       enum pipe unused)
{
	struct drm_device *dev = connector->base.dev;
	struct drm_i915_private *dev_priv = to_i915(dev);
	struct intel_panel *panel = &connector->panel;

	if (dev_priv->vbt.backlight.brightness_precision_bits > 8)
		panel->backlight.max = (1 << dev_priv->vbt.backlight.brightness_precision_bits) - 1;
	else
		panel->backlight.max = PANEL_PWM_MAX_VALUE;

	panel->backlight.level = panel->backlight.max;

	return 0;
}

static const struct intel_panel_bl_funcs dcs_bl_funcs = {
	.setup = dcs_setup_backlight,
	.enable = dcs_enable_backlight,
	.disable = dcs_disable_backlight,
	.set = dcs_set_backlight,
	.get = dcs_get_backlight,
};

int intel_dsi_dcs_init_backlight_funcs(struct intel_connector *intel_connector)
{
	struct drm_device *dev = intel_connector->base.dev;
	struct drm_i915_private *dev_priv = to_i915(dev);
	struct intel_encoder *encoder = intel_attached_encoder(intel_connector);
	struct intel_panel *panel = &intel_connector->panel;

	if (dev_priv->vbt.backlight.type != INTEL_BACKLIGHT_DSI_DCS)
		return -ENODEV;

	if (drm_WARN_ON(dev, encoder->type != INTEL_OUTPUT_DSI))
		return -EINVAL;

	panel->backlight.funcs = &dcs_bl_funcs;

	return 0;
}<|MERGE_RESOLUTION|>--- conflicted
+++ resolved
@@ -71,10 +71,7 @@
 	u8 data[2] = {};
 	enum port port;
 	size_t len = panel->backlight.max > U8_MAX ? 2 : 1;
-<<<<<<< HEAD
-=======
 	unsigned long mode_flags;
->>>>>>> 754e0b0e
 
 	if (len == 1) {
 		data[0] = level;
@@ -89,10 +86,7 @@
 		dsi_device->mode_flags &= ~MIPI_DSI_MODE_LPM;
 		mipi_dsi_dcs_write(dsi_device, MIPI_DCS_SET_DISPLAY_BRIGHTNESS,
 				   &data, len);
-<<<<<<< HEAD
-=======
 		dsi_device->mode_flags = mode_flags;
->>>>>>> 754e0b0e
 	}
 }
 
