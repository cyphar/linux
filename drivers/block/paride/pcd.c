--- conflicted
+++ resolved
@@ -928,14 +928,9 @@
 	disk->minors = 1;
 	strcpy(disk->disk_name, cd->name);	/* umm... */
 	disk->fops = &pcd_bdops;
-<<<<<<< HEAD
-	disk->flags = GENHD_FL_BLOCK_EVENTS_ON_EXCL_WRITE;
-	disk->events = DISK_EVENT_MEDIA_CHANGE;
-=======
 	disk->flags |= GENHD_FL_NO_PART;
 	disk->events = DISK_EVENT_MEDIA_CHANGE;
 	disk->event_flags = DISK_EVENT_FLAG_BLOCK_ON_EXCL_WRITE;
->>>>>>> 754e0b0e
 
 	if (!pi_init(cd->pi, autoprobe, port, mode, unit, protocol, delay,
 			pcd_buffer, PI_PCD, verbose, cd->name)) {
