// SPDX-License-Identifier: GPL-2.0-only
/*
 *      sd.c Copyright (C) 1992 Drew Eckhardt
 *           Copyright (C) 1993, 1994, 1995, 1999 Eric Youngdale
 *
 *      Linux scsi disk driver
 *              Initial versions: Drew Eckhardt
 *              Subsequent revisions: Eric Youngdale
 *	Modification history:
 *       - Drew Eckhardt <drew@colorado.edu> original
 *       - Eric Youngdale <eric@andante.org> add scatter-gather, multiple 
 *         outstanding request, and other enhancements.
 *         Support loadable low-level scsi drivers.
 *       - Jirka Hanika <geo@ff.cuni.cz> support more scsi disks using 
 *         eight major numbers.
 *       - Richard Gooch <rgooch@atnf.csiro.au> support devfs.
 *	 - Torben Mathiasen <tmm@image.dk> Resource allocation fixes in 
 *	   sd_init and cleanups.
 *	 - Alex Davis <letmein@erols.com> Fix problem where partition info
 *	   not being read in sd_open. Fix problem where removable media 
 *	   could be ejected after sd_open.
 *	 - Douglas Gilbert <dgilbert@interlog.com> cleanup for lk 2.5.x
 *	 - Badari Pulavarty <pbadari@us.ibm.com>, Matthew Wilcox 
 *	   <willy@debian.org>, Kurt Garloff <garloff@suse.de>: 
 *	   Support 32k/1M disks.
 *
 *	Logging policy (needs CONFIG_SCSI_LOGGING defined):
 *	 - setting up transfer: SCSI_LOG_HLQUEUE levels 1 and 2
 *	 - end of transfer (bh + scsi_lib): SCSI_LOG_HLCOMPLETE level 1
 *	 - entering sd_ioctl: SCSI_LOG_IOCTL level 1
 *	 - entering other commands: SCSI_LOG_HLQUEUE level 3
 *	Note: when the logging level is set by the user, it must be greater
 *	than the level indicated above to trigger output.	
 */

#include <linux/module.h>
#include <linux/fs.h>
#include <linux/kernel.h>
#include <linux/mm.h>
#include <linux/bio.h>
#include <linux/genhd.h>
#include <linux/hdreg.h>
#include <linux/errno.h>
#include <linux/idr.h>
#include <linux/interrupt.h>
#include <linux/init.h>
#include <linux/blkdev.h>
#include <linux/blkpg.h>
#include <linux/blk-pm.h>
#include <linux/delay.h>
#include <linux/mutex.h>
#include <linux/string_helpers.h>
#include <linux/async.h>
#include <linux/slab.h>
#include <linux/sed-opal.h>
#include <linux/pm_runtime.h>
#include <linux/pr.h>
#include <linux/t10-pi.h>
#include <linux/uaccess.h>
#include <asm/unaligned.h>

#include <scsi/scsi.h>
#include <scsi/scsi_cmnd.h>
#include <scsi/scsi_dbg.h>
#include <scsi/scsi_device.h>
#include <scsi/scsi_driver.h>
#include <scsi/scsi_eh.h>
#include <scsi/scsi_host.h>
#include <scsi/scsi_ioctl.h>
#include <scsi/scsicam.h>

#include "sd.h"
#include "scsi_priv.h"
#include "scsi_logging.h"

MODULE_AUTHOR("Eric Youngdale");
MODULE_DESCRIPTION("SCSI disk (sd) driver");
MODULE_LICENSE("GPL");

MODULE_ALIAS_BLOCKDEV_MAJOR(SCSI_DISK0_MAJOR);
MODULE_ALIAS_BLOCKDEV_MAJOR(SCSI_DISK1_MAJOR);
MODULE_ALIAS_BLOCKDEV_MAJOR(SCSI_DISK2_MAJOR);
MODULE_ALIAS_BLOCKDEV_MAJOR(SCSI_DISK3_MAJOR);
MODULE_ALIAS_BLOCKDEV_MAJOR(SCSI_DISK4_MAJOR);
MODULE_ALIAS_BLOCKDEV_MAJOR(SCSI_DISK5_MAJOR);
MODULE_ALIAS_BLOCKDEV_MAJOR(SCSI_DISK6_MAJOR);
MODULE_ALIAS_BLOCKDEV_MAJOR(SCSI_DISK7_MAJOR);
MODULE_ALIAS_BLOCKDEV_MAJOR(SCSI_DISK8_MAJOR);
MODULE_ALIAS_BLOCKDEV_MAJOR(SCSI_DISK9_MAJOR);
MODULE_ALIAS_BLOCKDEV_MAJOR(SCSI_DISK10_MAJOR);
MODULE_ALIAS_BLOCKDEV_MAJOR(SCSI_DISK11_MAJOR);
MODULE_ALIAS_BLOCKDEV_MAJOR(SCSI_DISK12_MAJOR);
MODULE_ALIAS_BLOCKDEV_MAJOR(SCSI_DISK13_MAJOR);
MODULE_ALIAS_BLOCKDEV_MAJOR(SCSI_DISK14_MAJOR);
MODULE_ALIAS_BLOCKDEV_MAJOR(SCSI_DISK15_MAJOR);
MODULE_ALIAS_SCSI_DEVICE(TYPE_DISK);
MODULE_ALIAS_SCSI_DEVICE(TYPE_MOD);
MODULE_ALIAS_SCSI_DEVICE(TYPE_RBC);
MODULE_ALIAS_SCSI_DEVICE(TYPE_ZBC);

#define SD_MINORS	16

static void sd_config_discard(struct scsi_disk *, unsigned int);
static void sd_config_write_same(struct scsi_disk *);
static int  sd_revalidate_disk(struct gendisk *);
static void sd_unlock_native_capacity(struct gendisk *disk);
static int  sd_probe(struct device *);
static int  sd_remove(struct device *);
static void sd_shutdown(struct device *);
static int sd_suspend_system(struct device *);
static int sd_suspend_runtime(struct device *);
static int sd_resume(struct device *);
static int sd_resume_runtime(struct device *);
static void sd_rescan(struct device *);
static blk_status_t sd_init_command(struct scsi_cmnd *SCpnt);
static void sd_uninit_command(struct scsi_cmnd *SCpnt);
static int sd_done(struct scsi_cmnd *);
static void sd_eh_reset(struct scsi_cmnd *);
static int sd_eh_action(struct scsi_cmnd *, int);
static void sd_read_capacity(struct scsi_disk *sdkp, unsigned char *buffer);
static void scsi_disk_release(struct device *cdev);

static DEFINE_IDA(sd_index_ida);

/* This semaphore is used to mediate the 0->1 reference get in the
 * face of object destruction (i.e. we can't allow a get on an
 * object after last put) */
static DEFINE_MUTEX(sd_ref_mutex);

static struct kmem_cache *sd_cdb_cache;
static mempool_t *sd_cdb_pool;
static mempool_t *sd_page_pool;
static struct lock_class_key sd_bio_compl_lkclass;

static const char *sd_cache_types[] = {
	"write through", "none", "write back",
	"write back, no read (daft)"
};

static void sd_set_flush_flag(struct scsi_disk *sdkp)
{
	bool wc = false, fua = false;

	if (sdkp->WCE) {
		wc = true;
		if (sdkp->DPOFUA)
			fua = true;
	}

	blk_queue_write_cache(sdkp->disk->queue, wc, fua);
}

static ssize_t
cache_type_store(struct device *dev, struct device_attribute *attr,
		 const char *buf, size_t count)
{
	int ct, rcd, wce, sp;
	struct scsi_disk *sdkp = to_scsi_disk(dev);
	struct scsi_device *sdp = sdkp->device;
	char buffer[64];
	char *buffer_data;
	struct scsi_mode_data data;
	struct scsi_sense_hdr sshdr;
	static const char temp[] = "temporary ";
	int len;

	if (sdp->type != TYPE_DISK && sdp->type != TYPE_ZBC)
		/* no cache control on RBC devices; theoretically they
		 * can do it, but there's probably so many exceptions
		 * it's not worth the risk */
		return -EINVAL;

	if (strncmp(buf, temp, sizeof(temp) - 1) == 0) {
		buf += sizeof(temp) - 1;
		sdkp->cache_override = 1;
	} else {
		sdkp->cache_override = 0;
	}

	ct = sysfs_match_string(sd_cache_types, buf);
	if (ct < 0)
		return -EINVAL;

	rcd = ct & 0x01 ? 1 : 0;
	wce = (ct & 0x02) && !sdkp->write_prot ? 1 : 0;

	if (sdkp->cache_override) {
		sdkp->WCE = wce;
		sdkp->RCD = rcd;
		sd_set_flush_flag(sdkp);
		return count;
	}

	if (scsi_mode_sense(sdp, 0x08, 8, buffer, sizeof(buffer), SD_TIMEOUT,
			    sdkp->max_retries, &data, NULL))
		return -EINVAL;
	len = min_t(size_t, sizeof(buffer), data.length - data.header_length -
		  data.block_descriptor_length);
	buffer_data = buffer + data.header_length +
		data.block_descriptor_length;
	buffer_data[2] &= ~0x05;
	buffer_data[2] |= wce << 2 | rcd;
	sp = buffer_data[0] & 0x80 ? 1 : 0;
	buffer_data[0] &= ~0x80;

	/*
	 * Ensure WP, DPOFUA, and RESERVED fields are cleared in
	 * received mode parameter buffer before doing MODE SELECT.
	 */
	data.device_specific = 0;

	if (scsi_mode_select(sdp, 1, sp, 8, buffer_data, len, SD_TIMEOUT,
			     sdkp->max_retries, &data, &sshdr)) {
		if (scsi_sense_valid(&sshdr))
			sd_print_sense_hdr(sdkp, &sshdr);
		return -EINVAL;
	}
	sd_revalidate_disk(sdkp->disk);
	return count;
}

static ssize_t
manage_start_stop_show(struct device *dev, struct device_attribute *attr,
		       char *buf)
{
	struct scsi_disk *sdkp = to_scsi_disk(dev);
	struct scsi_device *sdp = sdkp->device;

	return sprintf(buf, "%u\n", sdp->manage_start_stop);
}

static ssize_t
manage_start_stop_store(struct device *dev, struct device_attribute *attr,
			const char *buf, size_t count)
{
	struct scsi_disk *sdkp = to_scsi_disk(dev);
	struct scsi_device *sdp = sdkp->device;
	bool v;

	if (!capable(CAP_SYS_ADMIN))
		return -EACCES;

	if (kstrtobool(buf, &v))
		return -EINVAL;

	sdp->manage_start_stop = v;

	return count;
}
static DEVICE_ATTR_RW(manage_start_stop);

static ssize_t
allow_restart_show(struct device *dev, struct device_attribute *attr, char *buf)
{
	struct scsi_disk *sdkp = to_scsi_disk(dev);

	return sprintf(buf, "%u\n", sdkp->device->allow_restart);
}

static ssize_t
allow_restart_store(struct device *dev, struct device_attribute *attr,
		    const char *buf, size_t count)
{
	bool v;
	struct scsi_disk *sdkp = to_scsi_disk(dev);
	struct scsi_device *sdp = sdkp->device;

	if (!capable(CAP_SYS_ADMIN))
		return -EACCES;

	if (sdp->type != TYPE_DISK && sdp->type != TYPE_ZBC)
		return -EINVAL;

	if (kstrtobool(buf, &v))
		return -EINVAL;

	sdp->allow_restart = v;

	return count;
}
static DEVICE_ATTR_RW(allow_restart);

static ssize_t
cache_type_show(struct device *dev, struct device_attribute *attr, char *buf)
{
	struct scsi_disk *sdkp = to_scsi_disk(dev);
	int ct = sdkp->RCD + 2*sdkp->WCE;

	return sprintf(buf, "%s\n", sd_cache_types[ct]);
}
static DEVICE_ATTR_RW(cache_type);

static ssize_t
FUA_show(struct device *dev, struct device_attribute *attr, char *buf)
{
	struct scsi_disk *sdkp = to_scsi_disk(dev);

	return sprintf(buf, "%u\n", sdkp->DPOFUA);
}
static DEVICE_ATTR_RO(FUA);

static ssize_t
protection_type_show(struct device *dev, struct device_attribute *attr,
		     char *buf)
{
	struct scsi_disk *sdkp = to_scsi_disk(dev);

	return sprintf(buf, "%u\n", sdkp->protection_type);
}

static ssize_t
protection_type_store(struct device *dev, struct device_attribute *attr,
		      const char *buf, size_t count)
{
	struct scsi_disk *sdkp = to_scsi_disk(dev);
	unsigned int val;
	int err;

	if (!capable(CAP_SYS_ADMIN))
		return -EACCES;

	err = kstrtouint(buf, 10, &val);

	if (err)
		return err;

	if (val <= T10_PI_TYPE3_PROTECTION)
		sdkp->protection_type = val;

	return count;
}
static DEVICE_ATTR_RW(protection_type);

static ssize_t
protection_mode_show(struct device *dev, struct device_attribute *attr,
		     char *buf)
{
	struct scsi_disk *sdkp = to_scsi_disk(dev);
	struct scsi_device *sdp = sdkp->device;
	unsigned int dif, dix;

	dif = scsi_host_dif_capable(sdp->host, sdkp->protection_type);
	dix = scsi_host_dix_capable(sdp->host, sdkp->protection_type);

	if (!dix && scsi_host_dix_capable(sdp->host, T10_PI_TYPE0_PROTECTION)) {
		dif = 0;
		dix = 1;
	}

	if (!dif && !dix)
		return sprintf(buf, "none\n");

	return sprintf(buf, "%s%u\n", dix ? "dix" : "dif", dif);
}
static DEVICE_ATTR_RO(protection_mode);

static ssize_t
app_tag_own_show(struct device *dev, struct device_attribute *attr, char *buf)
{
	struct scsi_disk *sdkp = to_scsi_disk(dev);

	return sprintf(buf, "%u\n", sdkp->ATO);
}
static DEVICE_ATTR_RO(app_tag_own);

static ssize_t
thin_provisioning_show(struct device *dev, struct device_attribute *attr,
		       char *buf)
{
	struct scsi_disk *sdkp = to_scsi_disk(dev);

	return sprintf(buf, "%u\n", sdkp->lbpme);
}
static DEVICE_ATTR_RO(thin_provisioning);

/* sysfs_match_string() requires dense arrays */
static const char *lbp_mode[] = {
	[SD_LBP_FULL]		= "full",
	[SD_LBP_UNMAP]		= "unmap",
	[SD_LBP_WS16]		= "writesame_16",
	[SD_LBP_WS10]		= "writesame_10",
	[SD_LBP_ZERO]		= "writesame_zero",
	[SD_LBP_DISABLE]	= "disabled",
};

static ssize_t
provisioning_mode_show(struct device *dev, struct device_attribute *attr,
		       char *buf)
{
	struct scsi_disk *sdkp = to_scsi_disk(dev);

	return sprintf(buf, "%s\n", lbp_mode[sdkp->provisioning_mode]);
}

static ssize_t
provisioning_mode_store(struct device *dev, struct device_attribute *attr,
			const char *buf, size_t count)
{
	struct scsi_disk *sdkp = to_scsi_disk(dev);
	struct scsi_device *sdp = sdkp->device;
	int mode;

	if (!capable(CAP_SYS_ADMIN))
		return -EACCES;

	if (sd_is_zoned(sdkp)) {
		sd_config_discard(sdkp, SD_LBP_DISABLE);
		return count;
	}

	if (sdp->type != TYPE_DISK)
		return -EINVAL;

	mode = sysfs_match_string(lbp_mode, buf);
	if (mode < 0)
		return -EINVAL;

	sd_config_discard(sdkp, mode);

	return count;
}
static DEVICE_ATTR_RW(provisioning_mode);

/* sysfs_match_string() requires dense arrays */
static const char *zeroing_mode[] = {
	[SD_ZERO_WRITE]		= "write",
	[SD_ZERO_WS]		= "writesame",
	[SD_ZERO_WS16_UNMAP]	= "writesame_16_unmap",
	[SD_ZERO_WS10_UNMAP]	= "writesame_10_unmap",
};

static ssize_t
zeroing_mode_show(struct device *dev, struct device_attribute *attr,
		  char *buf)
{
	struct scsi_disk *sdkp = to_scsi_disk(dev);

	return sprintf(buf, "%s\n", zeroing_mode[sdkp->zeroing_mode]);
}

static ssize_t
zeroing_mode_store(struct device *dev, struct device_attribute *attr,
		   const char *buf, size_t count)
{
	struct scsi_disk *sdkp = to_scsi_disk(dev);
	int mode;

	if (!capable(CAP_SYS_ADMIN))
		return -EACCES;

	mode = sysfs_match_string(zeroing_mode, buf);
	if (mode < 0)
		return -EINVAL;

	sdkp->zeroing_mode = mode;

	return count;
}
static DEVICE_ATTR_RW(zeroing_mode);

static ssize_t
max_medium_access_timeouts_show(struct device *dev,
				struct device_attribute *attr, char *buf)
{
	struct scsi_disk *sdkp = to_scsi_disk(dev);

	return sprintf(buf, "%u\n", sdkp->max_medium_access_timeouts);
}

static ssize_t
max_medium_access_timeouts_store(struct device *dev,
				 struct device_attribute *attr, const char *buf,
				 size_t count)
{
	struct scsi_disk *sdkp = to_scsi_disk(dev);
	int err;

	if (!capable(CAP_SYS_ADMIN))
		return -EACCES;

	err = kstrtouint(buf, 10, &sdkp->max_medium_access_timeouts);

	return err ? err : count;
}
static DEVICE_ATTR_RW(max_medium_access_timeouts);

static ssize_t
max_write_same_blocks_show(struct device *dev, struct device_attribute *attr,
			   char *buf)
{
	struct scsi_disk *sdkp = to_scsi_disk(dev);

	return sprintf(buf, "%u\n", sdkp->max_ws_blocks);
}

static ssize_t
max_write_same_blocks_store(struct device *dev, struct device_attribute *attr,
			    const char *buf, size_t count)
{
	struct scsi_disk *sdkp = to_scsi_disk(dev);
	struct scsi_device *sdp = sdkp->device;
	unsigned long max;
	int err;

	if (!capable(CAP_SYS_ADMIN))
		return -EACCES;

	if (sdp->type != TYPE_DISK && sdp->type != TYPE_ZBC)
		return -EINVAL;

	err = kstrtoul(buf, 10, &max);

	if (err)
		return err;

	if (max == 0)
		sdp->no_write_same = 1;
	else if (max <= SD_MAX_WS16_BLOCKS) {
		sdp->no_write_same = 0;
		sdkp->max_ws_blocks = max;
	}

	sd_config_write_same(sdkp);

	return count;
}
static DEVICE_ATTR_RW(max_write_same_blocks);

static ssize_t
zoned_cap_show(struct device *dev, struct device_attribute *attr, char *buf)
{
	struct scsi_disk *sdkp = to_scsi_disk(dev);

	if (sdkp->device->type == TYPE_ZBC)
		return sprintf(buf, "host-managed\n");
	if (sdkp->zoned == 1)
		return sprintf(buf, "host-aware\n");
	if (sdkp->zoned == 2)
		return sprintf(buf, "drive-managed\n");
	return sprintf(buf, "none\n");
}
static DEVICE_ATTR_RO(zoned_cap);

static ssize_t
max_retries_store(struct device *dev, struct device_attribute *attr,
		  const char *buf, size_t count)
{
	struct scsi_disk *sdkp = to_scsi_disk(dev);
	struct scsi_device *sdev = sdkp->device;
	int retries, err;

	err = kstrtoint(buf, 10, &retries);
	if (err)
		return err;

	if (retries == SCSI_CMD_RETRIES_NO_LIMIT || retries <= SD_MAX_RETRIES) {
		sdkp->max_retries = retries;
		return count;
	}

	sdev_printk(KERN_ERR, sdev, "max_retries must be between -1 and %d\n",
		    SD_MAX_RETRIES);
	return -EINVAL;
}

static ssize_t
max_retries_show(struct device *dev, struct device_attribute *attr,
		 char *buf)
{
	struct scsi_disk *sdkp = to_scsi_disk(dev);

	return sprintf(buf, "%d\n", sdkp->max_retries);
}

static DEVICE_ATTR_RW(max_retries);

static struct attribute *sd_disk_attrs[] = {
	&dev_attr_cache_type.attr,
	&dev_attr_FUA.attr,
	&dev_attr_allow_restart.attr,
	&dev_attr_manage_start_stop.attr,
	&dev_attr_protection_type.attr,
	&dev_attr_protection_mode.attr,
	&dev_attr_app_tag_own.attr,
	&dev_attr_thin_provisioning.attr,
	&dev_attr_provisioning_mode.attr,
	&dev_attr_zeroing_mode.attr,
	&dev_attr_max_write_same_blocks.attr,
	&dev_attr_max_medium_access_timeouts.attr,
	&dev_attr_zoned_cap.attr,
	&dev_attr_max_retries.attr,
	NULL,
};
ATTRIBUTE_GROUPS(sd_disk);

static struct class sd_disk_class = {
	.name		= "scsi_disk",
	.owner		= THIS_MODULE,
	.dev_release	= scsi_disk_release,
	.dev_groups	= sd_disk_groups,
};

static const struct dev_pm_ops sd_pm_ops = {
	.suspend		= sd_suspend_system,
	.resume			= sd_resume,
	.poweroff		= sd_suspend_system,
	.restore		= sd_resume,
	.runtime_suspend	= sd_suspend_runtime,
	.runtime_resume		= sd_resume_runtime,
};

static struct scsi_driver sd_template = {
	.gendrv = {
		.name		= "sd",
		.owner		= THIS_MODULE,
		.probe		= sd_probe,
		.probe_type	= PROBE_PREFER_ASYNCHRONOUS,
		.remove		= sd_remove,
		.shutdown	= sd_shutdown,
		.pm		= &sd_pm_ops,
	},
	.rescan			= sd_rescan,
	.init_command		= sd_init_command,
	.uninit_command		= sd_uninit_command,
	.done			= sd_done,
	.eh_action		= sd_eh_action,
	.eh_reset		= sd_eh_reset,
};

/*
 * Don't request a new module, as that could deadlock in multipath
 * environment.
 */
static void sd_default_probe(dev_t devt)
{
}

/*
 * Device no to disk mapping:
 * 
 *       major         disc2     disc  p1
 *   |............|.............|....|....| <- dev_t
 *    31        20 19          8 7  4 3  0
 * 
 * Inside a major, we have 16k disks, however mapped non-
 * contiguously. The first 16 disks are for major0, the next
 * ones with major1, ... Disk 256 is for major0 again, disk 272 
 * for major1, ... 
 * As we stay compatible with our numbering scheme, we can reuse 
 * the well-know SCSI majors 8, 65--71, 136--143.
 */
static int sd_major(int major_idx)
{
	switch (major_idx) {
	case 0:
		return SCSI_DISK0_MAJOR;
	case 1 ... 7:
		return SCSI_DISK1_MAJOR + major_idx - 1;
	case 8 ... 15:
		return SCSI_DISK8_MAJOR + major_idx - 8;
	default:
		BUG();
		return 0;	/* shut up gcc */
	}
}

static struct scsi_disk *scsi_disk_get(struct gendisk *disk)
{
	struct scsi_disk *sdkp = NULL;

	mutex_lock(&sd_ref_mutex);

	if (disk->private_data) {
		sdkp = scsi_disk(disk);
		if (scsi_device_get(sdkp->device) == 0)
			get_device(&sdkp->dev);
		else
			sdkp = NULL;
	}
	mutex_unlock(&sd_ref_mutex);
	return sdkp;
}

static void scsi_disk_put(struct scsi_disk *sdkp)
{
	struct scsi_device *sdev = sdkp->device;

	mutex_lock(&sd_ref_mutex);
	put_device(&sdkp->dev);
	scsi_device_put(sdev);
	mutex_unlock(&sd_ref_mutex);
}

#ifdef CONFIG_BLK_SED_OPAL
static int sd_sec_submit(void *data, u16 spsp, u8 secp, void *buffer,
		size_t len, bool send)
{
	struct scsi_disk *sdkp = data;
	struct scsi_device *sdev = sdkp->device;
	u8 cdb[12] = { 0, };
	int ret;

	cdb[0] = send ? SECURITY_PROTOCOL_OUT : SECURITY_PROTOCOL_IN;
	cdb[1] = secp;
	put_unaligned_be16(spsp, &cdb[2]);
	put_unaligned_be32(len, &cdb[6]);

	ret = scsi_execute(sdev, cdb, send ? DMA_TO_DEVICE : DMA_FROM_DEVICE,
		buffer, len, NULL, NULL, SD_TIMEOUT, sdkp->max_retries, 0,
		RQF_PM, NULL);
	return ret <= 0 ? ret : -EIO;
}
#endif /* CONFIG_BLK_SED_OPAL */

/*
 * Look up the DIX operation based on whether the command is read or
 * write and whether dix and dif are enabled.
 */
static unsigned int sd_prot_op(bool write, bool dix, bool dif)
{
	/* Lookup table: bit 2 (write), bit 1 (dix), bit 0 (dif) */
	static const unsigned int ops[] = {	/* wrt dix dif */
		SCSI_PROT_NORMAL,		/*  0	0   0  */
		SCSI_PROT_READ_STRIP,		/*  0	0   1  */
		SCSI_PROT_READ_INSERT,		/*  0	1   0  */
		SCSI_PROT_READ_PASS,		/*  0	1   1  */
		SCSI_PROT_NORMAL,		/*  1	0   0  */
		SCSI_PROT_WRITE_INSERT,		/*  1	0   1  */
		SCSI_PROT_WRITE_STRIP,		/*  1	1   0  */
		SCSI_PROT_WRITE_PASS,		/*  1	1   1  */
	};

	return ops[write << 2 | dix << 1 | dif];
}

/*
 * Returns a mask of the protection flags that are valid for a given DIX
 * operation.
 */
static unsigned int sd_prot_flag_mask(unsigned int prot_op)
{
	static const unsigned int flag_mask[] = {
		[SCSI_PROT_NORMAL]		= 0,

		[SCSI_PROT_READ_STRIP]		= SCSI_PROT_TRANSFER_PI |
						  SCSI_PROT_GUARD_CHECK |
						  SCSI_PROT_REF_CHECK |
						  SCSI_PROT_REF_INCREMENT,

		[SCSI_PROT_READ_INSERT]		= SCSI_PROT_REF_INCREMENT |
						  SCSI_PROT_IP_CHECKSUM,

		[SCSI_PROT_READ_PASS]		= SCSI_PROT_TRANSFER_PI |
						  SCSI_PROT_GUARD_CHECK |
						  SCSI_PROT_REF_CHECK |
						  SCSI_PROT_REF_INCREMENT |
						  SCSI_PROT_IP_CHECKSUM,

		[SCSI_PROT_WRITE_INSERT]	= SCSI_PROT_TRANSFER_PI |
						  SCSI_PROT_REF_INCREMENT,

		[SCSI_PROT_WRITE_STRIP]		= SCSI_PROT_GUARD_CHECK |
						  SCSI_PROT_REF_CHECK |
						  SCSI_PROT_REF_INCREMENT |
						  SCSI_PROT_IP_CHECKSUM,

		[SCSI_PROT_WRITE_PASS]		= SCSI_PROT_TRANSFER_PI |
						  SCSI_PROT_GUARD_CHECK |
						  SCSI_PROT_REF_CHECK |
						  SCSI_PROT_REF_INCREMENT |
						  SCSI_PROT_IP_CHECKSUM,
	};

	return flag_mask[prot_op];
}

static unsigned char sd_setup_protect_cmnd(struct scsi_cmnd *scmd,
					   unsigned int dix, unsigned int dif)
{
	struct request *rq = scsi_cmd_to_rq(scmd);
	struct bio *bio = rq->bio;
	unsigned int prot_op = sd_prot_op(rq_data_dir(rq), dix, dif);
	unsigned int protect = 0;

	if (dix) {				/* DIX Type 0, 1, 2, 3 */
		if (bio_integrity_flagged(bio, BIP_IP_CHECKSUM))
			scmd->prot_flags |= SCSI_PROT_IP_CHECKSUM;

		if (bio_integrity_flagged(bio, BIP_CTRL_NOCHECK) == false)
			scmd->prot_flags |= SCSI_PROT_GUARD_CHECK;
	}

	if (dif != T10_PI_TYPE3_PROTECTION) {	/* DIX/DIF Type 0, 1, 2 */
		scmd->prot_flags |= SCSI_PROT_REF_INCREMENT;

		if (bio_integrity_flagged(bio, BIP_CTRL_NOCHECK) == false)
			scmd->prot_flags |= SCSI_PROT_REF_CHECK;
	}

	if (dif) {				/* DIX/DIF Type 1, 2, 3 */
		scmd->prot_flags |= SCSI_PROT_TRANSFER_PI;

		if (bio_integrity_flagged(bio, BIP_DISK_NOCHECK))
			protect = 3 << 5;	/* Disable target PI checking */
		else
			protect = 1 << 5;	/* Enable target PI checking */
	}

	scsi_set_prot_op(scmd, prot_op);
	scsi_set_prot_type(scmd, dif);
	scmd->prot_flags &= sd_prot_flag_mask(prot_op);

	return protect;
}

static void sd_config_discard(struct scsi_disk *sdkp, unsigned int mode)
{
	struct request_queue *q = sdkp->disk->queue;
	unsigned int logical_block_size = sdkp->device->sector_size;
	unsigned int max_blocks = 0;

	q->limits.discard_alignment =
		sdkp->unmap_alignment * logical_block_size;
	q->limits.discard_granularity =
		max(sdkp->physical_block_size,
		    sdkp->unmap_granularity * logical_block_size);
	sdkp->provisioning_mode = mode;

	switch (mode) {

	case SD_LBP_FULL:
	case SD_LBP_DISABLE:
		blk_queue_max_discard_sectors(q, 0);
		blk_queue_flag_clear(QUEUE_FLAG_DISCARD, q);
		return;

	case SD_LBP_UNMAP:
		max_blocks = min_not_zero(sdkp->max_unmap_blocks,
					  (u32)SD_MAX_WS16_BLOCKS);
		break;

	case SD_LBP_WS16:
		if (sdkp->device->unmap_limit_for_ws)
			max_blocks = sdkp->max_unmap_blocks;
		else
			max_blocks = sdkp->max_ws_blocks;

		max_blocks = min_not_zero(max_blocks, (u32)SD_MAX_WS16_BLOCKS);
		break;

	case SD_LBP_WS10:
		if (sdkp->device->unmap_limit_for_ws)
			max_blocks = sdkp->max_unmap_blocks;
		else
			max_blocks = sdkp->max_ws_blocks;

		max_blocks = min_not_zero(max_blocks, (u32)SD_MAX_WS10_BLOCKS);
		break;

	case SD_LBP_ZERO:
		max_blocks = min_not_zero(sdkp->max_ws_blocks,
					  (u32)SD_MAX_WS10_BLOCKS);
		break;
	}

	blk_queue_max_discard_sectors(q, max_blocks * (logical_block_size >> 9));
	blk_queue_flag_set(QUEUE_FLAG_DISCARD, q);
}

static blk_status_t sd_setup_unmap_cmnd(struct scsi_cmnd *cmd)
{
	struct scsi_device *sdp = cmd->device;
	struct request *rq = scsi_cmd_to_rq(cmd);
	struct scsi_disk *sdkp = scsi_disk(rq->rq_disk);
	u64 lba = sectors_to_logical(sdp, blk_rq_pos(rq));
	u32 nr_blocks = sectors_to_logical(sdp, blk_rq_sectors(rq));
	unsigned int data_len = 24;
	char *buf;

	rq->special_vec.bv_page = mempool_alloc(sd_page_pool, GFP_ATOMIC);
	if (!rq->special_vec.bv_page)
		return BLK_STS_RESOURCE;
	clear_highpage(rq->special_vec.bv_page);
	rq->special_vec.bv_offset = 0;
	rq->special_vec.bv_len = data_len;
	rq->rq_flags |= RQF_SPECIAL_PAYLOAD;

	cmd->cmd_len = 10;
	cmd->cmnd[0] = UNMAP;
	cmd->cmnd[8] = 24;

	buf = bvec_virt(&rq->special_vec);
	put_unaligned_be16(6 + 16, &buf[0]);
	put_unaligned_be16(16, &buf[2]);
	put_unaligned_be64(lba, &buf[8]);
	put_unaligned_be32(nr_blocks, &buf[16]);

	cmd->allowed = sdkp->max_retries;
	cmd->transfersize = data_len;
	rq->timeout = SD_TIMEOUT;

	return scsi_alloc_sgtables(cmd);
}

static blk_status_t sd_setup_write_same16_cmnd(struct scsi_cmnd *cmd,
		bool unmap)
{
	struct scsi_device *sdp = cmd->device;
	struct request *rq = scsi_cmd_to_rq(cmd);
	struct scsi_disk *sdkp = scsi_disk(rq->rq_disk);
	u64 lba = sectors_to_logical(sdp, blk_rq_pos(rq));
	u32 nr_blocks = sectors_to_logical(sdp, blk_rq_sectors(rq));
	u32 data_len = sdp->sector_size;

	rq->special_vec.bv_page = mempool_alloc(sd_page_pool, GFP_ATOMIC);
	if (!rq->special_vec.bv_page)
		return BLK_STS_RESOURCE;
	clear_highpage(rq->special_vec.bv_page);
	rq->special_vec.bv_offset = 0;
	rq->special_vec.bv_len = data_len;
	rq->rq_flags |= RQF_SPECIAL_PAYLOAD;

	cmd->cmd_len = 16;
	cmd->cmnd[0] = WRITE_SAME_16;
	if (unmap)
		cmd->cmnd[1] = 0x8; /* UNMAP */
	put_unaligned_be64(lba, &cmd->cmnd[2]);
	put_unaligned_be32(nr_blocks, &cmd->cmnd[10]);

	cmd->allowed = sdkp->max_retries;
	cmd->transfersize = data_len;
	rq->timeout = unmap ? SD_TIMEOUT : SD_WRITE_SAME_TIMEOUT;

	return scsi_alloc_sgtables(cmd);
}

static blk_status_t sd_setup_write_same10_cmnd(struct scsi_cmnd *cmd,
		bool unmap)
{
	struct scsi_device *sdp = cmd->device;
	struct request *rq = scsi_cmd_to_rq(cmd);
	struct scsi_disk *sdkp = scsi_disk(rq->rq_disk);
	u64 lba = sectors_to_logical(sdp, blk_rq_pos(rq));
	u32 nr_blocks = sectors_to_logical(sdp, blk_rq_sectors(rq));
	u32 data_len = sdp->sector_size;

	rq->special_vec.bv_page = mempool_alloc(sd_page_pool, GFP_ATOMIC);
	if (!rq->special_vec.bv_page)
		return BLK_STS_RESOURCE;
	clear_highpage(rq->special_vec.bv_page);
	rq->special_vec.bv_offset = 0;
	rq->special_vec.bv_len = data_len;
	rq->rq_flags |= RQF_SPECIAL_PAYLOAD;

	cmd->cmd_len = 10;
	cmd->cmnd[0] = WRITE_SAME;
	if (unmap)
		cmd->cmnd[1] = 0x8; /* UNMAP */
	put_unaligned_be32(lba, &cmd->cmnd[2]);
	put_unaligned_be16(nr_blocks, &cmd->cmnd[7]);

	cmd->allowed = sdkp->max_retries;
	cmd->transfersize = data_len;
	rq->timeout = unmap ? SD_TIMEOUT : SD_WRITE_SAME_TIMEOUT;

	return scsi_alloc_sgtables(cmd);
}

static blk_status_t sd_setup_write_zeroes_cmnd(struct scsi_cmnd *cmd)
{
	struct request *rq = scsi_cmd_to_rq(cmd);
	struct scsi_device *sdp = cmd->device;
	struct scsi_disk *sdkp = scsi_disk(rq->rq_disk);
	u64 lba = sectors_to_logical(sdp, blk_rq_pos(rq));
	u32 nr_blocks = sectors_to_logical(sdp, blk_rq_sectors(rq));

	if (!(rq->cmd_flags & REQ_NOUNMAP)) {
		switch (sdkp->zeroing_mode) {
		case SD_ZERO_WS16_UNMAP:
			return sd_setup_write_same16_cmnd(cmd, true);
		case SD_ZERO_WS10_UNMAP:
			return sd_setup_write_same10_cmnd(cmd, true);
		}
	}

	if (sdp->no_write_same) {
		rq->rq_flags |= RQF_QUIET;
		return BLK_STS_TARGET;
	}

	if (sdkp->ws16 || lba > 0xffffffff || nr_blocks > 0xffff)
		return sd_setup_write_same16_cmnd(cmd, false);

	return sd_setup_write_same10_cmnd(cmd, false);
}

static void sd_config_write_same(struct scsi_disk *sdkp)
{
	struct request_queue *q = sdkp->disk->queue;
	unsigned int logical_block_size = sdkp->device->sector_size;

	if (sdkp->device->no_write_same) {
		sdkp->max_ws_blocks = 0;
		goto out;
	}

	/* Some devices can not handle block counts above 0xffff despite
	 * supporting WRITE SAME(16). Consequently we default to 64k
	 * blocks per I/O unless the device explicitly advertises a
	 * bigger limit.
	 */
	if (sdkp->max_ws_blocks > SD_MAX_WS10_BLOCKS)
		sdkp->max_ws_blocks = min_not_zero(sdkp->max_ws_blocks,
						   (u32)SD_MAX_WS16_BLOCKS);
	else if (sdkp->ws16 || sdkp->ws10 || sdkp->device->no_report_opcodes)
		sdkp->max_ws_blocks = min_not_zero(sdkp->max_ws_blocks,
						   (u32)SD_MAX_WS10_BLOCKS);
	else {
		sdkp->device->no_write_same = 1;
		sdkp->max_ws_blocks = 0;
	}

	if (sdkp->lbprz && sdkp->lbpws)
		sdkp->zeroing_mode = SD_ZERO_WS16_UNMAP;
	else if (sdkp->lbprz && sdkp->lbpws10)
		sdkp->zeroing_mode = SD_ZERO_WS10_UNMAP;
	else if (sdkp->max_ws_blocks)
		sdkp->zeroing_mode = SD_ZERO_WS;
	else
		sdkp->zeroing_mode = SD_ZERO_WRITE;

	if (sdkp->max_ws_blocks &&
	    sdkp->physical_block_size > logical_block_size) {
		/*
		 * Reporting a maximum number of blocks that is not aligned
		 * on the device physical size would cause a large write same
		 * request to be split into physically unaligned chunks by
		 * __blkdev_issue_write_zeroes() and __blkdev_issue_write_same()
		 * even if the caller of these functions took care to align the
		 * large request. So make sure the maximum reported is aligned
		 * to the device physical block size. This is only an optional
		 * optimization for regular disks, but this is mandatory to
		 * avoid failure of large write same requests directed at
		 * sequential write required zones of host-managed ZBC disks.
		 */
		sdkp->max_ws_blocks =
			round_down(sdkp->max_ws_blocks,
				   bytes_to_logical(sdkp->device,
						    sdkp->physical_block_size));
	}

out:
	blk_queue_max_write_same_sectors(q, sdkp->max_ws_blocks *
					 (logical_block_size >> 9));
	blk_queue_max_write_zeroes_sectors(q, sdkp->max_ws_blocks *
					 (logical_block_size >> 9));
}

/**
 * sd_setup_write_same_cmnd - write the same data to multiple blocks
 * @cmd: command to prepare
 *
 * Will set up either WRITE SAME(10) or WRITE SAME(16) depending on
 * the preference indicated by the target device.
 **/
static blk_status_t sd_setup_write_same_cmnd(struct scsi_cmnd *cmd)
{
	struct request *rq = scsi_cmd_to_rq(cmd);
	struct scsi_device *sdp = cmd->device;
	struct scsi_disk *sdkp = scsi_disk(rq->rq_disk);
	struct bio *bio = rq->bio;
	u64 lba = sectors_to_logical(sdp, blk_rq_pos(rq));
	u32 nr_blocks = sectors_to_logical(sdp, blk_rq_sectors(rq));
	blk_status_t ret;

	if (sdkp->device->no_write_same)
		return BLK_STS_TARGET;

	BUG_ON(bio_offset(bio) || bio_iovec(bio).bv_len != sdp->sector_size);

	rq->timeout = SD_WRITE_SAME_TIMEOUT;

	if (sdkp->ws16 || lba > 0xffffffff || nr_blocks > 0xffff) {
		cmd->cmd_len = 16;
		cmd->cmnd[0] = WRITE_SAME_16;
		put_unaligned_be64(lba, &cmd->cmnd[2]);
		put_unaligned_be32(nr_blocks, &cmd->cmnd[10]);
	} else {
		cmd->cmd_len = 10;
		cmd->cmnd[0] = WRITE_SAME;
		put_unaligned_be32(lba, &cmd->cmnd[2]);
		put_unaligned_be16(nr_blocks, &cmd->cmnd[7]);
	}

	cmd->transfersize = sdp->sector_size;
	cmd->allowed = sdkp->max_retries;

	/*
	 * For WRITE SAME the data transferred via the DATA OUT buffer is
	 * different from the amount of data actually written to the target.
	 *
	 * We set up __data_len to the amount of data transferred via the
	 * DATA OUT buffer so that blk_rq_map_sg sets up the proper S/G list
	 * to transfer a single sector of data first, but then reset it to
	 * the amount of data to be written right after so that the I/O path
	 * knows how much to actually write.
	 */
	rq->__data_len = sdp->sector_size;
	ret = scsi_alloc_sgtables(cmd);
	rq->__data_len = blk_rq_bytes(rq);

	return ret;
}

static blk_status_t sd_setup_flush_cmnd(struct scsi_cmnd *cmd)
{
	struct request *rq = scsi_cmd_to_rq(cmd);
	struct scsi_disk *sdkp = scsi_disk(rq->rq_disk);

	/* flush requests don't perform I/O, zero the S/G table */
	memset(&cmd->sdb, 0, sizeof(cmd->sdb));

	cmd->cmnd[0] = SYNCHRONIZE_CACHE;
	cmd->cmd_len = 10;
	cmd->transfersize = 0;
	cmd->allowed = sdkp->max_retries;

	rq->timeout = rq->q->rq_timeout * SD_FLUSH_TIMEOUT_MULTIPLIER;
	return BLK_STS_OK;
}

static blk_status_t sd_setup_rw32_cmnd(struct scsi_cmnd *cmd, bool write,
				       sector_t lba, unsigned int nr_blocks,
				       unsigned char flags)
{
	cmd->cmnd = mempool_alloc(sd_cdb_pool, GFP_ATOMIC);
	if (unlikely(cmd->cmnd == NULL))
		return BLK_STS_RESOURCE;

	cmd->cmd_len = SD_EXT_CDB_SIZE;
	memset(cmd->cmnd, 0, cmd->cmd_len);

	cmd->cmnd[0]  = VARIABLE_LENGTH_CMD;
	cmd->cmnd[7]  = 0x18; /* Additional CDB len */
	cmd->cmnd[9]  = write ? WRITE_32 : READ_32;
	cmd->cmnd[10] = flags;
	put_unaligned_be64(lba, &cmd->cmnd[12]);
	put_unaligned_be32(lba, &cmd->cmnd[20]); /* Expected Indirect LBA */
	put_unaligned_be32(nr_blocks, &cmd->cmnd[28]);

	return BLK_STS_OK;
}

static blk_status_t sd_setup_rw16_cmnd(struct scsi_cmnd *cmd, bool write,
				       sector_t lba, unsigned int nr_blocks,
				       unsigned char flags)
{
	cmd->cmd_len  = 16;
	cmd->cmnd[0]  = write ? WRITE_16 : READ_16;
	cmd->cmnd[1]  = flags;
	cmd->cmnd[14] = 0;
	cmd->cmnd[15] = 0;
	put_unaligned_be64(lba, &cmd->cmnd[2]);
	put_unaligned_be32(nr_blocks, &cmd->cmnd[10]);

	return BLK_STS_OK;
}

static blk_status_t sd_setup_rw10_cmnd(struct scsi_cmnd *cmd, bool write,
				       sector_t lba, unsigned int nr_blocks,
				       unsigned char flags)
{
	cmd->cmd_len = 10;
	cmd->cmnd[0] = write ? WRITE_10 : READ_10;
	cmd->cmnd[1] = flags;
	cmd->cmnd[6] = 0;
	cmd->cmnd[9] = 0;
	put_unaligned_be32(lba, &cmd->cmnd[2]);
	put_unaligned_be16(nr_blocks, &cmd->cmnd[7]);

	return BLK_STS_OK;
}

static blk_status_t sd_setup_rw6_cmnd(struct scsi_cmnd *cmd, bool write,
				      sector_t lba, unsigned int nr_blocks,
				      unsigned char flags)
{
	/* Avoid that 0 blocks gets translated into 256 blocks. */
	if (WARN_ON_ONCE(nr_blocks == 0))
		return BLK_STS_IOERR;

	if (unlikely(flags & 0x8)) {
		/*
		 * This happens only if this drive failed 10byte rw
		 * command with ILLEGAL_REQUEST during operation and
		 * thus turned off use_10_for_rw.
		 */
		scmd_printk(KERN_ERR, cmd, "FUA write on READ/WRITE(6) drive\n");
		return BLK_STS_IOERR;
	}

	cmd->cmd_len = 6;
	cmd->cmnd[0] = write ? WRITE_6 : READ_6;
	cmd->cmnd[1] = (lba >> 16) & 0x1f;
	cmd->cmnd[2] = (lba >> 8) & 0xff;
	cmd->cmnd[3] = lba & 0xff;
	cmd->cmnd[4] = nr_blocks;
	cmd->cmnd[5] = 0;

	return BLK_STS_OK;
}

static blk_status_t sd_setup_read_write_cmnd(struct scsi_cmnd *cmd)
{
	struct request *rq = scsi_cmd_to_rq(cmd);
	struct scsi_device *sdp = cmd->device;
	struct scsi_disk *sdkp = scsi_disk(rq->rq_disk);
	sector_t lba = sectors_to_logical(sdp, blk_rq_pos(rq));
	sector_t threshold;
	unsigned int nr_blocks = sectors_to_logical(sdp, blk_rq_sectors(rq));
	unsigned int mask = logical_to_sectors(sdp, 1) - 1;
	bool write = rq_data_dir(rq) == WRITE;
	unsigned char protect, fua;
	blk_status_t ret;
	unsigned int dif;
	bool dix;

	ret = scsi_alloc_sgtables(cmd);
	if (ret != BLK_STS_OK)
		return ret;

	ret = BLK_STS_IOERR;
	if (!scsi_device_online(sdp) || sdp->changed) {
		scmd_printk(KERN_ERR, cmd, "device offline or changed\n");
		goto fail;
	}

	if (blk_rq_pos(rq) + blk_rq_sectors(rq) > get_capacity(rq->rq_disk)) {
		scmd_printk(KERN_ERR, cmd, "access beyond end of device\n");
		goto fail;
	}

	if ((blk_rq_pos(rq) & mask) || (blk_rq_sectors(rq) & mask)) {
		scmd_printk(KERN_ERR, cmd, "request not aligned to the logical block size\n");
		goto fail;
	}

	/*
	 * Some SD card readers can't handle accesses which touch the
	 * last one or two logical blocks. Split accesses as needed.
	 */
	threshold = sdkp->capacity - SD_LAST_BUGGY_SECTORS;

	if (unlikely(sdp->last_sector_bug && lba + nr_blocks > threshold)) {
		if (lba < threshold) {
			/* Access up to the threshold but not beyond */
			nr_blocks = threshold - lba;
		} else {
			/* Access only a single logical block */
			nr_blocks = 1;
		}
	}

	if (req_op(rq) == REQ_OP_ZONE_APPEND) {
		ret = sd_zbc_prepare_zone_append(cmd, &lba, nr_blocks);
		if (ret)
			goto fail;
	}

	fua = rq->cmd_flags & REQ_FUA ? 0x8 : 0;
	dix = scsi_prot_sg_count(cmd);
	dif = scsi_host_dif_capable(cmd->device->host, sdkp->protection_type);

	if (dif || dix)
		protect = sd_setup_protect_cmnd(cmd, dix, dif);
	else
		protect = 0;

	if (protect && sdkp->protection_type == T10_PI_TYPE2_PROTECTION) {
		ret = sd_setup_rw32_cmnd(cmd, write, lba, nr_blocks,
					 protect | fua);
	} else if (sdp->use_16_for_rw || (nr_blocks > 0xffff)) {
		ret = sd_setup_rw16_cmnd(cmd, write, lba, nr_blocks,
					 protect | fua);
	} else if ((nr_blocks > 0xff) || (lba > 0x1fffff) ||
		   sdp->use_10_for_rw || protect) {
		ret = sd_setup_rw10_cmnd(cmd, write, lba, nr_blocks,
					 protect | fua);
	} else {
		ret = sd_setup_rw6_cmnd(cmd, write, lba, nr_blocks,
					protect | fua);
	}

	if (unlikely(ret != BLK_STS_OK))
		goto fail;

	/*
	 * We shouldn't disconnect in the middle of a sector, so with a dumb
	 * host adapter, it's safe to assume that we can at least transfer
	 * this many bytes between each connect / disconnect.
	 */
	cmd->transfersize = sdp->sector_size;
	cmd->underflow = nr_blocks << 9;
	cmd->allowed = sdkp->max_retries;
	cmd->sdb.length = nr_blocks * sdp->sector_size;

	SCSI_LOG_HLQUEUE(1,
			 scmd_printk(KERN_INFO, cmd,
				     "%s: block=%llu, count=%d\n", __func__,
				     (unsigned long long)blk_rq_pos(rq),
				     blk_rq_sectors(rq)));
	SCSI_LOG_HLQUEUE(2,
			 scmd_printk(KERN_INFO, cmd,
				     "%s %d/%u 512 byte blocks.\n",
				     write ? "writing" : "reading", nr_blocks,
				     blk_rq_sectors(rq)));

	/*
	 * This indicates that the command is ready from our end to be queued.
	 */
	return BLK_STS_OK;
fail:
	scsi_free_sgtables(cmd);
	return ret;
}

static blk_status_t sd_init_command(struct scsi_cmnd *cmd)
{
	struct request *rq = scsi_cmd_to_rq(cmd);

	switch (req_op(rq)) {
	case REQ_OP_DISCARD:
		switch (scsi_disk(rq->rq_disk)->provisioning_mode) {
		case SD_LBP_UNMAP:
			return sd_setup_unmap_cmnd(cmd);
		case SD_LBP_WS16:
			return sd_setup_write_same16_cmnd(cmd, true);
		case SD_LBP_WS10:
			return sd_setup_write_same10_cmnd(cmd, true);
		case SD_LBP_ZERO:
			return sd_setup_write_same10_cmnd(cmd, false);
		default:
			return BLK_STS_TARGET;
		}
	case REQ_OP_WRITE_ZEROES:
		return sd_setup_write_zeroes_cmnd(cmd);
	case REQ_OP_WRITE_SAME:
		return sd_setup_write_same_cmnd(cmd);
	case REQ_OP_FLUSH:
		return sd_setup_flush_cmnd(cmd);
	case REQ_OP_READ:
	case REQ_OP_WRITE:
	case REQ_OP_ZONE_APPEND:
		return sd_setup_read_write_cmnd(cmd);
	case REQ_OP_ZONE_RESET:
		return sd_zbc_setup_zone_mgmt_cmnd(cmd, ZO_RESET_WRITE_POINTER,
						   false);
	case REQ_OP_ZONE_RESET_ALL:
		return sd_zbc_setup_zone_mgmt_cmnd(cmd, ZO_RESET_WRITE_POINTER,
						   true);
	case REQ_OP_ZONE_OPEN:
		return sd_zbc_setup_zone_mgmt_cmnd(cmd, ZO_OPEN_ZONE, false);
	case REQ_OP_ZONE_CLOSE:
		return sd_zbc_setup_zone_mgmt_cmnd(cmd, ZO_CLOSE_ZONE, false);
	case REQ_OP_ZONE_FINISH:
		return sd_zbc_setup_zone_mgmt_cmnd(cmd, ZO_FINISH_ZONE, false);
	default:
		WARN_ON_ONCE(1);
		return BLK_STS_NOTSUPP;
	}
}

static void sd_uninit_command(struct scsi_cmnd *SCpnt)
{
	struct request *rq = scsi_cmd_to_rq(SCpnt);
	u8 *cmnd;

	if (rq->rq_flags & RQF_SPECIAL_PAYLOAD)
		mempool_free(rq->special_vec.bv_page, sd_page_pool);

	if (SCpnt->cmnd != scsi_req(rq)->cmd) {
		cmnd = SCpnt->cmnd;
		SCpnt->cmnd = NULL;
		SCpnt->cmd_len = 0;
		mempool_free(cmnd, sd_cdb_pool);
	}
}

static bool sd_need_revalidate(struct block_device *bdev,
		struct scsi_disk *sdkp)
{
	if (sdkp->device->removable || sdkp->write_prot) {
		if (bdev_check_media_change(bdev))
			return true;
	}

	/*
	 * Force a full rescan after ioctl(BLKRRPART).  While the disk state has
	 * nothing to do with partitions, BLKRRPART is used to force a full
	 * revalidate after things like a format for historical reasons.
	 */
	return test_bit(GD_NEED_PART_SCAN, &bdev->bd_disk->state);
}

/**
 *	sd_open - open a scsi disk device
 *	@bdev: Block device of the scsi disk to open
 *	@mode: FMODE_* mask
 *
 *	Returns 0 if successful. Returns a negated errno value in case 
 *	of error.
 *
 *	Note: This can be called from a user context (e.g. fsck(1) )
 *	or from within the kernel (e.g. as a result of a mount(1) ).
 *	In the latter case @inode and @filp carry an abridged amount
 *	of information as noted above.
 *
 *	Locking: called with bdev->bd_disk->open_mutex held.
 **/
static int sd_open(struct block_device *bdev, fmode_t mode)
{
	struct scsi_disk *sdkp = scsi_disk_get(bdev->bd_disk);
	struct scsi_device *sdev;
	int retval;

	if (!sdkp)
		return -ENXIO;

	SCSI_LOG_HLQUEUE(3, sd_printk(KERN_INFO, sdkp, "sd_open\n"));

	sdev = sdkp->device;

	/*
	 * If the device is in error recovery, wait until it is done.
	 * If the device is offline, then disallow any access to it.
	 */
	retval = -ENXIO;
	if (!scsi_block_when_processing_errors(sdev))
		goto error_out;

	if (sd_need_revalidate(bdev, sdkp))
		sd_revalidate_disk(bdev->bd_disk);

	/*
	 * If the drive is empty, just let the open fail.
	 */
	retval = -ENOMEDIUM;
	if (sdev->removable && !sdkp->media_present && !(mode & FMODE_NDELAY))
		goto error_out;

	/*
	 * If the device has the write protect tab set, have the open fail
	 * if the user expects to be able to write to the thing.
	 */
	retval = -EROFS;
	if (sdkp->write_prot && (mode & FMODE_WRITE))
		goto error_out;

	/*
	 * It is possible that the disk changing stuff resulted in
	 * the device being taken offline.  If this is the case,
	 * report this to the user, and don't pretend that the
	 * open actually succeeded.
	 */
	retval = -ENXIO;
	if (!scsi_device_online(sdev))
		goto error_out;

	if ((atomic_inc_return(&sdkp->openers) == 1) && sdev->removable) {
		if (scsi_block_when_processing_errors(sdev))
			scsi_set_medium_removal(sdev, SCSI_REMOVAL_PREVENT);
	}

	return 0;

error_out:
	scsi_disk_put(sdkp);
	return retval;	
}

/**
 *	sd_release - invoked when the (last) close(2) is called on this
 *	scsi disk.
 *	@disk: disk to release
 *	@mode: FMODE_* mask
 *
 *	Returns 0. 
 *
 *	Note: may block (uninterruptible) if error recovery is underway
 *	on this disk.
 *
 *	Locking: called with bdev->bd_disk->open_mutex held.
 **/
static void sd_release(struct gendisk *disk, fmode_t mode)
{
	struct scsi_disk *sdkp = scsi_disk(disk);
	struct scsi_device *sdev = sdkp->device;

	SCSI_LOG_HLQUEUE(3, sd_printk(KERN_INFO, sdkp, "sd_release\n"));

	if (atomic_dec_return(&sdkp->openers) == 0 && sdev->removable) {
		if (scsi_block_when_processing_errors(sdev))
			scsi_set_medium_removal(sdev, SCSI_REMOVAL_ALLOW);
	}

	scsi_disk_put(sdkp);
}

static int sd_getgeo(struct block_device *bdev, struct hd_geometry *geo)
{
	struct scsi_disk *sdkp = scsi_disk(bdev->bd_disk);
	struct scsi_device *sdp = sdkp->device;
	struct Scsi_Host *host = sdp->host;
	sector_t capacity = logical_to_sectors(sdp, sdkp->capacity);
	int diskinfo[4];

	/* default to most commonly used values */
	diskinfo[0] = 0x40;	/* 1 << 6 */
	diskinfo[1] = 0x20;	/* 1 << 5 */
	diskinfo[2] = capacity >> 11;

	/* override with calculated, extended default, or driver values */
	if (host->hostt->bios_param)
		host->hostt->bios_param(sdp, bdev, capacity, diskinfo);
	else
		scsicam_bios_param(bdev, capacity, diskinfo);

	geo->heads = diskinfo[0];
	geo->sectors = diskinfo[1];
	geo->cylinders = diskinfo[2];
	return 0;
}

/**
 *	sd_ioctl - process an ioctl
 *	@bdev: target block device
 *	@mode: FMODE_* mask
 *	@cmd: ioctl command number
 *	@arg: this is third argument given to ioctl(2) system call.
 *	Often contains a pointer.
 *
 *	Returns 0 if successful (some ioctls return positive numbers on
 *	success as well). Returns a negated errno value in case of error.
 *
 *	Note: most ioctls are forward onto the block subsystem or further
 *	down in the scsi subsystem.
 **/
static int sd_ioctl(struct block_device *bdev, fmode_t mode,
		    unsigned int cmd, unsigned long arg)
{
	struct gendisk *disk = bdev->bd_disk;
	struct scsi_disk *sdkp = scsi_disk(disk);
	struct scsi_device *sdp = sdkp->device;
	void __user *p = (void __user *)arg;
	int error;
    
	SCSI_LOG_IOCTL(1, sd_printk(KERN_INFO, sdkp, "sd_ioctl: disk=%s, "
				    "cmd=0x%x\n", disk->disk_name, cmd));

	if (bdev_is_partition(bdev) && !capable(CAP_SYS_RAWIO))
		return -ENOIOCTLCMD;

	/*
	 * If we are in the middle of error recovery, don't let anyone
	 * else try and use this device.  Also, if error recovery fails, it
	 * may try and take the device offline, in which case all further
	 * access to the device is prohibited.
	 */
	error = scsi_ioctl_block_when_processing_errors(sdp, cmd,
			(mode & FMODE_NDELAY) != 0);
	if (error)
		return error;

	if (is_sed_ioctl(cmd))
		return sed_ioctl(sdkp->opal_dev, cmd, p);
	return scsi_ioctl(sdp, disk, mode, cmd, p);
}

static void set_media_not_present(struct scsi_disk *sdkp)
{
	if (sdkp->media_present)
		sdkp->device->changed = 1;

	if (sdkp->device->removable) {
		sdkp->media_present = 0;
		sdkp->capacity = 0;
	}
}

static int media_not_present(struct scsi_disk *sdkp,
			     struct scsi_sense_hdr *sshdr)
{
	if (!scsi_sense_valid(sshdr))
		return 0;

	/* not invoked for commands that could return deferred errors */
	switch (sshdr->sense_key) {
	case UNIT_ATTENTION:
	case NOT_READY:
		/* medium not present */
		if (sshdr->asc == 0x3A) {
			set_media_not_present(sdkp);
			return 1;
		}
	}
	return 0;
}

/**
 *	sd_check_events - check media events
 *	@disk: kernel device descriptor
 *	@clearing: disk events currently being cleared
 *
 *	Returns mask of DISK_EVENT_*.
 *
 *	Note: this function is invoked from the block subsystem.
 **/
static unsigned int sd_check_events(struct gendisk *disk, unsigned int clearing)
{
	struct scsi_disk *sdkp = scsi_disk_get(disk);
	struct scsi_device *sdp;
	int retval;
	bool disk_changed;

	if (!sdkp)
		return 0;

	sdp = sdkp->device;
	SCSI_LOG_HLQUEUE(3, sd_printk(KERN_INFO, sdkp, "sd_check_events\n"));

	/*
	 * If the device is offline, don't send any commands - just pretend as
	 * if the command failed.  If the device ever comes back online, we
	 * can deal with it then.  It is only because of unrecoverable errors
	 * that we would ever take a device offline in the first place.
	 */
	if (!scsi_device_online(sdp)) {
		set_media_not_present(sdkp);
		goto out;
	}

	/*
	 * Using TEST_UNIT_READY enables differentiation between drive with
	 * no cartridge loaded - NOT READY, drive with changed cartridge -
	 * UNIT ATTENTION, or with same cartridge - GOOD STATUS.
	 *
	 * Drives that auto spin down. eg iomega jaz 1G, will be started
	 * by sd_spinup_disk() from sd_revalidate_disk(), which happens whenever
	 * sd_revalidate() is called.
	 */
	if (scsi_block_when_processing_errors(sdp)) {
		struct scsi_sense_hdr sshdr = { 0, };

		retval = scsi_test_unit_ready(sdp, SD_TIMEOUT, sdkp->max_retries,
					      &sshdr);

		/* failed to execute TUR, assume media not present */
		if (retval < 0 || host_byte(retval)) {
			set_media_not_present(sdkp);
			goto out;
		}

		if (media_not_present(sdkp, &sshdr))
			goto out;
	}

	/*
	 * For removable scsi disk we have to recognise the presence
	 * of a disk in the drive.
	 */
	if (!sdkp->media_present)
		sdp->changed = 1;
	sdkp->media_present = 1;
out:
	/*
	 * sdp->changed is set under the following conditions:
	 *
	 *	Medium present state has changed in either direction.
	 *	Device has indicated UNIT_ATTENTION.
	 */
	disk_changed = sdp->changed;
	sdp->changed = 0;
	scsi_disk_put(sdkp);
	return disk_changed ? DISK_EVENT_MEDIA_CHANGE : 0;
}

static int sd_sync_cache(struct scsi_disk *sdkp, struct scsi_sense_hdr *sshdr)
{
	int retries, res;
	struct scsi_device *sdp = sdkp->device;
	const int timeout = sdp->request_queue->rq_timeout
		* SD_FLUSH_TIMEOUT_MULTIPLIER;
	struct scsi_sense_hdr my_sshdr;

	if (!scsi_device_online(sdp))
		return -ENODEV;

	/* caller might not be interested in sense, but we need it */
	if (!sshdr)
		sshdr = &my_sshdr;

	for (retries = 3; retries > 0; --retries) {
		unsigned char cmd[10] = { 0 };

		cmd[0] = SYNCHRONIZE_CACHE;
		/*
		 * Leave the rest of the command zero to indicate
		 * flush everything.
		 */
		res = scsi_execute(sdp, cmd, DMA_NONE, NULL, 0, NULL, sshdr,
				timeout, sdkp->max_retries, 0, RQF_PM, NULL);
		if (res == 0)
			break;
	}

	if (res) {
		sd_print_result(sdkp, "Synchronize Cache(10) failed", res);

		if (res < 0)
			return res;

		if (scsi_status_is_check_condition(res) &&
		    scsi_sense_valid(sshdr)) {
			sd_print_sense_hdr(sdkp, sshdr);

			/* we need to evaluate the error return  */
			if (sshdr->asc == 0x3a ||	/* medium not present */
			    sshdr->asc == 0x20 ||	/* invalid command */
			    (sshdr->asc == 0x74 && sshdr->ascq == 0x71))	/* drive is password locked */
				/* this is no error here */
				return 0;
		}

		switch (host_byte(res)) {
		/* ignore errors due to racing a disconnection */
		case DID_BAD_TARGET:
		case DID_NO_CONNECT:
			return 0;
		/* signal the upper layer it might try again */
		case DID_BUS_BUSY:
		case DID_IMM_RETRY:
		case DID_REQUEUE:
		case DID_SOFT_ERROR:
			return -EBUSY;
		default:
			return -EIO;
		}
	}
	return 0;
}

static void sd_rescan(struct device *dev)
{
	struct scsi_disk *sdkp = dev_get_drvdata(dev);

	sd_revalidate_disk(sdkp->disk);
}

static char sd_pr_type(enum pr_type type)
{
	switch (type) {
	case PR_WRITE_EXCLUSIVE:
		return 0x01;
	case PR_EXCLUSIVE_ACCESS:
		return 0x03;
	case PR_WRITE_EXCLUSIVE_REG_ONLY:
		return 0x05;
	case PR_EXCLUSIVE_ACCESS_REG_ONLY:
		return 0x06;
	case PR_WRITE_EXCLUSIVE_ALL_REGS:
		return 0x07;
	case PR_EXCLUSIVE_ACCESS_ALL_REGS:
		return 0x08;
	default:
		return 0;
	}
};

static int sd_pr_command(struct block_device *bdev, u8 sa,
		u64 key, u64 sa_key, u8 type, u8 flags)
{
	struct scsi_disk *sdkp = scsi_disk(bdev->bd_disk);
	struct scsi_device *sdev = sdkp->device;
	struct scsi_sense_hdr sshdr;
	int result;
	u8 cmd[16] = { 0, };
	u8 data[24] = { 0, };

	cmd[0] = PERSISTENT_RESERVE_OUT;
	cmd[1] = sa;
	cmd[2] = type;
	put_unaligned_be32(sizeof(data), &cmd[5]);

	put_unaligned_be64(key, &data[0]);
	put_unaligned_be64(sa_key, &data[8]);
	data[20] = flags;

	result = scsi_execute_req(sdev, cmd, DMA_TO_DEVICE, &data, sizeof(data),
			&sshdr, SD_TIMEOUT, sdkp->max_retries, NULL);

	if (scsi_status_is_check_condition(result) &&
	    scsi_sense_valid(&sshdr)) {
		sdev_printk(KERN_INFO, sdev, "PR command failed: %d\n", result);
		scsi_print_sense_hdr(sdev, NULL, &sshdr);
	}

	return result;
}

static int sd_pr_register(struct block_device *bdev, u64 old_key, u64 new_key,
		u32 flags)
{
	if (flags & ~PR_FL_IGNORE_KEY)
		return -EOPNOTSUPP;
	return sd_pr_command(bdev, (flags & PR_FL_IGNORE_KEY) ? 0x06 : 0x00,
			old_key, new_key, 0,
			(1 << 0) /* APTPL */);
}

static int sd_pr_reserve(struct block_device *bdev, u64 key, enum pr_type type,
		u32 flags)
{
	if (flags)
		return -EOPNOTSUPP;
	return sd_pr_command(bdev, 0x01, key, 0, sd_pr_type(type), 0);
}

static int sd_pr_release(struct block_device *bdev, u64 key, enum pr_type type)
{
	return sd_pr_command(bdev, 0x02, key, 0, sd_pr_type(type), 0);
}

static int sd_pr_preempt(struct block_device *bdev, u64 old_key, u64 new_key,
		enum pr_type type, bool abort)
{
	return sd_pr_command(bdev, abort ? 0x05 : 0x04, old_key, new_key,
			     sd_pr_type(type), 0);
}

static int sd_pr_clear(struct block_device *bdev, u64 key)
{
	return sd_pr_command(bdev, 0x03, key, 0, 0, 0);
}

static const struct pr_ops sd_pr_ops = {
	.pr_register	= sd_pr_register,
	.pr_reserve	= sd_pr_reserve,
	.pr_release	= sd_pr_release,
	.pr_preempt	= sd_pr_preempt,
	.pr_clear	= sd_pr_clear,
};

static const struct block_device_operations sd_fops = {
	.owner			= THIS_MODULE,
	.open			= sd_open,
	.release		= sd_release,
	.ioctl			= sd_ioctl,
	.getgeo			= sd_getgeo,
	.compat_ioctl		= blkdev_compat_ptr_ioctl,
	.check_events		= sd_check_events,
	.unlock_native_capacity	= sd_unlock_native_capacity,
	.report_zones		= sd_zbc_report_zones,
	.pr_ops			= &sd_pr_ops,
};

/**
 *	sd_eh_reset - reset error handling callback
 *	@scmd:		sd-issued command that has failed
 *
 *	This function is called by the SCSI midlayer before starting
 *	SCSI EH. When counting medium access failures we have to be
 *	careful to register it only only once per device and SCSI EH run;
 *	there might be several timed out commands which will cause the
 *	'max_medium_access_timeouts' counter to trigger after the first
 *	SCSI EH run already and set the device to offline.
 *	So this function resets the internal counter before starting SCSI EH.
 **/
static void sd_eh_reset(struct scsi_cmnd *scmd)
{
	struct scsi_disk *sdkp = scsi_disk(scsi_cmd_to_rq(scmd)->rq_disk);

	/* New SCSI EH run, reset gate variable */
	sdkp->ignore_medium_access_errors = false;
}

/**
 *	sd_eh_action - error handling callback
 *	@scmd:		sd-issued command that has failed
 *	@eh_disp:	The recovery disposition suggested by the midlayer
 *
 *	This function is called by the SCSI midlayer upon completion of an
 *	error test command (currently TEST UNIT READY). The result of sending
 *	the eh command is passed in eh_disp.  We're looking for devices that
 *	fail medium access commands but are OK with non access commands like
 *	test unit ready (so wrongly see the device as having a successful
 *	recovery)
 **/
static int sd_eh_action(struct scsi_cmnd *scmd, int eh_disp)
{
	struct scsi_disk *sdkp = scsi_disk(scsi_cmd_to_rq(scmd)->rq_disk);
	struct scsi_device *sdev = scmd->device;

	if (!scsi_device_online(sdev) ||
	    !scsi_medium_access_command(scmd) ||
	    host_byte(scmd->result) != DID_TIME_OUT ||
	    eh_disp != SUCCESS)
		return eh_disp;

	/*
	 * The device has timed out executing a medium access command.
	 * However, the TEST UNIT READY command sent during error
	 * handling completed successfully. Either the device is in the
	 * process of recovering or has it suffered an internal failure
	 * that prevents access to the storage medium.
	 */
	if (!sdkp->ignore_medium_access_errors) {
		sdkp->medium_access_timed_out++;
		sdkp->ignore_medium_access_errors = true;
	}

	/*
	 * If the device keeps failing read/write commands but TEST UNIT
	 * READY always completes successfully we assume that medium
	 * access is no longer possible and take the device offline.
	 */
	if (sdkp->medium_access_timed_out >= sdkp->max_medium_access_timeouts) {
		scmd_printk(KERN_ERR, scmd,
			    "Medium access timeout failure. Offlining disk!\n");
		mutex_lock(&sdev->state_mutex);
		scsi_device_set_state(sdev, SDEV_OFFLINE);
		mutex_unlock(&sdev->state_mutex);

		return SUCCESS;
	}

	return eh_disp;
}

static unsigned int sd_completed_bytes(struct scsi_cmnd *scmd)
{
	struct request *req = scsi_cmd_to_rq(scmd);
	struct scsi_device *sdev = scmd->device;
	unsigned int transferred, good_bytes;
	u64 start_lba, end_lba, bad_lba;

	/*
	 * Some commands have a payload smaller than the device logical
	 * block size (e.g. INQUIRY on a 4K disk).
	 */
	if (scsi_bufflen(scmd) <= sdev->sector_size)
		return 0;

	/* Check if we have a 'bad_lba' information */
	if (!scsi_get_sense_info_fld(scmd->sense_buffer,
				     SCSI_SENSE_BUFFERSIZE,
				     &bad_lba))
		return 0;

	/*
	 * If the bad lba was reported incorrectly, we have no idea where
	 * the error is.
	 */
	start_lba = sectors_to_logical(sdev, blk_rq_pos(req));
	end_lba = start_lba + bytes_to_logical(sdev, scsi_bufflen(scmd));
	if (bad_lba < start_lba || bad_lba >= end_lba)
		return 0;

	/*
	 * resid is optional but mostly filled in.  When it's unused,
	 * its value is zero, so we assume the whole buffer transferred
	 */
	transferred = scsi_bufflen(scmd) - scsi_get_resid(scmd);

	/* This computation should always be done in terms of the
	 * resolution of the device's medium.
	 */
	good_bytes = logical_to_bytes(sdev, bad_lba - start_lba);

	return min(good_bytes, transferred);
}

/**
 *	sd_done - bottom half handler: called when the lower level
 *	driver has completed (successfully or otherwise) a scsi command.
 *	@SCpnt: mid-level's per command structure.
 *
 *	Note: potentially run from within an ISR. Must not block.
 **/
static int sd_done(struct scsi_cmnd *SCpnt)
{
	int result = SCpnt->result;
	unsigned int good_bytes = result ? 0 : scsi_bufflen(SCpnt);
	unsigned int sector_size = SCpnt->device->sector_size;
	unsigned int resid;
	struct scsi_sense_hdr sshdr;
	struct request *req = scsi_cmd_to_rq(SCpnt);
	struct scsi_disk *sdkp = scsi_disk(req->rq_disk);
	int sense_valid = 0;
	int sense_deferred = 0;

	switch (req_op(req)) {
	case REQ_OP_DISCARD:
	case REQ_OP_WRITE_ZEROES:
	case REQ_OP_WRITE_SAME:
	case REQ_OP_ZONE_RESET:
	case REQ_OP_ZONE_RESET_ALL:
	case REQ_OP_ZONE_OPEN:
	case REQ_OP_ZONE_CLOSE:
	case REQ_OP_ZONE_FINISH:
		if (!result) {
			good_bytes = blk_rq_bytes(req);
			scsi_set_resid(SCpnt, 0);
		} else {
			good_bytes = 0;
			scsi_set_resid(SCpnt, blk_rq_bytes(req));
		}
		break;
	default:
		/*
		 * In case of bogus fw or device, we could end up having
		 * an unaligned partial completion. Check this here and force
		 * alignment.
		 */
		resid = scsi_get_resid(SCpnt);
		if (resid & (sector_size - 1)) {
			sd_printk(KERN_INFO, sdkp,
				"Unaligned partial completion (resid=%u, sector_sz=%u)\n",
				resid, sector_size);
			scsi_print_command(SCpnt);
			resid = min(scsi_bufflen(SCpnt),
				    round_up(resid, sector_size));
			scsi_set_resid(SCpnt, resid);
		}
	}

	if (result) {
		sense_valid = scsi_command_normalize_sense(SCpnt, &sshdr);
		if (sense_valid)
			sense_deferred = scsi_sense_is_deferred(&sshdr);
	}
	sdkp->medium_access_timed_out = 0;

	if (!scsi_status_is_check_condition(result) &&
	    (!sense_valid || sense_deferred))
		goto out;

	switch (sshdr.sense_key) {
	case HARDWARE_ERROR:
	case MEDIUM_ERROR:
		good_bytes = sd_completed_bytes(SCpnt);
		break;
	case RECOVERED_ERROR:
		good_bytes = scsi_bufflen(SCpnt);
		break;
	case NO_SENSE:
		/* This indicates a false check condition, so ignore it.  An
		 * unknown amount of data was transferred so treat it as an
		 * error.
		 */
		SCpnt->result = 0;
		memset(SCpnt->sense_buffer, 0, SCSI_SENSE_BUFFERSIZE);
		break;
	case ABORTED_COMMAND:
		if (sshdr.asc == 0x10)  /* DIF: Target detected corruption */
			good_bytes = sd_completed_bytes(SCpnt);
		break;
	case ILLEGAL_REQUEST:
		switch (sshdr.asc) {
		case 0x10:	/* DIX: Host detected corruption */
			good_bytes = sd_completed_bytes(SCpnt);
			break;
		case 0x20:	/* INVALID COMMAND OPCODE */
		case 0x24:	/* INVALID FIELD IN CDB */
			switch (SCpnt->cmnd[0]) {
			case UNMAP:
				sd_config_discard(sdkp, SD_LBP_DISABLE);
				break;
			case WRITE_SAME_16:
			case WRITE_SAME:
				if (SCpnt->cmnd[1] & 8) { /* UNMAP */
					sd_config_discard(sdkp, SD_LBP_DISABLE);
				} else {
					sdkp->device->no_write_same = 1;
					sd_config_write_same(sdkp);
					req->rq_flags |= RQF_QUIET;
				}
				break;
			}
		}
		break;
	default:
		break;
	}

 out:
	if (sd_is_zoned(sdkp))
		good_bytes = sd_zbc_complete(SCpnt, good_bytes, &sshdr);

	SCSI_LOG_HLCOMPLETE(1, scmd_printk(KERN_INFO, SCpnt,
					   "sd_done: completed %d of %d bytes\n",
					   good_bytes, scsi_bufflen(SCpnt)));

	return good_bytes;
}

/*
 * spinup disk - called only in sd_revalidate_disk()
 */
static void
sd_spinup_disk(struct scsi_disk *sdkp)
{
	unsigned char cmd[10];
	unsigned long spintime_expire = 0;
	int retries, spintime;
	unsigned int the_result;
	struct scsi_sense_hdr sshdr;
	int sense_valid = 0;

	spintime = 0;

	/* Spin up drives, as required.  Only do this at boot time */
	/* Spinup needs to be done for module loads too. */
	do {
		retries = 0;

		do {
			bool media_was_present = sdkp->media_present;

			cmd[0] = TEST_UNIT_READY;
			memset((void *) &cmd[1], 0, 9);

			the_result = scsi_execute_req(sdkp->device, cmd,
						      DMA_NONE, NULL, 0,
						      &sshdr, SD_TIMEOUT,
						      sdkp->max_retries, NULL);

			/*
			 * If the drive has indicated to us that it
			 * doesn't have any media in it, don't bother
			 * with any more polling.
			 */
			if (media_not_present(sdkp, &sshdr)) {
<<<<<<< HEAD
				sd_printk(KERN_NOTICE, sdkp, "Media removed, stopped polling\n");
=======
				if (media_was_present)
					sd_printk(KERN_NOTICE, sdkp, "Media removed, stopped polling\n");
>>>>>>> 318a54c0
				return;
			}

			if (the_result)
				sense_valid = scsi_sense_valid(&sshdr);
			retries++;
		} while (retries < 3 &&
			 (!scsi_status_is_good(the_result) ||
			  (scsi_status_is_check_condition(the_result) &&
			  sense_valid && sshdr.sense_key == UNIT_ATTENTION)));

		if (!scsi_status_is_check_condition(the_result)) {
			/* no sense, TUR either succeeded or failed
			 * with a status error */
			if(!spintime && !scsi_status_is_good(the_result)) {
				sd_print_result(sdkp, "Test Unit Ready failed",
						the_result);
			}
			break;
		}

		/*
		 * The device does not want the automatic start to be issued.
		 */
		if (sdkp->device->no_start_on_add)
			break;

		if (sense_valid && sshdr.sense_key == NOT_READY) {
			if (sshdr.asc == 4 && sshdr.ascq == 3)
				break;	/* manual intervention required */
			if (sshdr.asc == 4 && sshdr.ascq == 0xb)
				break;	/* standby */
			if (sshdr.asc == 4 && sshdr.ascq == 0xc)
				break;	/* unavailable */
			if (sshdr.asc == 4 && sshdr.ascq == 0x1b)
				break;	/* sanitize in progress */
			/*
			 * Issue command to spin up drive when not ready
			 */
			if (!spintime) {
				sd_printk(KERN_NOTICE, sdkp, "Spinning up disk...");
				cmd[0] = START_STOP;
				cmd[1] = 1;	/* Return immediately */
				memset((void *) &cmd[2], 0, 8);
				cmd[4] = 1;	/* Start spin cycle */
				if (sdkp->device->start_stop_pwr_cond)
					cmd[4] |= 1 << 4;
				scsi_execute_req(sdkp->device, cmd, DMA_NONE,
						 NULL, 0, &sshdr,
						 SD_TIMEOUT, sdkp->max_retries,
						 NULL);
				spintime_expire = jiffies + 100 * HZ;
				spintime = 1;
			}
			/* Wait 1 second for next try */
			msleep(1000);
			printk(KERN_CONT ".");

		/*
		 * Wait for USB flash devices with slow firmware.
		 * Yes, this sense key/ASC combination shouldn't
		 * occur here.  It's characteristic of these devices.
		 */
		} else if (sense_valid &&
				sshdr.sense_key == UNIT_ATTENTION &&
				sshdr.asc == 0x28) {
			if (!spintime) {
				spintime_expire = jiffies + 5 * HZ;
				spintime = 1;
			}
			/* Wait 1 second for next try */
			msleep(1000);
		} else {
			/* we don't understand the sense code, so it's
			 * probably pointless to loop */
			if(!spintime) {
				sd_printk(KERN_NOTICE, sdkp, "Unit Not Ready\n");
				sd_print_sense_hdr(sdkp, &sshdr);
			}
			break;
		}
				
	} while (spintime && time_before_eq(jiffies, spintime_expire));

	if (spintime) {
		if (scsi_status_is_good(the_result))
			printk(KERN_CONT "ready\n");
		else
			printk(KERN_CONT "not responding...\n");
	}
}

/*
 * Determine whether disk supports Data Integrity Field.
 */
static int sd_read_protection_type(struct scsi_disk *sdkp, unsigned char *buffer)
{
	struct scsi_device *sdp = sdkp->device;
	u8 type;
	int ret = 0;

	if (scsi_device_protection(sdp) == 0 || (buffer[12] & 1) == 0) {
		sdkp->protection_type = 0;
		return ret;
	}

	type = ((buffer[12] >> 1) & 7) + 1; /* P_TYPE 0 = Type 1 */

	if (type > T10_PI_TYPE3_PROTECTION)
		ret = -ENODEV;
	else if (scsi_host_dif_capable(sdp->host, type))
		ret = 1;

	if (sdkp->first_scan || type != sdkp->protection_type)
		switch (ret) {
		case -ENODEV:
			sd_printk(KERN_ERR, sdkp, "formatted with unsupported" \
				  " protection type %u. Disabling disk!\n",
				  type);
			break;
		case 1:
			sd_printk(KERN_NOTICE, sdkp,
				  "Enabling DIF Type %u protection\n", type);
			break;
		case 0:
			sd_printk(KERN_NOTICE, sdkp,
				  "Disabling DIF Type %u protection\n", type);
			break;
		}

	sdkp->protection_type = type;

	return ret;
}

static void read_capacity_error(struct scsi_disk *sdkp, struct scsi_device *sdp,
			struct scsi_sense_hdr *sshdr, int sense_valid,
			int the_result)
{
	if (sense_valid)
		sd_print_sense_hdr(sdkp, sshdr);
	else
		sd_printk(KERN_NOTICE, sdkp, "Sense not available.\n");

	/*
	 * Set dirty bit for removable devices if not ready -
	 * sometimes drives will not report this properly.
	 */
	if (sdp->removable &&
	    sense_valid && sshdr->sense_key == NOT_READY)
		set_media_not_present(sdkp);

	/*
	 * We used to set media_present to 0 here to indicate no media
	 * in the drive, but some drives fail read capacity even with
	 * media present, so we can't do that.
	 */
	sdkp->capacity = 0; /* unknown mapped to zero - as usual */
}

#define RC16_LEN 32
#if RC16_LEN > SD_BUF_SIZE
#error RC16_LEN must not be more than SD_BUF_SIZE
#endif

#define READ_CAPACITY_RETRIES_ON_RESET	10

static int read_capacity_16(struct scsi_disk *sdkp, struct scsi_device *sdp,
						unsigned char *buffer)
{
	unsigned char cmd[16];
	struct scsi_sense_hdr sshdr;
	int sense_valid = 0;
	int the_result;
	int retries = 3, reset_retries = READ_CAPACITY_RETRIES_ON_RESET;
	unsigned int alignment;
	unsigned long long lba;
	unsigned sector_size;

	if (sdp->no_read_capacity_16)
		return -EINVAL;

	do {
		memset(cmd, 0, 16);
		cmd[0] = SERVICE_ACTION_IN_16;
		cmd[1] = SAI_READ_CAPACITY_16;
		cmd[13] = RC16_LEN;
		memset(buffer, 0, RC16_LEN);

		the_result = scsi_execute_req(sdp, cmd, DMA_FROM_DEVICE,
					buffer, RC16_LEN, &sshdr,
					SD_TIMEOUT, sdkp->max_retries, NULL);

		if (media_not_present(sdkp, &sshdr))
			return -ENODEV;

		if (the_result > 0) {
			sense_valid = scsi_sense_valid(&sshdr);
			if (sense_valid &&
			    sshdr.sense_key == ILLEGAL_REQUEST &&
			    (sshdr.asc == 0x20 || sshdr.asc == 0x24) &&
			    sshdr.ascq == 0x00)
				/* Invalid Command Operation Code or
				 * Invalid Field in CDB, just retry
				 * silently with RC10 */
				return -EINVAL;
			if (sense_valid &&
			    sshdr.sense_key == UNIT_ATTENTION &&
			    sshdr.asc == 0x29 && sshdr.ascq == 0x00)
				/* Device reset might occur several times,
				 * give it one more chance */
				if (--reset_retries > 0)
					continue;
		}
		retries--;

	} while (the_result && retries);

	if (the_result) {
		sd_print_result(sdkp, "Read Capacity(16) failed", the_result);
		read_capacity_error(sdkp, sdp, &sshdr, sense_valid, the_result);
		return -EINVAL;
	}

	sector_size = get_unaligned_be32(&buffer[8]);
	lba = get_unaligned_be64(&buffer[0]);

	if (sd_read_protection_type(sdkp, buffer) < 0) {
		sdkp->capacity = 0;
		return -ENODEV;
	}

	/* Logical blocks per physical block exponent */
	sdkp->physical_block_size = (1 << (buffer[13] & 0xf)) * sector_size;

	/* RC basis */
	sdkp->rc_basis = (buffer[12] >> 4) & 0x3;

	/* Lowest aligned logical block */
	alignment = ((buffer[14] & 0x3f) << 8 | buffer[15]) * sector_size;
	blk_queue_alignment_offset(sdp->request_queue, alignment);
	if (alignment && sdkp->first_scan)
		sd_printk(KERN_NOTICE, sdkp,
			  "physical block alignment offset: %u\n", alignment);

	if (buffer[14] & 0x80) { /* LBPME */
		sdkp->lbpme = 1;

		if (buffer[14] & 0x40) /* LBPRZ */
			sdkp->lbprz = 1;

		sd_config_discard(sdkp, SD_LBP_WS16);
	}

	sdkp->capacity = lba + 1;
	return sector_size;
}

static int read_capacity_10(struct scsi_disk *sdkp, struct scsi_device *sdp,
						unsigned char *buffer)
{
	unsigned char cmd[16];
	struct scsi_sense_hdr sshdr;
	int sense_valid = 0;
	int the_result;
	int retries = 3, reset_retries = READ_CAPACITY_RETRIES_ON_RESET;
	sector_t lba;
	unsigned sector_size;

	do {
		cmd[0] = READ_CAPACITY;
		memset(&cmd[1], 0, 9);
		memset(buffer, 0, 8);

		the_result = scsi_execute_req(sdp, cmd, DMA_FROM_DEVICE,
					buffer, 8, &sshdr,
					SD_TIMEOUT, sdkp->max_retries, NULL);

		if (media_not_present(sdkp, &sshdr))
			return -ENODEV;

		if (the_result > 0) {
			sense_valid = scsi_sense_valid(&sshdr);
			if (sense_valid &&
			    sshdr.sense_key == UNIT_ATTENTION &&
			    sshdr.asc == 0x29 && sshdr.ascq == 0x00)
				/* Device reset might occur several times,
				 * give it one more chance */
				if (--reset_retries > 0)
					continue;
		}
		retries--;

	} while (the_result && retries);

	if (the_result) {
		sd_print_result(sdkp, "Read Capacity(10) failed", the_result);
		read_capacity_error(sdkp, sdp, &sshdr, sense_valid, the_result);
		return -EINVAL;
	}

	sector_size = get_unaligned_be32(&buffer[4]);
	lba = get_unaligned_be32(&buffer[0]);

	if (sdp->no_read_capacity_16 && (lba == 0xffffffff)) {
		/* Some buggy (usb cardreader) devices return an lba of
		   0xffffffff when the want to report a size of 0 (with
		   which they really mean no media is present) */
		sdkp->capacity = 0;
		sdkp->physical_block_size = sector_size;
		return sector_size;
	}

	sdkp->capacity = lba + 1;
	sdkp->physical_block_size = sector_size;
	return sector_size;
}

static int sd_try_rc16_first(struct scsi_device *sdp)
{
	if (sdp->host->max_cmd_len < 16)
		return 0;
	if (sdp->try_rc_10_first)
		return 0;
	if (sdp->scsi_level > SCSI_SPC_2)
		return 1;
	if (scsi_device_protection(sdp))
		return 1;
	return 0;
}

/*
 * read disk capacity
 */
static void
sd_read_capacity(struct scsi_disk *sdkp, unsigned char *buffer)
{
	int sector_size;
	struct scsi_device *sdp = sdkp->device;

	if (sd_try_rc16_first(sdp)) {
		sector_size = read_capacity_16(sdkp, sdp, buffer);
		if (sector_size == -EOVERFLOW)
			goto got_data;
		if (sector_size == -ENODEV)
			return;
		if (sector_size < 0)
			sector_size = read_capacity_10(sdkp, sdp, buffer);
		if (sector_size < 0)
			return;
	} else {
		sector_size = read_capacity_10(sdkp, sdp, buffer);
		if (sector_size == -EOVERFLOW)
			goto got_data;
		if (sector_size < 0)
			return;
		if ((sizeof(sdkp->capacity) > 4) &&
		    (sdkp->capacity > 0xffffffffULL)) {
			int old_sector_size = sector_size;
			sd_printk(KERN_NOTICE, sdkp, "Very big device. "
					"Trying to use READ CAPACITY(16).\n");
			sector_size = read_capacity_16(sdkp, sdp, buffer);
			if (sector_size < 0) {
				sd_printk(KERN_NOTICE, sdkp,
					"Using 0xffffffff as device size\n");
				sdkp->capacity = 1 + (sector_t) 0xffffffff;
				sector_size = old_sector_size;
				goto got_data;
			}
			/* Remember that READ CAPACITY(16) succeeded */
			sdp->try_rc_10_first = 0;
		}
	}

	/* Some devices are known to return the total number of blocks,
	 * not the highest block number.  Some devices have versions
	 * which do this and others which do not.  Some devices we might
	 * suspect of doing this but we don't know for certain.
	 *
	 * If we know the reported capacity is wrong, decrement it.  If
	 * we can only guess, then assume the number of blocks is even
	 * (usually true but not always) and err on the side of lowering
	 * the capacity.
	 */
	if (sdp->fix_capacity ||
	    (sdp->guess_capacity && (sdkp->capacity & 0x01))) {
		sd_printk(KERN_INFO, sdkp, "Adjusting the sector count "
				"from its reported value: %llu\n",
				(unsigned long long) sdkp->capacity);
		--sdkp->capacity;
	}

got_data:
	if (sector_size == 0) {
		sector_size = 512;
		sd_printk(KERN_NOTICE, sdkp, "Sector size 0 reported, "
			  "assuming 512.\n");
	}

	if (sector_size != 512 &&
	    sector_size != 1024 &&
	    sector_size != 2048 &&
	    sector_size != 4096) {
		sd_printk(KERN_NOTICE, sdkp, "Unsupported sector size %d.\n",
			  sector_size);
		/*
		 * The user might want to re-format the drive with
		 * a supported sectorsize.  Once this happens, it
		 * would be relatively trivial to set the thing up.
		 * For this reason, we leave the thing in the table.
		 */
		sdkp->capacity = 0;
		/*
		 * set a bogus sector size so the normal read/write
		 * logic in the block layer will eventually refuse any
		 * request on this device without tripping over power
		 * of two sector size assumptions
		 */
		sector_size = 512;
	}
	blk_queue_logical_block_size(sdp->request_queue, sector_size);
	blk_queue_physical_block_size(sdp->request_queue,
				      sdkp->physical_block_size);
	sdkp->device->sector_size = sector_size;

	if (sdkp->capacity > 0xffffffff)
		sdp->use_16_for_rw = 1;

}

/*
 * Print disk capacity
 */
static void
sd_print_capacity(struct scsi_disk *sdkp,
		  sector_t old_capacity)
{
	int sector_size = sdkp->device->sector_size;
	char cap_str_2[10], cap_str_10[10];

	if (!sdkp->first_scan && old_capacity == sdkp->capacity)
		return;

	string_get_size(sdkp->capacity, sector_size,
			STRING_UNITS_2, cap_str_2, sizeof(cap_str_2));
	string_get_size(sdkp->capacity, sector_size,
			STRING_UNITS_10, cap_str_10, sizeof(cap_str_10));

	sd_printk(KERN_NOTICE, sdkp,
		  "%llu %d-byte logical blocks: (%s/%s)\n",
		  (unsigned long long)sdkp->capacity,
		  sector_size, cap_str_10, cap_str_2);

	if (sdkp->physical_block_size != sector_size)
		sd_printk(KERN_NOTICE, sdkp,
			  "%u-byte physical blocks\n",
			  sdkp->physical_block_size);
}

/* called with buffer of length 512 */
static inline int
sd_do_mode_sense(struct scsi_disk *sdkp, int dbd, int modepage,
		 unsigned char *buffer, int len, struct scsi_mode_data *data,
		 struct scsi_sense_hdr *sshdr)
{
	return scsi_mode_sense(sdkp->device, dbd, modepage, buffer, len,
			       SD_TIMEOUT, sdkp->max_retries, data,
			       sshdr);
}

/*
 * read write protect setting, if possible - called only in sd_revalidate_disk()
 * called with buffer of length SD_BUF_SIZE
 */
static void
sd_read_write_protect_flag(struct scsi_disk *sdkp, unsigned char *buffer)
{
	int res;
	struct scsi_device *sdp = sdkp->device;
	struct scsi_mode_data data;
	int old_wp = sdkp->write_prot;

	set_disk_ro(sdkp->disk, 0);
	if (sdp->skip_ms_page_3f) {
		sd_first_printk(KERN_NOTICE, sdkp, "Assuming Write Enabled\n");
		return;
	}

	if (sdp->use_192_bytes_for_3f) {
		res = sd_do_mode_sense(sdkp, 0, 0x3F, buffer, 192, &data, NULL);
	} else {
		/*
		 * First attempt: ask for all pages (0x3F), but only 4 bytes.
		 * We have to start carefully: some devices hang if we ask
		 * for more than is available.
		 */
		res = sd_do_mode_sense(sdkp, 0, 0x3F, buffer, 4, &data, NULL);

		/*
		 * Second attempt: ask for page 0 When only page 0 is
		 * implemented, a request for page 3F may return Sense Key
		 * 5: Illegal Request, Sense Code 24: Invalid field in
		 * CDB.
		 */
		if (res < 0)
			res = sd_do_mode_sense(sdkp, 0, 0, buffer, 4, &data, NULL);

		/*
		 * Third attempt: ask 255 bytes, as we did earlier.
		 */
		if (res < 0)
			res = sd_do_mode_sense(sdkp, 0, 0x3F, buffer, 255,
					       &data, NULL);
	}

	if (res < 0) {
		sd_first_printk(KERN_WARNING, sdkp,
			  "Test WP failed, assume Write Enabled\n");
	} else {
		sdkp->write_prot = ((data.device_specific & 0x80) != 0);
		set_disk_ro(sdkp->disk, sdkp->write_prot);
		if (sdkp->first_scan || old_wp != sdkp->write_prot) {
			sd_printk(KERN_NOTICE, sdkp, "Write Protect is %s\n",
				  sdkp->write_prot ? "on" : "off");
			sd_printk(KERN_DEBUG, sdkp, "Mode Sense: %4ph\n", buffer);
		}
	}
}

/*
 * sd_read_cache_type - called only from sd_revalidate_disk()
 * called with buffer of length SD_BUF_SIZE
 */
static void
sd_read_cache_type(struct scsi_disk *sdkp, unsigned char *buffer)
{
	int len = 0, res;
	struct scsi_device *sdp = sdkp->device;

	int dbd;
	int modepage;
	int first_len;
	struct scsi_mode_data data;
	struct scsi_sense_hdr sshdr;
	int old_wce = sdkp->WCE;
	int old_rcd = sdkp->RCD;
	int old_dpofua = sdkp->DPOFUA;


	if (sdkp->cache_override)
		return;

	first_len = 4;
	if (sdp->skip_ms_page_8) {
		if (sdp->type == TYPE_RBC)
			goto defaults;
		else {
			if (sdp->skip_ms_page_3f)
				goto defaults;
			modepage = 0x3F;
			if (sdp->use_192_bytes_for_3f)
				first_len = 192;
			dbd = 0;
		}
	} else if (sdp->type == TYPE_RBC) {
		modepage = 6;
		dbd = 8;
	} else {
		modepage = 8;
		dbd = 0;
	}

	/* cautiously ask */
	res = sd_do_mode_sense(sdkp, dbd, modepage, buffer, first_len,
			&data, &sshdr);

	if (res < 0)
		goto bad_sense;

	if (!data.header_length) {
		modepage = 6;
		first_len = 0;
		sd_first_printk(KERN_ERR, sdkp,
				"Missing header in MODE_SENSE response\n");
	}

	/* that went OK, now ask for the proper length */
	len = data.length;

	/*
	 * We're only interested in the first three bytes, actually.
	 * But the data cache page is defined for the first 20.
	 */
	if (len < 3)
		goto bad_sense;
	else if (len > SD_BUF_SIZE) {
		sd_first_printk(KERN_NOTICE, sdkp, "Truncating mode parameter "
			  "data from %d to %d bytes\n", len, SD_BUF_SIZE);
		len = SD_BUF_SIZE;
	}
	if (modepage == 0x3F && sdp->use_192_bytes_for_3f)
		len = 192;

	/* Get the data */
	if (len > first_len)
		res = sd_do_mode_sense(sdkp, dbd, modepage, buffer, len,
				&data, &sshdr);

	if (!res) {
		int offset = data.header_length + data.block_descriptor_length;

		while (offset < len) {
			u8 page_code = buffer[offset] & 0x3F;
			u8 spf       = buffer[offset] & 0x40;

			if (page_code == 8 || page_code == 6) {
				/* We're interested only in the first 3 bytes.
				 */
				if (len - offset <= 2) {
					sd_first_printk(KERN_ERR, sdkp,
						"Incomplete mode parameter "
							"data\n");
					goto defaults;
				} else {
					modepage = page_code;
					goto Page_found;
				}
			} else {
				/* Go to the next page */
				if (spf && len - offset > 3)
					offset += 4 + (buffer[offset+2] << 8) +
						buffer[offset+3];
				else if (!spf && len - offset > 1)
					offset += 2 + buffer[offset+1];
				else {
					sd_first_printk(KERN_ERR, sdkp,
							"Incomplete mode "
							"parameter data\n");
					goto defaults;
				}
			}
		}

		sd_first_printk(KERN_ERR, sdkp, "No Caching mode page found\n");
		goto defaults;

	Page_found:
		if (modepage == 8) {
			sdkp->WCE = ((buffer[offset + 2] & 0x04) != 0);
			sdkp->RCD = ((buffer[offset + 2] & 0x01) != 0);
		} else {
			sdkp->WCE = ((buffer[offset + 2] & 0x01) == 0);
			sdkp->RCD = 0;
		}

		sdkp->DPOFUA = (data.device_specific & 0x10) != 0;
		if (sdp->broken_fua) {
			sd_first_printk(KERN_NOTICE, sdkp, "Disabling FUA\n");
			sdkp->DPOFUA = 0;
		} else if (sdkp->DPOFUA && !sdkp->device->use_10_for_rw &&
			   !sdkp->device->use_16_for_rw) {
			sd_first_printk(KERN_NOTICE, sdkp,
				  "Uses READ/WRITE(6), disabling FUA\n");
			sdkp->DPOFUA = 0;
		}

		/* No cache flush allowed for write protected devices */
		if (sdkp->WCE && sdkp->write_prot)
			sdkp->WCE = 0;

		if (sdkp->first_scan || old_wce != sdkp->WCE ||
		    old_rcd != sdkp->RCD || old_dpofua != sdkp->DPOFUA)
			sd_printk(KERN_NOTICE, sdkp,
				  "Write cache: %s, read cache: %s, %s\n",
				  sdkp->WCE ? "enabled" : "disabled",
				  sdkp->RCD ? "disabled" : "enabled",
				  sdkp->DPOFUA ? "supports DPO and FUA"
				  : "doesn't support DPO or FUA");

		return;
	}

bad_sense:
	if (scsi_sense_valid(&sshdr) &&
	    sshdr.sense_key == ILLEGAL_REQUEST &&
	    sshdr.asc == 0x24 && sshdr.ascq == 0x0)
		/* Invalid field in CDB */
		sd_first_printk(KERN_NOTICE, sdkp, "Cache data unavailable\n");
	else
		sd_first_printk(KERN_ERR, sdkp,
				"Asking for cache data failed\n");

defaults:
	if (sdp->wce_default_on) {
		sd_first_printk(KERN_NOTICE, sdkp,
				"Assuming drive cache: write back\n");
		sdkp->WCE = 1;
	} else {
		sd_first_printk(KERN_ERR, sdkp,
				"Assuming drive cache: write through\n");
		sdkp->WCE = 0;
	}
	sdkp->RCD = 0;
	sdkp->DPOFUA = 0;
}

/*
 * The ATO bit indicates whether the DIF application tag is available
 * for use by the operating system.
 */
static void sd_read_app_tag_own(struct scsi_disk *sdkp, unsigned char *buffer)
{
	int res, offset;
	struct scsi_device *sdp = sdkp->device;
	struct scsi_mode_data data;
	struct scsi_sense_hdr sshdr;

	if (sdp->type != TYPE_DISK && sdp->type != TYPE_ZBC)
		return;

	if (sdkp->protection_type == 0)
		return;

	res = scsi_mode_sense(sdp, 1, 0x0a, buffer, 36, SD_TIMEOUT,
			      sdkp->max_retries, &data, &sshdr);

	if (res < 0 || !data.header_length ||
	    data.length < 6) {
		sd_first_printk(KERN_WARNING, sdkp,
			  "getting Control mode page failed, assume no ATO\n");

		if (scsi_sense_valid(&sshdr))
			sd_print_sense_hdr(sdkp, &sshdr);

		return;
	}

	offset = data.header_length + data.block_descriptor_length;

	if ((buffer[offset] & 0x3f) != 0x0a) {
		sd_first_printk(KERN_ERR, sdkp, "ATO Got wrong page\n");
		return;
	}

	if ((buffer[offset + 5] & 0x80) == 0)
		return;

	sdkp->ATO = 1;

	return;
}

/**
 * sd_read_block_limits - Query disk device for preferred I/O sizes.
 * @sdkp: disk to query
 */
static void sd_read_block_limits(struct scsi_disk *sdkp)
{
	unsigned int sector_sz = sdkp->device->sector_size;
	const int vpd_len = 64;
	unsigned char *buffer = kmalloc(vpd_len, GFP_KERNEL);

	if (!buffer ||
	    /* Block Limits VPD */
	    scsi_get_vpd_page(sdkp->device, 0xb0, buffer, vpd_len))
		goto out;

	blk_queue_io_min(sdkp->disk->queue,
			 get_unaligned_be16(&buffer[6]) * sector_sz);

	sdkp->max_xfer_blocks = get_unaligned_be32(&buffer[8]);
	sdkp->opt_xfer_blocks = get_unaligned_be32(&buffer[12]);

	if (buffer[3] == 0x3c) {
		unsigned int lba_count, desc_count;

		sdkp->max_ws_blocks = (u32)get_unaligned_be64(&buffer[36]);

		if (!sdkp->lbpme)
			goto out;

		lba_count = get_unaligned_be32(&buffer[20]);
		desc_count = get_unaligned_be32(&buffer[24]);

		if (lba_count && desc_count)
			sdkp->max_unmap_blocks = lba_count;

		sdkp->unmap_granularity = get_unaligned_be32(&buffer[28]);

		if (buffer[32] & 0x80)
			sdkp->unmap_alignment =
				get_unaligned_be32(&buffer[32]) & ~(1 << 31);

		if (!sdkp->lbpvpd) { /* LBP VPD page not provided */

			if (sdkp->max_unmap_blocks)
				sd_config_discard(sdkp, SD_LBP_UNMAP);
			else
				sd_config_discard(sdkp, SD_LBP_WS16);

		} else {	/* LBP VPD page tells us what to use */
			if (sdkp->lbpu && sdkp->max_unmap_blocks)
				sd_config_discard(sdkp, SD_LBP_UNMAP);
			else if (sdkp->lbpws)
				sd_config_discard(sdkp, SD_LBP_WS16);
			else if (sdkp->lbpws10)
				sd_config_discard(sdkp, SD_LBP_WS10);
			else
				sd_config_discard(sdkp, SD_LBP_DISABLE);
		}
	}

 out:
	kfree(buffer);
}

/**
 * sd_read_block_characteristics - Query block dev. characteristics
 * @sdkp: disk to query
 */
static void sd_read_block_characteristics(struct scsi_disk *sdkp)
{
	struct request_queue *q = sdkp->disk->queue;
	unsigned char *buffer;
	u16 rot;
	const int vpd_len = 64;

	buffer = kmalloc(vpd_len, GFP_KERNEL);

	if (!buffer ||
	    /* Block Device Characteristics VPD */
	    scsi_get_vpd_page(sdkp->device, 0xb1, buffer, vpd_len))
		goto out;

	rot = get_unaligned_be16(&buffer[4]);

	if (rot == 1) {
		blk_queue_flag_set(QUEUE_FLAG_NONROT, q);
		blk_queue_flag_clear(QUEUE_FLAG_ADD_RANDOM, q);
	}

	if (sdkp->device->type == TYPE_ZBC) {
		/* Host-managed */
		blk_queue_set_zoned(sdkp->disk, BLK_ZONED_HM);
	} else {
		sdkp->zoned = (buffer[8] >> 4) & 3;
		if (sdkp->zoned == 1) {
			/* Host-aware */
			blk_queue_set_zoned(sdkp->disk, BLK_ZONED_HA);
		} else {
			/* Regular disk or drive managed disk */
			blk_queue_set_zoned(sdkp->disk, BLK_ZONED_NONE);
		}
	}

	if (!sdkp->first_scan)
		goto out;

	if (blk_queue_is_zoned(q)) {
		sd_printk(KERN_NOTICE, sdkp, "Host-%s zoned block device\n",
		      q->limits.zoned == BLK_ZONED_HM ? "managed" : "aware");
	} else {
		if (sdkp->zoned == 1)
			sd_printk(KERN_NOTICE, sdkp,
				  "Host-aware SMR disk used as regular disk\n");
		else if (sdkp->zoned == 2)
			sd_printk(KERN_NOTICE, sdkp,
				  "Drive-managed SMR disk\n");
	}

 out:
	kfree(buffer);
}

/**
 * sd_read_block_provisioning - Query provisioning VPD page
 * @sdkp: disk to query
 */
static void sd_read_block_provisioning(struct scsi_disk *sdkp)
{
	unsigned char *buffer;
	const int vpd_len = 8;

	if (sdkp->lbpme == 0)
		return;

	buffer = kmalloc(vpd_len, GFP_KERNEL);

	if (!buffer || scsi_get_vpd_page(sdkp->device, 0xb2, buffer, vpd_len))
		goto out;

	sdkp->lbpvpd	= 1;
	sdkp->lbpu	= (buffer[5] >> 7) & 1;	/* UNMAP */
	sdkp->lbpws	= (buffer[5] >> 6) & 1;	/* WRITE SAME(16) with UNMAP */
	sdkp->lbpws10	= (buffer[5] >> 5) & 1;	/* WRITE SAME(10) with UNMAP */

 out:
	kfree(buffer);
}

static void sd_read_write_same(struct scsi_disk *sdkp, unsigned char *buffer)
{
	struct scsi_device *sdev = sdkp->device;

	if (sdev->host->no_write_same) {
		sdev->no_write_same = 1;

		return;
	}

	if (scsi_report_opcode(sdev, buffer, SD_BUF_SIZE, INQUIRY) < 0) {
		/* too large values might cause issues with arcmsr */
		int vpd_buf_len = 64;

		sdev->no_report_opcodes = 1;

		/* Disable WRITE SAME if REPORT SUPPORTED OPERATION
		 * CODES is unsupported and the device has an ATA
		 * Information VPD page (SAT).
		 */
		if (!scsi_get_vpd_page(sdev, 0x89, buffer, vpd_buf_len))
			sdev->no_write_same = 1;
	}

	if (scsi_report_opcode(sdev, buffer, SD_BUF_SIZE, WRITE_SAME_16) == 1)
		sdkp->ws16 = 1;

	if (scsi_report_opcode(sdev, buffer, SD_BUF_SIZE, WRITE_SAME) == 1)
		sdkp->ws10 = 1;
}

static void sd_read_security(struct scsi_disk *sdkp, unsigned char *buffer)
{
	struct scsi_device *sdev = sdkp->device;

	if (!sdev->security_supported)
		return;

	if (scsi_report_opcode(sdev, buffer, SD_BUF_SIZE,
			SECURITY_PROTOCOL_IN) == 1 &&
	    scsi_report_opcode(sdev, buffer, SD_BUF_SIZE,
			SECURITY_PROTOCOL_OUT) == 1)
		sdkp->security = 1;
}

/*
 * Determine the device's preferred I/O size for reads and writes
 * unless the reported value is unreasonably small, large, not a
 * multiple of the physical block size, or simply garbage.
 */
static bool sd_validate_opt_xfer_size(struct scsi_disk *sdkp,
				      unsigned int dev_max)
{
	struct scsi_device *sdp = sdkp->device;
	unsigned int opt_xfer_bytes =
		logical_to_bytes(sdp, sdkp->opt_xfer_blocks);

	if (sdkp->opt_xfer_blocks == 0)
		return false;

	if (sdkp->opt_xfer_blocks > dev_max) {
		sd_first_printk(KERN_WARNING, sdkp,
				"Optimal transfer size %u logical blocks " \
				"> dev_max (%u logical blocks)\n",
				sdkp->opt_xfer_blocks, dev_max);
		return false;
	}

	if (sdkp->opt_xfer_blocks > SD_DEF_XFER_BLOCKS) {
		sd_first_printk(KERN_WARNING, sdkp,
				"Optimal transfer size %u logical blocks " \
				"> sd driver limit (%u logical blocks)\n",
				sdkp->opt_xfer_blocks, SD_DEF_XFER_BLOCKS);
		return false;
	}

	if (opt_xfer_bytes < PAGE_SIZE) {
		sd_first_printk(KERN_WARNING, sdkp,
				"Optimal transfer size %u bytes < " \
				"PAGE_SIZE (%u bytes)\n",
				opt_xfer_bytes, (unsigned int)PAGE_SIZE);
		return false;
	}

	if (opt_xfer_bytes & (sdkp->physical_block_size - 1)) {
		sd_first_printk(KERN_WARNING, sdkp,
				"Optimal transfer size %u bytes not a " \
				"multiple of physical block size (%u bytes)\n",
				opt_xfer_bytes, sdkp->physical_block_size);
		return false;
	}

	sd_first_printk(KERN_INFO, sdkp, "Optimal transfer size %u bytes\n",
			opt_xfer_bytes);
	return true;
}

/**
 *	sd_revalidate_disk - called the first time a new disk is seen,
 *	performs disk spin up, read_capacity, etc.
 *	@disk: struct gendisk we care about
 **/
static int sd_revalidate_disk(struct gendisk *disk)
{
	struct scsi_disk *sdkp = scsi_disk(disk);
	struct scsi_device *sdp = sdkp->device;
	struct request_queue *q = sdkp->disk->queue;
	sector_t old_capacity = sdkp->capacity;
	unsigned char *buffer;
	unsigned int dev_max, rw_max;

	SCSI_LOG_HLQUEUE(3, sd_printk(KERN_INFO, sdkp,
				      "sd_revalidate_disk\n"));

	/*
	 * If the device is offline, don't try and read capacity or any
	 * of the other niceties.
	 */
	if (!scsi_device_online(sdp))
		goto out;

	buffer = kmalloc(SD_BUF_SIZE, GFP_KERNEL);
	if (!buffer) {
		sd_printk(KERN_WARNING, sdkp, "sd_revalidate_disk: Memory "
			  "allocation failure.\n");
		goto out;
	}

	sd_spinup_disk(sdkp);

	/*
	 * Without media there is no reason to ask; moreover, some devices
	 * react badly if we do.
	 */
	if (sdkp->media_present) {
		sd_read_capacity(sdkp, buffer);

		/*
		 * set the default to rotational.  All non-rotational devices
		 * support the block characteristics VPD page, which will
		 * cause this to be updated correctly and any device which
		 * doesn't support it should be treated as rotational.
		 */
		blk_queue_flag_clear(QUEUE_FLAG_NONROT, q);
		blk_queue_flag_set(QUEUE_FLAG_ADD_RANDOM, q);

		if (scsi_device_supports_vpd(sdp)) {
			sd_read_block_provisioning(sdkp);
			sd_read_block_limits(sdkp);
			sd_read_block_characteristics(sdkp);
			sd_zbc_read_zones(sdkp, buffer);
		}

		sd_print_capacity(sdkp, old_capacity);

		sd_read_write_protect_flag(sdkp, buffer);
		sd_read_cache_type(sdkp, buffer);
		sd_read_app_tag_own(sdkp, buffer);
		sd_read_write_same(sdkp, buffer);
		sd_read_security(sdkp, buffer);
	}

	/*
	 * We now have all cache related info, determine how we deal
	 * with flush requests.
	 */
	sd_set_flush_flag(sdkp);

	/* Initial block count limit based on CDB TRANSFER LENGTH field size. */
	dev_max = sdp->use_16_for_rw ? SD_MAX_XFER_BLOCKS : SD_DEF_XFER_BLOCKS;

	/* Some devices report a maximum block count for READ/WRITE requests. */
	dev_max = min_not_zero(dev_max, sdkp->max_xfer_blocks);
	q->limits.max_dev_sectors = logical_to_sectors(sdp, dev_max);

	if (sd_validate_opt_xfer_size(sdkp, dev_max)) {
		q->limits.io_opt = logical_to_bytes(sdp, sdkp->opt_xfer_blocks);
		rw_max = logical_to_sectors(sdp, sdkp->opt_xfer_blocks);
	} else {
		q->limits.io_opt = 0;
		rw_max = min_not_zero(logical_to_sectors(sdp, dev_max),
				      (sector_t)BLK_DEF_MAX_SECTORS);
	}

	/* Do not exceed controller limit */
	rw_max = min(rw_max, queue_max_hw_sectors(q));

	/*
	 * Only update max_sectors if previously unset or if the current value
	 * exceeds the capabilities of the hardware.
	 */
	if (sdkp->first_scan ||
	    q->limits.max_sectors > q->limits.max_dev_sectors ||
	    q->limits.max_sectors > q->limits.max_hw_sectors)
		q->limits.max_sectors = rw_max;

	sdkp->first_scan = 0;

	set_capacity_and_notify(disk, logical_to_sectors(sdp, sdkp->capacity));
	sd_config_write_same(sdkp);
	kfree(buffer);

	/*
	 * For a zoned drive, revalidating the zones can be done only once
	 * the gendisk capacity is set. So if this fails, set back the gendisk
	 * capacity to 0.
	 */
	if (sd_zbc_revalidate_zones(sdkp))
		set_capacity_and_notify(disk, 0);

 out:
	return 0;
}

/**
 *	sd_unlock_native_capacity - unlock native capacity
 *	@disk: struct gendisk to set capacity for
 *
 *	Block layer calls this function if it detects that partitions
 *	on @disk reach beyond the end of the device.  If the SCSI host
 *	implements ->unlock_native_capacity() method, it's invoked to
 *	give it a chance to adjust the device capacity.
 *
 *	CONTEXT:
 *	Defined by block layer.  Might sleep.
 */
static void sd_unlock_native_capacity(struct gendisk *disk)
{
	struct scsi_device *sdev = scsi_disk(disk)->device;

	if (sdev->host->hostt->unlock_native_capacity)
		sdev->host->hostt->unlock_native_capacity(sdev);
}

/**
 *	sd_format_disk_name - format disk name
 *	@prefix: name prefix - ie. "sd" for SCSI disks
 *	@index: index of the disk to format name for
 *	@buf: output buffer
 *	@buflen: length of the output buffer
 *
 *	SCSI disk names starts at sda.  The 26th device is sdz and the
 *	27th is sdaa.  The last one for two lettered suffix is sdzz
 *	which is followed by sdaaa.
 *
 *	This is basically 26 base counting with one extra 'nil' entry
 *	at the beginning from the second digit on and can be
 *	determined using similar method as 26 base conversion with the
 *	index shifted -1 after each digit is computed.
 *
 *	CONTEXT:
 *	Don't care.
 *
 *	RETURNS:
 *	0 on success, -errno on failure.
 */
static int sd_format_disk_name(char *prefix, int index, char *buf, int buflen)
{
	const int base = 'z' - 'a' + 1;
	char *begin = buf + strlen(prefix);
	char *end = buf + buflen;
	char *p;
	int unit;

	p = end - 1;
	*p = '\0';
	unit = base;
	do {
		if (p == begin)
			return -EINVAL;
		*--p = 'a' + (index % unit);
		index = (index / unit) - 1;
	} while (index >= 0);

	memmove(begin, p, end - p);
	memcpy(buf, prefix, strlen(prefix));

	return 0;
}

/**
 *	sd_probe - called during driver initialization and whenever a
 *	new scsi device is attached to the system. It is called once
 *	for each scsi device (not just disks) present.
 *	@dev: pointer to device object
 *
 *	Returns 0 if successful (or not interested in this scsi device 
 *	(e.g. scanner)); 1 when there is an error.
 *
 *	Note: this function is invoked from the scsi mid-level.
 *	This function sets up the mapping between a given 
 *	<host,channel,id,lun> (found in sdp) and new device name 
 *	(e.g. /dev/sda). More precisely it is the block device major 
 *	and minor number that is chosen here.
 *
 *	Assume sd_probe is not re-entrant (for time being)
 *	Also think about sd_probe() and sd_remove() running coincidentally.
 **/
static int sd_probe(struct device *dev)
{
	struct scsi_device *sdp = to_scsi_device(dev);
	struct scsi_disk *sdkp;
	struct gendisk *gd;
	int index;
	int error;

	scsi_autopm_get_device(sdp);
	error = -ENODEV;
	if (sdp->type != TYPE_DISK &&
	    sdp->type != TYPE_ZBC &&
	    sdp->type != TYPE_MOD &&
	    sdp->type != TYPE_RBC)
		goto out;

	if (!IS_ENABLED(CONFIG_BLK_DEV_ZONED) && sdp->type == TYPE_ZBC) {
		sdev_printk(KERN_WARNING, sdp,
			    "Unsupported ZBC host-managed device.\n");
		goto out;
	}

	SCSI_LOG_HLQUEUE(3, sdev_printk(KERN_INFO, sdp,
					"sd_probe\n"));

	error = -ENOMEM;
	sdkp = kzalloc(sizeof(*sdkp), GFP_KERNEL);
	if (!sdkp)
		goto out;

	gd = __alloc_disk_node(sdp->request_queue, NUMA_NO_NODE,
			       &sd_bio_compl_lkclass);
	if (!gd)
		goto out_free;

	index = ida_alloc(&sd_index_ida, GFP_KERNEL);
	if (index < 0) {
		sdev_printk(KERN_WARNING, sdp, "sd_probe: memory exhausted.\n");
		goto out_put;
	}

	error = sd_format_disk_name("sd", index, gd->disk_name, DISK_NAME_LEN);
	if (error) {
		sdev_printk(KERN_WARNING, sdp, "SCSI disk (sd) name length exceeded.\n");
		goto out_free_index;
	}

	sdkp->device = sdp;
	sdkp->driver = &sd_template;
	sdkp->disk = gd;
	sdkp->index = index;
	sdkp->max_retries = SD_MAX_RETRIES;
	atomic_set(&sdkp->openers, 0);
	atomic_set(&sdkp->device->ioerr_cnt, 0);

	if (!sdp->request_queue->rq_timeout) {
		if (sdp->type != TYPE_MOD)
			blk_queue_rq_timeout(sdp->request_queue, SD_TIMEOUT);
		else
			blk_queue_rq_timeout(sdp->request_queue,
					     SD_MOD_TIMEOUT);
	}

	device_initialize(&sdkp->dev);
	sdkp->dev.parent = get_device(dev);
	sdkp->dev.class = &sd_disk_class;
	dev_set_name(&sdkp->dev, "%s", dev_name(dev));

	error = device_add(&sdkp->dev);
	if (error) {
		put_device(&sdkp->dev);
		goto out;
	}

	dev_set_drvdata(dev, sdkp);

	gd->major = sd_major((index & 0xf0) >> 4);
	gd->first_minor = ((index & 0xf) << 4) | (index & 0xfff00);
	gd->minors = SD_MINORS;

	gd->fops = &sd_fops;
	gd->private_data = &sdkp->driver;

	/* defaults, until the device tells us otherwise */
	sdp->sector_size = 512;
	sdkp->capacity = 0;
	sdkp->media_present = 1;
	sdkp->write_prot = 0;
	sdkp->cache_override = 0;
	sdkp->WCE = 0;
	sdkp->RCD = 0;
	sdkp->ATO = 0;
	sdkp->first_scan = 1;
	sdkp->max_medium_access_timeouts = SD_MAX_MEDIUM_TIMEOUTS;

	sd_revalidate_disk(gd);

	gd->flags = GENHD_FL_EXT_DEVT;
	if (sdp->removable) {
		gd->flags |= GENHD_FL_REMOVABLE;
		gd->events |= DISK_EVENT_MEDIA_CHANGE;
		gd->event_flags = DISK_EVENT_FLAG_POLL | DISK_EVENT_FLAG_UEVENT;
	}

	blk_pm_runtime_init(sdp->request_queue, dev);
	if (sdp->rpm_autosuspend) {
		pm_runtime_set_autosuspend_delay(dev,
			sdp->host->hostt->rpm_autosuspend_delay);
	}
	device_add_disk(dev, gd, NULL);
	if (sdkp->capacity)
		sd_dif_config_host(sdkp);

	sd_revalidate_disk(gd);

	if (sdkp->security) {
		sdkp->opal_dev = init_opal_dev(sdkp, &sd_sec_submit);
		if (sdkp->opal_dev)
			sd_printk(KERN_NOTICE, sdkp, "supports TCG Opal\n");
	}

	sd_printk(KERN_NOTICE, sdkp, "Attached SCSI %sdisk\n",
		  sdp->removable ? "removable " : "");
	scsi_autopm_put_device(sdp);

	return 0;

 out_free_index:
	ida_free(&sd_index_ida, index);
 out_put:
	put_disk(gd);
 out_free:
	sd_zbc_release_disk(sdkp);
	kfree(sdkp);
 out:
	scsi_autopm_put_device(sdp);
	return error;
}

/**
 *	sd_remove - called whenever a scsi disk (previously recognized by
 *	sd_probe) is detached from the system. It is called (potentially
 *	multiple times) during sd module unload.
 *	@dev: pointer to device object
 *
 *	Note: this function is invoked from the scsi mid-level.
 *	This function potentially frees up a device name (e.g. /dev/sdc)
 *	that could be re-used by a subsequent sd_probe().
 *	This function is not called when the built-in sd driver is "exit-ed".
 **/
static int sd_remove(struct device *dev)
{
	struct scsi_disk *sdkp;

	sdkp = dev_get_drvdata(dev);
	scsi_autopm_get_device(sdkp->device);

	async_synchronize_full_domain(&scsi_sd_pm_domain);
	device_del(&sdkp->dev);
	del_gendisk(sdkp->disk);
	sd_shutdown(dev);

	free_opal_dev(sdkp->opal_dev);

	mutex_lock(&sd_ref_mutex);
	dev_set_drvdata(dev, NULL);
	put_device(&sdkp->dev);
	mutex_unlock(&sd_ref_mutex);

	return 0;
}

/**
 *	scsi_disk_release - Called to free the scsi_disk structure
 *	@dev: pointer to embedded class device
 *
 *	sd_ref_mutex must be held entering this routine.  Because it is
 *	called on last put, you should always use the scsi_disk_get()
 *	scsi_disk_put() helpers which manipulate the semaphore directly
 *	and never do a direct put_device.
 **/
static void scsi_disk_release(struct device *dev)
{
	struct scsi_disk *sdkp = to_scsi_disk(dev);
	struct gendisk *disk = sdkp->disk;
	struct request_queue *q = disk->queue;

	ida_free(&sd_index_ida, sdkp->index);

	/*
	 * Wait until all requests that are in progress have completed.
	 * This is necessary to avoid that e.g. scsi_end_request() crashes
	 * due to clearing the disk->private_data pointer. Wait from inside
	 * scsi_disk_release() instead of from sd_release() to avoid that
	 * freezing and unfreezing the request queue affects user space I/O
	 * in case multiple processes open a /dev/sd... node concurrently.
	 */
	blk_mq_freeze_queue(q);
	blk_mq_unfreeze_queue(q);

	disk->private_data = NULL;
	put_disk(disk);
	put_device(&sdkp->device->sdev_gendev);

	sd_zbc_release_disk(sdkp);

	kfree(sdkp);
}

static int sd_start_stop_device(struct scsi_disk *sdkp, int start)
{
	unsigned char cmd[6] = { START_STOP };	/* START_VALID */
	struct scsi_sense_hdr sshdr;
	struct scsi_device *sdp = sdkp->device;
	int res;

	if (start)
		cmd[4] |= 1;	/* START */

	if (sdp->start_stop_pwr_cond)
		cmd[4] |= start ? 1 << 4 : 3 << 4;	/* Active or Standby */

	if (!scsi_device_online(sdp))
		return -ENODEV;

	res = scsi_execute(sdp, cmd, DMA_NONE, NULL, 0, NULL, &sshdr,
			SD_TIMEOUT, sdkp->max_retries, 0, RQF_PM, NULL);
	if (res) {
		sd_print_result(sdkp, "Start/Stop Unit failed", res);
		if (res > 0 && scsi_sense_valid(&sshdr)) {
			sd_print_sense_hdr(sdkp, &sshdr);
			/* 0x3a is medium not present */
			if (sshdr.asc == 0x3a)
				res = 0;
		}
	}

	/* SCSI error codes must not go to the generic layer */
	if (res)
		return -EIO;

	return 0;
}

/*
 * Send a SYNCHRONIZE CACHE instruction down to the device through
 * the normal SCSI command structure.  Wait for the command to
 * complete.
 */
static void sd_shutdown(struct device *dev)
{
	struct scsi_disk *sdkp = dev_get_drvdata(dev);

	if (!sdkp)
		return;         /* this can happen */

	if (pm_runtime_suspended(dev))
		return;

	if (sdkp->WCE && sdkp->media_present) {
		sd_printk(KERN_NOTICE, sdkp, "Synchronizing SCSI cache\n");
		sd_sync_cache(sdkp, NULL);
	}

	if (system_state != SYSTEM_RESTART && sdkp->device->manage_start_stop) {
		sd_printk(KERN_NOTICE, sdkp, "Stopping disk\n");
		sd_start_stop_device(sdkp, 0);
	}
}

static int sd_suspend_common(struct device *dev, bool ignore_stop_errors)
{
	struct scsi_disk *sdkp = dev_get_drvdata(dev);
	struct scsi_sense_hdr sshdr;
	int ret = 0;

	if (!sdkp)	/* E.g.: runtime suspend following sd_remove() */
		return 0;

	if (sdkp->WCE && sdkp->media_present) {
		sd_printk(KERN_NOTICE, sdkp, "Synchronizing SCSI cache\n");
		ret = sd_sync_cache(sdkp, &sshdr);

		if (ret) {
			/* ignore OFFLINE device */
			if (ret == -ENODEV)
				return 0;

			if (!scsi_sense_valid(&sshdr) ||
			    sshdr.sense_key != ILLEGAL_REQUEST)
				return ret;

			/*
			 * sshdr.sense_key == ILLEGAL_REQUEST means this drive
			 * doesn't support sync. There's not much to do and
			 * suspend shouldn't fail.
			 */
			ret = 0;
		}
	}

	if (sdkp->device->manage_start_stop) {
		sd_printk(KERN_NOTICE, sdkp, "Stopping disk\n");
		/* an error is not worth aborting a system sleep */
		ret = sd_start_stop_device(sdkp, 0);
		if (ignore_stop_errors)
			ret = 0;
	}

	return ret;
}

static int sd_suspend_system(struct device *dev)
{
	return sd_suspend_common(dev, true);
}

static int sd_suspend_runtime(struct device *dev)
{
	return sd_suspend_common(dev, false);
}

static int sd_resume(struct device *dev)
{
	struct scsi_disk *sdkp = dev_get_drvdata(dev);
	int ret;

	if (!sdkp)	/* E.g.: runtime resume at the start of sd_probe() */
		return 0;

	if (!sdkp->device->manage_start_stop)
		return 0;

	sd_printk(KERN_NOTICE, sdkp, "Starting disk\n");
	ret = sd_start_stop_device(sdkp, 1);
	if (!ret)
		opal_unlock_from_suspend(sdkp->opal_dev);
	return ret;
}

static int sd_resume_runtime(struct device *dev)
{
	struct scsi_disk *sdkp = dev_get_drvdata(dev);
	struct scsi_device *sdp = sdkp->device;

	if (sdp->ignore_media_change) {
		/* clear the device's sense data */
		static const u8 cmd[10] = { REQUEST_SENSE };

		if (scsi_execute(sdp, cmd, DMA_NONE, NULL, 0, NULL,
				 NULL, sdp->request_queue->rq_timeout, 1, 0,
				 RQF_PM, NULL))
			sd_printk(KERN_NOTICE, sdkp,
				  "Failed to clear sense data\n");
	}

	return sd_resume(dev);
}

/**
 *	init_sd - entry point for this driver (both when built in or when
 *	a module).
 *
 *	Note: this function registers this driver with the scsi mid-level.
 **/
static int __init init_sd(void)
{
	int majors = 0, i, err;

	SCSI_LOG_HLQUEUE(3, printk("init_sd: sd driver entry point\n"));

	for (i = 0; i < SD_MAJORS; i++) {
		if (__register_blkdev(sd_major(i), "sd", sd_default_probe))
			continue;
		majors++;
	}

	if (!majors)
		return -ENODEV;

	err = class_register(&sd_disk_class);
	if (err)
		goto err_out;

	sd_cdb_cache = kmem_cache_create("sd_ext_cdb", SD_EXT_CDB_SIZE,
					 0, 0, NULL);
	if (!sd_cdb_cache) {
		printk(KERN_ERR "sd: can't init extended cdb cache\n");
		err = -ENOMEM;
		goto err_out_class;
	}

	sd_cdb_pool = mempool_create_slab_pool(SD_MEMPOOL_SIZE, sd_cdb_cache);
	if (!sd_cdb_pool) {
		printk(KERN_ERR "sd: can't init extended cdb pool\n");
		err = -ENOMEM;
		goto err_out_cache;
	}

	sd_page_pool = mempool_create_page_pool(SD_MEMPOOL_SIZE, 0);
	if (!sd_page_pool) {
		printk(KERN_ERR "sd: can't init discard page pool\n");
		err = -ENOMEM;
		goto err_out_ppool;
	}

	err = scsi_register_driver(&sd_template.gendrv);
	if (err)
		goto err_out_driver;

	return 0;

err_out_driver:
	mempool_destroy(sd_page_pool);

err_out_ppool:
	mempool_destroy(sd_cdb_pool);

err_out_cache:
	kmem_cache_destroy(sd_cdb_cache);

err_out_class:
	class_unregister(&sd_disk_class);
err_out:
	for (i = 0; i < SD_MAJORS; i++)
		unregister_blkdev(sd_major(i), "sd");
	return err;
}

/**
 *	exit_sd - exit point for this driver (when it is a module).
 *
 *	Note: this function unregisters this driver from the scsi mid-level.
 **/
static void __exit exit_sd(void)
{
	int i;

	SCSI_LOG_HLQUEUE(3, printk("exit_sd: exiting sd driver\n"));

	scsi_unregister_driver(&sd_template.gendrv);
	mempool_destroy(sd_cdb_pool);
	mempool_destroy(sd_page_pool);
	kmem_cache_destroy(sd_cdb_cache);

	class_unregister(&sd_disk_class);

	for (i = 0; i < SD_MAJORS; i++)
		unregister_blkdev(sd_major(i), "sd");
}

module_init(init_sd);
module_exit(exit_sd);

void sd_print_sense_hdr(struct scsi_disk *sdkp, struct scsi_sense_hdr *sshdr)
{
	scsi_print_sense_hdr(sdkp->device,
			     sdkp->disk ? sdkp->disk->disk_name : NULL, sshdr);
}

void sd_print_result(const struct scsi_disk *sdkp, const char *msg, int result)
{
	const char *hb_string = scsi_hostbyte_string(result);

	if (hb_string)
		sd_printk(KERN_INFO, sdkp,
			  "%s: Result: hostbyte=%s driverbyte=%s\n", msg,
			  hb_string ? hb_string : "invalid",
			  "DRIVER_OK");
	else
		sd_printk(KERN_INFO, sdkp,
			  "%s: Result: hostbyte=0x%02x driverbyte=%s\n",
			  msg, host_byte(result), "DRIVER_OK");
}<|MERGE_RESOLUTION|>--- conflicted
+++ resolved
@@ -2140,12 +2140,8 @@
 			 * with any more polling.
 			 */
 			if (media_not_present(sdkp, &sshdr)) {
-<<<<<<< HEAD
-				sd_printk(KERN_NOTICE, sdkp, "Media removed, stopped polling\n");
-=======
 				if (media_was_present)
 					sd_printk(KERN_NOTICE, sdkp, "Media removed, stopped polling\n");
->>>>>>> 318a54c0
 				return;
 			}
 
