// SPDX-License-Identifier: GPL-2.0-only
/*
 * QLogic Fibre Channel HBA Driver
 * Copyright (c)  2003-2014 QLogic Corporation
 */
#include "qla_def.h"
#include "qla_target.h"

#include <linux/blkdev.h>
#include <linux/delay.h>

#include <scsi/scsi_tcq.h>

/**
 * qla2x00_get_cmd_direction() - Determine control_flag data direction.
 * @sp: SCSI command
 *
 * Returns the proper CF_* direction based on CDB.
 */
static inline uint16_t
qla2x00_get_cmd_direction(srb_t *sp)
{
	uint16_t cflags;
	struct scsi_cmnd *cmd = GET_CMD_SP(sp);
	struct scsi_qla_host *vha = sp->vha;

	cflags = 0;

	/* Set transfer direction */
	if (cmd->sc_data_direction == DMA_TO_DEVICE) {
		cflags = CF_WRITE;
		vha->qla_stats.output_bytes += scsi_bufflen(cmd);
		vha->qla_stats.output_requests++;
	} else if (cmd->sc_data_direction == DMA_FROM_DEVICE) {
		cflags = CF_READ;
		vha->qla_stats.input_bytes += scsi_bufflen(cmd);
		vha->qla_stats.input_requests++;
	}
	return (cflags);
}

/**
 * qla2x00_calc_iocbs_32() - Determine number of Command Type 2 and
 * Continuation Type 0 IOCBs to allocate.
 *
 * @dsds: number of data segment descriptors needed
 *
 * Returns the number of IOCB entries needed to store @dsds.
 */
uint16_t
qla2x00_calc_iocbs_32(uint16_t dsds)
{
	uint16_t iocbs;

	iocbs = 1;
	if (dsds > 3) {
		iocbs += (dsds - 3) / 7;
		if ((dsds - 3) % 7)
			iocbs++;
	}
	return (iocbs);
}

/**
 * qla2x00_calc_iocbs_64() - Determine number of Command Type 3 and
 * Continuation Type 1 IOCBs to allocate.
 *
 * @dsds: number of data segment descriptors needed
 *
 * Returns the number of IOCB entries needed to store @dsds.
 */
uint16_t
qla2x00_calc_iocbs_64(uint16_t dsds)
{
	uint16_t iocbs;

	iocbs = 1;
	if (dsds > 2) {
		iocbs += (dsds - 2) / 5;
		if ((dsds - 2) % 5)
			iocbs++;
	}
	return (iocbs);
}

/**
 * qla2x00_prep_cont_type0_iocb() - Initialize a Continuation Type 0 IOCB.
 * @vha: HA context
 *
 * Returns a pointer to the Continuation Type 0 IOCB packet.
 */
static inline cont_entry_t *
qla2x00_prep_cont_type0_iocb(struct scsi_qla_host *vha)
{
	cont_entry_t *cont_pkt;
	struct req_que *req = vha->req;
	/* Adjust ring index. */
	req->ring_index++;
	if (req->ring_index == req->length) {
		req->ring_index = 0;
		req->ring_ptr = req->ring;
	} else {
		req->ring_ptr++;
	}

	cont_pkt = (cont_entry_t *)req->ring_ptr;

	/* Load packet defaults. */
	put_unaligned_le32(CONTINUE_TYPE, &cont_pkt->entry_type);

	return (cont_pkt);
}

/**
 * qla2x00_prep_cont_type1_iocb() - Initialize a Continuation Type 1 IOCB.
 * @vha: HA context
 * @req: request queue
 *
 * Returns a pointer to the continuation type 1 IOCB packet.
 */
cont_a64_entry_t *
qla2x00_prep_cont_type1_iocb(scsi_qla_host_t *vha, struct req_que *req)
{
	cont_a64_entry_t *cont_pkt;

	/* Adjust ring index. */
	req->ring_index++;
	if (req->ring_index == req->length) {
		req->ring_index = 0;
		req->ring_ptr = req->ring;
	} else {
		req->ring_ptr++;
	}

	cont_pkt = (cont_a64_entry_t *)req->ring_ptr;

	/* Load packet defaults. */
	put_unaligned_le32(IS_QLAFX00(vha->hw) ? CONTINUE_A64_TYPE_FX00 :
			   CONTINUE_A64_TYPE, &cont_pkt->entry_type);

	return (cont_pkt);
}

inline int
qla24xx_configure_prot_mode(srb_t *sp, uint16_t *fw_prot_opts)
{
	struct scsi_cmnd *cmd = GET_CMD_SP(sp);

	/* We always use DIFF Bundling for best performance */
	*fw_prot_opts = 0;

	/* Translate SCSI opcode to a protection opcode */
	switch (scsi_get_prot_op(cmd)) {
	case SCSI_PROT_READ_STRIP:
		*fw_prot_opts |= PO_MODE_DIF_REMOVE;
		break;
	case SCSI_PROT_WRITE_INSERT:
		*fw_prot_opts |= PO_MODE_DIF_INSERT;
		break;
	case SCSI_PROT_READ_INSERT:
		*fw_prot_opts |= PO_MODE_DIF_INSERT;
		break;
	case SCSI_PROT_WRITE_STRIP:
		*fw_prot_opts |= PO_MODE_DIF_REMOVE;
		break;
	case SCSI_PROT_READ_PASS:
	case SCSI_PROT_WRITE_PASS:
		if (cmd->prot_flags & SCSI_PROT_IP_CHECKSUM)
			*fw_prot_opts |= PO_MODE_DIF_TCP_CKSUM;
		else
			*fw_prot_opts |= PO_MODE_DIF_PASS;
		break;
	default:	/* Normal Request */
		*fw_prot_opts |= PO_MODE_DIF_PASS;
		break;
	}

	if (!(cmd->prot_flags & SCSI_PROT_GUARD_CHECK))
		*fw_prot_opts |= PO_DISABLE_GUARD_CHECK;

	return scsi_prot_sg_count(cmd);
}

/*
 * qla2x00_build_scsi_iocbs_32() - Build IOCB command utilizing 32bit
 * capable IOCB types.
 *
 * @sp: SRB command to process
 * @cmd_pkt: Command type 2 IOCB
 * @tot_dsds: Total number of segments to transfer
 */
void qla2x00_build_scsi_iocbs_32(srb_t *sp, cmd_entry_t *cmd_pkt,
    uint16_t tot_dsds)
{
	uint16_t	avail_dsds;
	struct dsd32	*cur_dsd;
	scsi_qla_host_t	*vha;
	struct scsi_cmnd *cmd;
	struct scatterlist *sg;
	int i;

	cmd = GET_CMD_SP(sp);

	/* Update entry type to indicate Command Type 2 IOCB */
	put_unaligned_le32(COMMAND_TYPE, &cmd_pkt->entry_type);

	/* No data transfer */
	if (!scsi_bufflen(cmd) || cmd->sc_data_direction == DMA_NONE) {
		cmd_pkt->byte_count = cpu_to_le32(0);
		return;
	}

	vha = sp->vha;
	cmd_pkt->control_flags |= cpu_to_le16(qla2x00_get_cmd_direction(sp));

	/* Three DSDs are available in the Command Type 2 IOCB */
	avail_dsds = ARRAY_SIZE(cmd_pkt->dsd32);
	cur_dsd = cmd_pkt->dsd32;

	/* Load data segments */
	scsi_for_each_sg(cmd, sg, tot_dsds, i) {
		cont_entry_t *cont_pkt;

		/* Allocate additional continuation packets? */
		if (avail_dsds == 0) {
			/*
			 * Seven DSDs are available in the Continuation
			 * Type 0 IOCB.
			 */
			cont_pkt = qla2x00_prep_cont_type0_iocb(vha);
			cur_dsd = cont_pkt->dsd;
			avail_dsds = ARRAY_SIZE(cont_pkt->dsd);
		}

		append_dsd32(&cur_dsd, sg);
		avail_dsds--;
	}
}

/**
 * qla2x00_build_scsi_iocbs_64() - Build IOCB command utilizing 64bit
 * capable IOCB types.
 *
 * @sp: SRB command to process
 * @cmd_pkt: Command type 3 IOCB
 * @tot_dsds: Total number of segments to transfer
 */
void qla2x00_build_scsi_iocbs_64(srb_t *sp, cmd_entry_t *cmd_pkt,
    uint16_t tot_dsds)
{
	uint16_t	avail_dsds;
	struct dsd64	*cur_dsd;
	scsi_qla_host_t	*vha;
	struct scsi_cmnd *cmd;
	struct scatterlist *sg;
	int i;

	cmd = GET_CMD_SP(sp);

	/* Update entry type to indicate Command Type 3 IOCB */
	put_unaligned_le32(COMMAND_A64_TYPE, &cmd_pkt->entry_type);

	/* No data transfer */
	if (!scsi_bufflen(cmd) || cmd->sc_data_direction == DMA_NONE) {
		cmd_pkt->byte_count = cpu_to_le32(0);
		return;
	}

	vha = sp->vha;
	cmd_pkt->control_flags |= cpu_to_le16(qla2x00_get_cmd_direction(sp));

	/* Two DSDs are available in the Command Type 3 IOCB */
	avail_dsds = ARRAY_SIZE(cmd_pkt->dsd64);
	cur_dsd = cmd_pkt->dsd64;

	/* Load data segments */
	scsi_for_each_sg(cmd, sg, tot_dsds, i) {
		cont_a64_entry_t *cont_pkt;

		/* Allocate additional continuation packets? */
		if (avail_dsds == 0) {
			/*
			 * Five DSDs are available in the Continuation
			 * Type 1 IOCB.
			 */
			cont_pkt = qla2x00_prep_cont_type1_iocb(vha, vha->req);
			cur_dsd = cont_pkt->dsd;
			avail_dsds = ARRAY_SIZE(cont_pkt->dsd);
		}

		append_dsd64(&cur_dsd, sg);
		avail_dsds--;
	}
}

/*
 * Find the first handle that is not in use, starting from
 * req->current_outstanding_cmd + 1. The caller must hold the lock that is
 * associated with @req.
 */
uint32_t qla2xxx_get_next_handle(struct req_que *req)
{
	uint32_t index, handle = req->current_outstanding_cmd;

	for (index = 1; index < req->num_outstanding_cmds; index++) {
		handle++;
		if (handle == req->num_outstanding_cmds)
			handle = 1;
		if (!req->outstanding_cmds[handle])
			return handle;
	}

	return 0;
}

/**
 * qla2x00_start_scsi() - Send a SCSI command to the ISP
 * @sp: command to send to the ISP
 *
 * Returns non-zero if a failure occurred, else zero.
 */
int
qla2x00_start_scsi(srb_t *sp)
{
	int		nseg;
	unsigned long   flags;
	scsi_qla_host_t	*vha;
	struct scsi_cmnd *cmd;
	uint32_t	*clr_ptr;
	uint32_t	handle;
	cmd_entry_t	*cmd_pkt;
	uint16_t	cnt;
	uint16_t	req_cnt;
	uint16_t	tot_dsds;
	struct device_reg_2xxx __iomem *reg;
	struct qla_hw_data *ha;
	struct req_que *req;
	struct rsp_que *rsp;

	/* Setup device pointers. */
	vha = sp->vha;
	ha = vha->hw;
	reg = &ha->iobase->isp;
	cmd = GET_CMD_SP(sp);
	req = ha->req_q_map[0];
	rsp = ha->rsp_q_map[0];
	/* So we know we haven't pci_map'ed anything yet */
	tot_dsds = 0;

	/* Send marker if required */
	if (vha->marker_needed != 0) {
		if (qla2x00_marker(vha, ha->base_qpair, 0, 0, MK_SYNC_ALL) !=
		    QLA_SUCCESS) {
			return (QLA_FUNCTION_FAILED);
		}
		vha->marker_needed = 0;
	}

	/* Acquire ring specific lock */
	spin_lock_irqsave(&ha->hardware_lock, flags);

	handle = qla2xxx_get_next_handle(req);
	if (handle == 0)
		goto queuing_error;

	/* Map the sg table so we have an accurate count of sg entries needed */
	if (scsi_sg_count(cmd)) {
		nseg = dma_map_sg(&ha->pdev->dev, scsi_sglist(cmd),
		    scsi_sg_count(cmd), cmd->sc_data_direction);
		if (unlikely(!nseg))
			goto queuing_error;
	} else
		nseg = 0;

	tot_dsds = nseg;

	/* Calculate the number of request entries needed. */
	req_cnt = ha->isp_ops->calc_req_entries(tot_dsds);
	if (req->cnt < (req_cnt + 2)) {
		cnt = rd_reg_word_relaxed(ISP_REQ_Q_OUT(ha, reg));
		if (req->ring_index < cnt)
			req->cnt = cnt - req->ring_index;
		else
			req->cnt = req->length -
			    (req->ring_index - cnt);
		/* If still no head room then bail out */
		if (req->cnt < (req_cnt + 2))
			goto queuing_error;
	}

	/* Build command packet */
	req->current_outstanding_cmd = handle;
	req->outstanding_cmds[handle] = sp;
	sp->handle = handle;
	cmd->host_scribble = (unsigned char *)(unsigned long)handle;
	req->cnt -= req_cnt;

	cmd_pkt = (cmd_entry_t *)req->ring_ptr;
	cmd_pkt->handle = handle;
	/* Zero out remaining portion of packet. */
	clr_ptr = (uint32_t *)cmd_pkt + 2;
	memset(clr_ptr, 0, REQUEST_ENTRY_SIZE - 8);
	cmd_pkt->dseg_count = cpu_to_le16(tot_dsds);

	/* Set target ID and LUN number*/
	SET_TARGET_ID(ha, cmd_pkt->target, sp->fcport->loop_id);
	cmd_pkt->lun = cpu_to_le16(cmd->device->lun);
	cmd_pkt->control_flags = cpu_to_le16(CF_SIMPLE_TAG);

	/* Load SCSI command packet. */
	memcpy(cmd_pkt->scsi_cdb, cmd->cmnd, cmd->cmd_len);
	cmd_pkt->byte_count = cpu_to_le32((uint32_t)scsi_bufflen(cmd));

	/* Build IOCB segments */
	ha->isp_ops->build_iocbs(sp, cmd_pkt, tot_dsds);

	/* Set total data segment count. */
	cmd_pkt->entry_count = (uint8_t)req_cnt;
	wmb();

	/* Adjust ring index. */
	req->ring_index++;
	if (req->ring_index == req->length) {
		req->ring_index = 0;
		req->ring_ptr = req->ring;
	} else
		req->ring_ptr++;

	sp->flags |= SRB_DMA_VALID;

	/* Set chip new ring index. */
	wrt_reg_word(ISP_REQ_Q_IN(ha, reg), req->ring_index);
	rd_reg_word_relaxed(ISP_REQ_Q_IN(ha, reg));	/* PCI Posting. */

	/* Manage unprocessed RIO/ZIO commands in response queue. */
	if (vha->flags.process_response_queue &&
	    rsp->ring_ptr->signature != RESPONSE_PROCESSED)
		qla2x00_process_response_queue(rsp);

	spin_unlock_irqrestore(&ha->hardware_lock, flags);
	return (QLA_SUCCESS);

queuing_error:
	if (tot_dsds)
		scsi_dma_unmap(cmd);

	spin_unlock_irqrestore(&ha->hardware_lock, flags);

	return (QLA_FUNCTION_FAILED);
}

/**
 * qla2x00_start_iocbs() - Execute the IOCB command
 * @vha: HA context
 * @req: request queue
 */
void
qla2x00_start_iocbs(struct scsi_qla_host *vha, struct req_que *req)
{
	struct qla_hw_data *ha = vha->hw;
	device_reg_t *reg = ISP_QUE_REG(ha, req->id);

	if (IS_P3P_TYPE(ha)) {
		qla82xx_start_iocbs(vha);
	} else {
		/* Adjust ring index. */
		req->ring_index++;
		if (req->ring_index == req->length) {
			req->ring_index = 0;
			req->ring_ptr = req->ring;
		} else
			req->ring_ptr++;

		/* Set chip new ring index. */
		if (ha->mqenable || IS_QLA27XX(ha) || IS_QLA28XX(ha)) {
			wrt_reg_dword(req->req_q_in, req->ring_index);
		} else if (IS_QLA83XX(ha)) {
			wrt_reg_dword(req->req_q_in, req->ring_index);
			rd_reg_dword_relaxed(&ha->iobase->isp24.hccr);
		} else if (IS_QLAFX00(ha)) {
			wrt_reg_dword(&reg->ispfx00.req_q_in, req->ring_index);
			rd_reg_dword_relaxed(&reg->ispfx00.req_q_in);
			QLAFX00_SET_HST_INTR(ha, ha->rqstq_intr_code);
		} else if (IS_FWI2_CAPABLE(ha)) {
			wrt_reg_dword(&reg->isp24.req_q_in, req->ring_index);
			rd_reg_dword_relaxed(&reg->isp24.req_q_in);
		} else {
			wrt_reg_word(ISP_REQ_Q_IN(ha, &reg->isp),
				req->ring_index);
			rd_reg_word_relaxed(ISP_REQ_Q_IN(ha, &reg->isp));
		}
	}
}

/**
 * __qla2x00_marker() - Send a marker IOCB to the firmware.
 * @vha: HA context
 * @qpair: queue pair pointer
 * @loop_id: loop ID
 * @lun: LUN
 * @type: marker modifier
 *
 * Can be called from both normal and interrupt context.
 *
 * Returns non-zero if a failure occurred, else zero.
 */
static int
__qla2x00_marker(struct scsi_qla_host *vha, struct qla_qpair *qpair,
    uint16_t loop_id, uint64_t lun, uint8_t type)
{
	mrk_entry_t *mrk;
	struct mrk_entry_24xx *mrk24 = NULL;
	struct req_que *req = qpair->req;
	struct qla_hw_data *ha = vha->hw;
	scsi_qla_host_t *base_vha = pci_get_drvdata(ha->pdev);

	mrk = (mrk_entry_t *)__qla2x00_alloc_iocbs(qpair, NULL);
	if (mrk == NULL) {
		ql_log(ql_log_warn, base_vha, 0x3026,
		    "Failed to allocate Marker IOCB.\n");

		return (QLA_FUNCTION_FAILED);
	}

	mrk->entry_type = MARKER_TYPE;
	mrk->modifier = type;
	if (type != MK_SYNC_ALL) {
		if (IS_FWI2_CAPABLE(ha)) {
			mrk24 = (struct mrk_entry_24xx *) mrk;
			mrk24->nport_handle = cpu_to_le16(loop_id);
			int_to_scsilun(lun, (struct scsi_lun *)&mrk24->lun);
			host_to_fcp_swap(mrk24->lun, sizeof(mrk24->lun));
			mrk24->vp_index = vha->vp_idx;
			mrk24->handle = make_handle(req->id, mrk24->handle);
		} else {
			SET_TARGET_ID(ha, mrk->target, loop_id);
			mrk->lun = cpu_to_le16((uint16_t)lun);
		}
	}
	wmb();

	qla2x00_start_iocbs(vha, req);

	return (QLA_SUCCESS);
}

int
qla2x00_marker(struct scsi_qla_host *vha, struct qla_qpair *qpair,
    uint16_t loop_id, uint64_t lun, uint8_t type)
{
	int ret;
	unsigned long flags = 0;

	spin_lock_irqsave(qpair->qp_lock_ptr, flags);
	ret = __qla2x00_marker(vha, qpair, loop_id, lun, type);
	spin_unlock_irqrestore(qpair->qp_lock_ptr, flags);

	return (ret);
}

/*
 * qla2x00_issue_marker
 *
 * Issue marker
 * Caller CAN have hardware lock held as specified by ha_locked parameter.
 * Might release it, then reaquire.
 */
int qla2x00_issue_marker(scsi_qla_host_t *vha, int ha_locked)
{
	if (ha_locked) {
		if (__qla2x00_marker(vha, vha->hw->base_qpair, 0, 0,
					MK_SYNC_ALL) != QLA_SUCCESS)
			return QLA_FUNCTION_FAILED;
	} else {
		if (qla2x00_marker(vha, vha->hw->base_qpair, 0, 0,
					MK_SYNC_ALL) != QLA_SUCCESS)
			return QLA_FUNCTION_FAILED;
	}
	vha->marker_needed = 0;

	return QLA_SUCCESS;
}

static inline int
qla24xx_build_scsi_type_6_iocbs(srb_t *sp, struct cmd_type_6 *cmd_pkt,
	uint16_t tot_dsds)
{
	struct dsd64 *cur_dsd = NULL, *next_dsd;
	scsi_qla_host_t	*vha;
	struct qla_hw_data *ha;
	struct scsi_cmnd *cmd;
	struct	scatterlist *cur_seg;
	uint8_t avail_dsds;
	uint8_t first_iocb = 1;
	uint32_t dsd_list_len;
	struct dsd_dma *dsd_ptr;
	struct ct6_dsd *ctx;
	struct qla_qpair *qpair = sp->qpair;

	cmd = GET_CMD_SP(sp);

	/* Update entry type to indicate Command Type 3 IOCB */
	put_unaligned_le32(COMMAND_TYPE_6, &cmd_pkt->entry_type);

	/* No data transfer */
	if (!scsi_bufflen(cmd) || cmd->sc_data_direction == DMA_NONE) {
		cmd_pkt->byte_count = cpu_to_le32(0);
		return 0;
	}

	vha = sp->vha;
	ha = vha->hw;

	/* Set transfer direction */
	if (cmd->sc_data_direction == DMA_TO_DEVICE) {
		cmd_pkt->control_flags = cpu_to_le16(CF_WRITE_DATA);
		qpair->counters.output_bytes += scsi_bufflen(cmd);
		qpair->counters.output_requests++;
	} else if (cmd->sc_data_direction == DMA_FROM_DEVICE) {
		cmd_pkt->control_flags = cpu_to_le16(CF_READ_DATA);
		qpair->counters.input_bytes += scsi_bufflen(cmd);
		qpair->counters.input_requests++;
	}

	cur_seg = scsi_sglist(cmd);
	ctx = sp->u.scmd.ct6_ctx;

	while (tot_dsds) {
		avail_dsds = (tot_dsds > QLA_DSDS_PER_IOCB) ?
		    QLA_DSDS_PER_IOCB : tot_dsds;
		tot_dsds -= avail_dsds;
		dsd_list_len = (avail_dsds + 1) * QLA_DSD_SIZE;

		dsd_ptr = list_first_entry(&ha->gbl_dsd_list,
		    struct dsd_dma, list);
		next_dsd = dsd_ptr->dsd_addr;
		list_del(&dsd_ptr->list);
		ha->gbl_dsd_avail--;
		list_add_tail(&dsd_ptr->list, &ctx->dsd_list);
		ctx->dsd_use_cnt++;
		ha->gbl_dsd_inuse++;

		if (first_iocb) {
			first_iocb = 0;
			put_unaligned_le64(dsd_ptr->dsd_list_dma,
					   &cmd_pkt->fcp_dsd.address);
			cmd_pkt->fcp_dsd.length = cpu_to_le32(dsd_list_len);
		} else {
			put_unaligned_le64(dsd_ptr->dsd_list_dma,
					   &cur_dsd->address);
			cur_dsd->length = cpu_to_le32(dsd_list_len);
			cur_dsd++;
		}
		cur_dsd = next_dsd;
		while (avail_dsds) {
			append_dsd64(&cur_dsd, cur_seg);
			cur_seg = sg_next(cur_seg);
			avail_dsds--;
		}
	}

	/* Null termination */
	cur_dsd->address = 0;
	cur_dsd->length = 0;
	cur_dsd++;
	cmd_pkt->control_flags |= cpu_to_le16(CF_DATA_SEG_DESCR_ENABLE);
	return 0;
}

/*
 * qla24xx_calc_dsd_lists() - Determine number of DSD list required
 * for Command Type 6.
 *
 * @dsds: number of data segment descriptors needed
 *
 * Returns the number of dsd list needed to store @dsds.
 */
static inline uint16_t
qla24xx_calc_dsd_lists(uint16_t dsds)
{
	uint16_t dsd_lists = 0;

	dsd_lists = (dsds/QLA_DSDS_PER_IOCB);
	if (dsds % QLA_DSDS_PER_IOCB)
		dsd_lists++;
	return dsd_lists;
}


/**
 * qla24xx_build_scsi_iocbs() - Build IOCB command utilizing Command Type 7
 * IOCB types.
 *
 * @sp: SRB command to process
 * @cmd_pkt: Command type 3 IOCB
 * @tot_dsds: Total number of segments to transfer
 * @req: pointer to request queue
 */
inline void
qla24xx_build_scsi_iocbs(srb_t *sp, struct cmd_type_7 *cmd_pkt,
	uint16_t tot_dsds, struct req_que *req)
{
	uint16_t	avail_dsds;
	struct dsd64	*cur_dsd;
	scsi_qla_host_t	*vha;
	struct scsi_cmnd *cmd;
	struct scatterlist *sg;
	int i;
	struct qla_qpair *qpair = sp->qpair;

	cmd = GET_CMD_SP(sp);

	/* Update entry type to indicate Command Type 3 IOCB */
	put_unaligned_le32(COMMAND_TYPE_7, &cmd_pkt->entry_type);

	/* No data transfer */
	if (!scsi_bufflen(cmd) || cmd->sc_data_direction == DMA_NONE) {
		cmd_pkt->byte_count = cpu_to_le32(0);
		return;
	}

	vha = sp->vha;

	/* Set transfer direction */
	if (cmd->sc_data_direction == DMA_TO_DEVICE) {
		cmd_pkt->task_mgmt_flags = cpu_to_le16(TMF_WRITE_DATA);
		qpair->counters.output_bytes += scsi_bufflen(cmd);
		qpair->counters.output_requests++;
	} else if (cmd->sc_data_direction == DMA_FROM_DEVICE) {
		cmd_pkt->task_mgmt_flags = cpu_to_le16(TMF_READ_DATA);
		qpair->counters.input_bytes += scsi_bufflen(cmd);
		qpair->counters.input_requests++;
	}

	/* One DSD is available in the Command Type 3 IOCB */
	avail_dsds = 1;
	cur_dsd = &cmd_pkt->dsd;

	/* Load data segments */

	scsi_for_each_sg(cmd, sg, tot_dsds, i) {
		cont_a64_entry_t *cont_pkt;

		/* Allocate additional continuation packets? */
		if (avail_dsds == 0) {
			/*
			 * Five DSDs are available in the Continuation
			 * Type 1 IOCB.
			 */
			cont_pkt = qla2x00_prep_cont_type1_iocb(vha, req);
			cur_dsd = cont_pkt->dsd;
			avail_dsds = ARRAY_SIZE(cont_pkt->dsd);
		}

		append_dsd64(&cur_dsd, sg);
		avail_dsds--;
	}
}

struct fw_dif_context {
	__le32	ref_tag;
	__le16	app_tag;
	uint8_t ref_tag_mask[4];	/* Validation/Replacement Mask*/
	uint8_t app_tag_mask[2];	/* Validation/Replacement Mask*/
};

/*
 * qla24xx_set_t10dif_tags_from_cmd - Extract Ref and App tags from SCSI command
 *
 */
static inline void
qla24xx_set_t10dif_tags(srb_t *sp, struct fw_dif_context *pkt,
    unsigned int protcnt)
{
	struct scsi_cmnd *cmd = GET_CMD_SP(sp);

	pkt->ref_tag = cpu_to_le32(scsi_prot_ref_tag(cmd));

	if (cmd->prot_flags & SCSI_PROT_REF_CHECK &&
	    qla2x00_hba_err_chk_enabled(sp)) {
		pkt->ref_tag_mask[0] = 0xff;
		pkt->ref_tag_mask[1] = 0xff;
		pkt->ref_tag_mask[2] = 0xff;
		pkt->ref_tag_mask[3] = 0xff;
	}

	pkt->app_tag = cpu_to_le16(0);
	pkt->app_tag_mask[0] = 0x0;
	pkt->app_tag_mask[1] = 0x0;
}

int
qla24xx_get_one_block_sg(uint32_t blk_sz, struct qla2_sgx *sgx,
	uint32_t *partial)
{
	struct scatterlist *sg;
	uint32_t cumulative_partial, sg_len;
	dma_addr_t sg_dma_addr;

	if (sgx->num_bytes == sgx->tot_bytes)
		return 0;

	sg = sgx->cur_sg;
	cumulative_partial = sgx->tot_partial;

	sg_dma_addr = sg_dma_address(sg);
	sg_len = sg_dma_len(sg);

	sgx->dma_addr = sg_dma_addr + sgx->bytes_consumed;

	if ((cumulative_partial + (sg_len - sgx->bytes_consumed)) >= blk_sz) {
		sgx->dma_len = (blk_sz - cumulative_partial);
		sgx->tot_partial = 0;
		sgx->num_bytes += blk_sz;
		*partial = 0;
	} else {
		sgx->dma_len = sg_len - sgx->bytes_consumed;
		sgx->tot_partial += sgx->dma_len;
		*partial = 1;
	}

	sgx->bytes_consumed += sgx->dma_len;

	if (sg_len == sgx->bytes_consumed) {
		sg = sg_next(sg);
		sgx->num_sg++;
		sgx->cur_sg = sg;
		sgx->bytes_consumed = 0;
	}

	return 1;
}

int
qla24xx_walk_and_build_sglist_no_difb(struct qla_hw_data *ha, srb_t *sp,
	struct dsd64 *dsd, uint16_t tot_dsds, struct qla_tc_param *tc)
{
	void *next_dsd;
	uint8_t avail_dsds = 0;
	uint32_t dsd_list_len;
	struct dsd_dma *dsd_ptr;
	struct scatterlist *sg_prot;
	struct dsd64 *cur_dsd = dsd;
	uint16_t	used_dsds = tot_dsds;
	uint32_t	prot_int; /* protection interval */
	uint32_t	partial;
	struct qla2_sgx sgx;
	dma_addr_t	sle_dma;
	uint32_t	sle_dma_len, tot_prot_dma_len = 0;
	struct scsi_cmnd *cmd;

	memset(&sgx, 0, sizeof(struct qla2_sgx));
	if (sp) {
		cmd = GET_CMD_SP(sp);
		prot_int = scsi_prot_interval(cmd);

		sgx.tot_bytes = scsi_bufflen(cmd);
		sgx.cur_sg = scsi_sglist(cmd);
		sgx.sp = sp;

		sg_prot = scsi_prot_sglist(cmd);
	} else if (tc) {
		prot_int      = tc->blk_sz;
		sgx.tot_bytes = tc->bufflen;
		sgx.cur_sg    = tc->sg;
		sg_prot	      = tc->prot_sg;
	} else {
		BUG();
		return 1;
	}

	while (qla24xx_get_one_block_sg(prot_int, &sgx, &partial)) {

		sle_dma = sgx.dma_addr;
		sle_dma_len = sgx.dma_len;
alloc_and_fill:
		/* Allocate additional continuation packets? */
		if (avail_dsds == 0) {
			avail_dsds = (used_dsds > QLA_DSDS_PER_IOCB) ?
					QLA_DSDS_PER_IOCB : used_dsds;
			dsd_list_len = (avail_dsds + 1) * 12;
			used_dsds -= avail_dsds;

			/* allocate tracking DS */
			dsd_ptr = kzalloc(sizeof(struct dsd_dma), GFP_ATOMIC);
			if (!dsd_ptr)
				return 1;

			/* allocate new list */
			dsd_ptr->dsd_addr = next_dsd =
			    dma_pool_alloc(ha->dl_dma_pool, GFP_ATOMIC,
				&dsd_ptr->dsd_list_dma);

			if (!next_dsd) {
				/*
				 * Need to cleanup only this dsd_ptr, rest
				 * will be done by sp_free_dma()
				 */
				kfree(dsd_ptr);
				return 1;
			}

			if (sp) {
				list_add_tail(&dsd_ptr->list,
					      &sp->u.scmd.crc_ctx->dsd_list);

				sp->flags |= SRB_CRC_CTX_DSD_VALID;
			} else {
				list_add_tail(&dsd_ptr->list,
				    &(tc->ctx->dsd_list));
				*tc->ctx_dsd_alloced = 1;
			}


			/* add new list to cmd iocb or last list */
			put_unaligned_le64(dsd_ptr->dsd_list_dma,
					   &cur_dsd->address);
			cur_dsd->length = cpu_to_le32(dsd_list_len);
			cur_dsd = next_dsd;
		}
		put_unaligned_le64(sle_dma, &cur_dsd->address);
		cur_dsd->length = cpu_to_le32(sle_dma_len);
		cur_dsd++;
		avail_dsds--;

		if (partial == 0) {
			/* Got a full protection interval */
			sle_dma = sg_dma_address(sg_prot) + tot_prot_dma_len;
			sle_dma_len = 8;

			tot_prot_dma_len += sle_dma_len;
			if (tot_prot_dma_len == sg_dma_len(sg_prot)) {
				tot_prot_dma_len = 0;
				sg_prot = sg_next(sg_prot);
			}

			partial = 1; /* So as to not re-enter this block */
			goto alloc_and_fill;
		}
	}
	/* Null termination */
	cur_dsd->address = 0;
	cur_dsd->length = 0;
	cur_dsd++;
	return 0;
}

int
qla24xx_walk_and_build_sglist(struct qla_hw_data *ha, srb_t *sp,
	struct dsd64 *dsd, uint16_t tot_dsds, struct qla_tc_param *tc)
{
	void *next_dsd;
	uint8_t avail_dsds = 0;
	uint32_t dsd_list_len;
	struct dsd_dma *dsd_ptr;
	struct scatterlist *sg, *sgl;
	struct dsd64 *cur_dsd = dsd;
	int	i;
	uint16_t	used_dsds = tot_dsds;
	struct scsi_cmnd *cmd;

	if (sp) {
		cmd = GET_CMD_SP(sp);
		sgl = scsi_sglist(cmd);
	} else if (tc) {
		sgl = tc->sg;
	} else {
		BUG();
		return 1;
	}


	for_each_sg(sgl, sg, tot_dsds, i) {
		/* Allocate additional continuation packets? */
		if (avail_dsds == 0) {
			avail_dsds = (used_dsds > QLA_DSDS_PER_IOCB) ?
					QLA_DSDS_PER_IOCB : used_dsds;
			dsd_list_len = (avail_dsds + 1) * 12;
			used_dsds -= avail_dsds;

			/* allocate tracking DS */
			dsd_ptr = kzalloc(sizeof(struct dsd_dma), GFP_ATOMIC);
			if (!dsd_ptr)
				return 1;

			/* allocate new list */
			dsd_ptr->dsd_addr = next_dsd =
			    dma_pool_alloc(ha->dl_dma_pool, GFP_ATOMIC,
				&dsd_ptr->dsd_list_dma);

			if (!next_dsd) {
				/*
				 * Need to cleanup only this dsd_ptr, rest
				 * will be done by sp_free_dma()
				 */
				kfree(dsd_ptr);
				return 1;
			}

			if (sp) {
				list_add_tail(&dsd_ptr->list,
					      &sp->u.scmd.crc_ctx->dsd_list);

				sp->flags |= SRB_CRC_CTX_DSD_VALID;
			} else {
				list_add_tail(&dsd_ptr->list,
				    &(tc->ctx->dsd_list));
				*tc->ctx_dsd_alloced = 1;
			}

			/* add new list to cmd iocb or last list */
			put_unaligned_le64(dsd_ptr->dsd_list_dma,
					   &cur_dsd->address);
			cur_dsd->length = cpu_to_le32(dsd_list_len);
			cur_dsd = next_dsd;
		}
		append_dsd64(&cur_dsd, sg);
		avail_dsds--;

	}
	/* Null termination */
	cur_dsd->address = 0;
	cur_dsd->length = 0;
	cur_dsd++;
	return 0;
}

int
qla24xx_walk_and_build_prot_sglist(struct qla_hw_data *ha, srb_t *sp,
	struct dsd64 *cur_dsd, uint16_t tot_dsds, struct qla_tgt_cmd *tc)
{
	struct dsd_dma *dsd_ptr = NULL, *dif_dsd, *nxt_dsd;
	struct scatterlist *sg, *sgl;
	struct crc_context *difctx = NULL;
	struct scsi_qla_host *vha;
	uint dsd_list_len;
	uint avail_dsds = 0;
	uint used_dsds = tot_dsds;
	bool dif_local_dma_alloc = false;
	bool direction_to_device = false;
	int i;

	if (sp) {
		struct scsi_cmnd *cmd = GET_CMD_SP(sp);

		sgl = scsi_prot_sglist(cmd);
		vha = sp->vha;
		difctx = sp->u.scmd.crc_ctx;
		direction_to_device = cmd->sc_data_direction == DMA_TO_DEVICE;
		ql_dbg(ql_dbg_tgt + ql_dbg_verbose, vha, 0xe021,
		  "%s: scsi_cmnd: %p, crc_ctx: %p, sp: %p\n",
			__func__, cmd, difctx, sp);
	} else if (tc) {
		vha = tc->vha;
		sgl = tc->prot_sg;
		difctx = tc->ctx;
		direction_to_device = tc->dma_data_direction == DMA_TO_DEVICE;
	} else {
		BUG();
		return 1;
	}

	ql_dbg(ql_dbg_tgt + ql_dbg_verbose, vha, 0xe021,
	    "%s: enter (write=%u)\n", __func__, direction_to_device);

	/* if initiator doing write or target doing read */
	if (direction_to_device) {
		for_each_sg(sgl, sg, tot_dsds, i) {
			u64 sle_phys = sg_phys(sg);

			/* If SGE addr + len flips bits in upper 32-bits */
			if (MSD(sle_phys + sg->length) ^ MSD(sle_phys)) {
				ql_dbg(ql_dbg_tgt + ql_dbg_verbose, vha, 0xe022,
				    "%s: page boundary crossing (phys=%llx len=%x)\n",
				    __func__, sle_phys, sg->length);

				if (difctx) {
					ha->dif_bundle_crossed_pages++;
					dif_local_dma_alloc = true;
				} else {
					ql_dbg(ql_dbg_tgt + ql_dbg_verbose,
					    vha, 0xe022,
					    "%s: difctx pointer is NULL\n",
					    __func__);
				}
				break;
			}
		}
		ha->dif_bundle_writes++;
	} else {
		ha->dif_bundle_reads++;
	}

	if (ql2xdifbundlinginternalbuffers)
		dif_local_dma_alloc = direction_to_device;

	if (dif_local_dma_alloc) {
		u32 track_difbundl_buf = 0;
		u32 ldma_sg_len = 0;
		u8 ldma_needed = 1;

		difctx->no_dif_bundl = 0;
		difctx->dif_bundl_len = 0;

		/* Track DSD buffers */
		INIT_LIST_HEAD(&difctx->ldif_dsd_list);
		/* Track local DMA buffers */
		INIT_LIST_HEAD(&difctx->ldif_dma_hndl_list);

		for_each_sg(sgl, sg, tot_dsds, i) {
			u32 sglen = sg_dma_len(sg);

			ql_dbg(ql_dbg_tgt + ql_dbg_verbose, vha, 0xe023,
			    "%s: sg[%x] (phys=%llx sglen=%x) ldma_sg_len: %x dif_bundl_len: %x ldma_needed: %x\n",
			    __func__, i, (u64)sg_phys(sg), sglen, ldma_sg_len,
			    difctx->dif_bundl_len, ldma_needed);

			while (sglen) {
				u32 xfrlen = 0;

				if (ldma_needed) {
					/*
					 * Allocate list item to store
					 * the DMA buffers
					 */
					dsd_ptr = kzalloc(sizeof(*dsd_ptr),
					    GFP_ATOMIC);
					if (!dsd_ptr) {
						ql_dbg(ql_dbg_tgt, vha, 0xe024,
						    "%s: failed alloc dsd_ptr\n",
						    __func__);
						return 1;
					}
					ha->dif_bundle_kallocs++;

					/* allocate dma buffer */
					dsd_ptr->dsd_addr = dma_pool_alloc
						(ha->dif_bundl_pool, GFP_ATOMIC,
						 &dsd_ptr->dsd_list_dma);
					if (!dsd_ptr->dsd_addr) {
						ql_dbg(ql_dbg_tgt, vha, 0xe024,
						    "%s: failed alloc ->dsd_ptr\n",
						    __func__);
						/*
						 * need to cleanup only this
						 * dsd_ptr rest will be done
						 * by sp_free_dma()
						 */
						kfree(dsd_ptr);
						ha->dif_bundle_kallocs--;
						return 1;
					}
					ha->dif_bundle_dma_allocs++;
					ldma_needed = 0;
					difctx->no_dif_bundl++;
					list_add_tail(&dsd_ptr->list,
					    &difctx->ldif_dma_hndl_list);
				}

				/* xfrlen is min of dma pool size and sglen */
				xfrlen = (sglen >
				   (DIF_BUNDLING_DMA_POOL_SIZE - ldma_sg_len)) ?
				    DIF_BUNDLING_DMA_POOL_SIZE - ldma_sg_len :
				    sglen;

				/* replace with local allocated dma buffer */
				sg_pcopy_to_buffer(sgl, sg_nents(sgl),
				    dsd_ptr->dsd_addr + ldma_sg_len, xfrlen,
				    difctx->dif_bundl_len);
				difctx->dif_bundl_len += xfrlen;
				sglen -= xfrlen;
				ldma_sg_len += xfrlen;
				if (ldma_sg_len == DIF_BUNDLING_DMA_POOL_SIZE ||
				    sg_is_last(sg)) {
					ldma_needed = 1;
					ldma_sg_len = 0;
				}
			}
		}

		track_difbundl_buf = used_dsds = difctx->no_dif_bundl;
		ql_dbg(ql_dbg_tgt + ql_dbg_verbose, vha, 0xe025,
		    "dif_bundl_len=%x, no_dif_bundl=%x track_difbundl_buf: %x\n",
		    difctx->dif_bundl_len, difctx->no_dif_bundl,
		    track_difbundl_buf);

		if (sp)
			sp->flags |= SRB_DIF_BUNDL_DMA_VALID;
		else
			tc->prot_flags = DIF_BUNDL_DMA_VALID;

		list_for_each_entry_safe(dif_dsd, nxt_dsd,
		    &difctx->ldif_dma_hndl_list, list) {
			u32 sglen = (difctx->dif_bundl_len >
			    DIF_BUNDLING_DMA_POOL_SIZE) ?
			    DIF_BUNDLING_DMA_POOL_SIZE : difctx->dif_bundl_len;

			BUG_ON(track_difbundl_buf == 0);

			/* Allocate additional continuation packets? */
			if (avail_dsds == 0) {
				ql_dbg(ql_dbg_tgt + ql_dbg_verbose, vha,
				    0xe024,
				    "%s: adding continuation iocb's\n",
				    __func__);
				avail_dsds = (used_dsds > QLA_DSDS_PER_IOCB) ?
				    QLA_DSDS_PER_IOCB : used_dsds;
				dsd_list_len = (avail_dsds + 1) * 12;
				used_dsds -= avail_dsds;

				/* allocate tracking DS */
				dsd_ptr = kzalloc(sizeof(*dsd_ptr), GFP_ATOMIC);
				if (!dsd_ptr) {
					ql_dbg(ql_dbg_tgt, vha, 0xe026,
					    "%s: failed alloc dsd_ptr\n",
					    __func__);
					return 1;
				}
				ha->dif_bundle_kallocs++;

				difctx->no_ldif_dsd++;
				/* allocate new list */
				dsd_ptr->dsd_addr =
				    dma_pool_alloc(ha->dl_dma_pool, GFP_ATOMIC,
					&dsd_ptr->dsd_list_dma);
				if (!dsd_ptr->dsd_addr) {
					ql_dbg(ql_dbg_tgt, vha, 0xe026,
					    "%s: failed alloc ->dsd_addr\n",
					    __func__);
					/*
					 * need to cleanup only this dsd_ptr
					 *  rest will be done by sp_free_dma()
					 */
					kfree(dsd_ptr);
					ha->dif_bundle_kallocs--;
					return 1;
				}
				ha->dif_bundle_dma_allocs++;

				if (sp) {
					list_add_tail(&dsd_ptr->list,
					    &difctx->ldif_dsd_list);
					sp->flags |= SRB_CRC_CTX_DSD_VALID;
				} else {
					list_add_tail(&dsd_ptr->list,
					    &difctx->ldif_dsd_list);
					tc->ctx_dsd_alloced = 1;
				}

				/* add new list to cmd iocb or last list */
				put_unaligned_le64(dsd_ptr->dsd_list_dma,
						   &cur_dsd->address);
				cur_dsd->length = cpu_to_le32(dsd_list_len);
				cur_dsd = dsd_ptr->dsd_addr;
			}
			put_unaligned_le64(dif_dsd->dsd_list_dma,
					   &cur_dsd->address);
			cur_dsd->length = cpu_to_le32(sglen);
			cur_dsd++;
			avail_dsds--;
			difctx->dif_bundl_len -= sglen;
			track_difbundl_buf--;
		}

		ql_dbg(ql_dbg_tgt + ql_dbg_verbose, vha, 0xe026,
		    "%s: no_ldif_dsd:%x, no_dif_bundl:%x\n", __func__,
			difctx->no_ldif_dsd, difctx->no_dif_bundl);
	} else {
		for_each_sg(sgl, sg, tot_dsds, i) {
			/* Allocate additional continuation packets? */
			if (avail_dsds == 0) {
				avail_dsds = (used_dsds > QLA_DSDS_PER_IOCB) ?
				    QLA_DSDS_PER_IOCB : used_dsds;
				dsd_list_len = (avail_dsds + 1) * 12;
				used_dsds -= avail_dsds;

				/* allocate tracking DS */
				dsd_ptr = kzalloc(sizeof(*dsd_ptr), GFP_ATOMIC);
				if (!dsd_ptr) {
					ql_dbg(ql_dbg_tgt + ql_dbg_verbose,
					    vha, 0xe027,
					    "%s: failed alloc dsd_dma...\n",
					    __func__);
					return 1;
				}

				/* allocate new list */
				dsd_ptr->dsd_addr =
				    dma_pool_alloc(ha->dl_dma_pool, GFP_ATOMIC,
					&dsd_ptr->dsd_list_dma);
				if (!dsd_ptr->dsd_addr) {
					/* need to cleanup only this dsd_ptr */
					/* rest will be done by sp_free_dma() */
					kfree(dsd_ptr);
					return 1;
				}

				if (sp) {
					list_add_tail(&dsd_ptr->list,
					    &difctx->dsd_list);
					sp->flags |= SRB_CRC_CTX_DSD_VALID;
				} else {
					list_add_tail(&dsd_ptr->list,
					    &difctx->dsd_list);
					tc->ctx_dsd_alloced = 1;
				}

				/* add new list to cmd iocb or last list */
				put_unaligned_le64(dsd_ptr->dsd_list_dma,
						   &cur_dsd->address);
				cur_dsd->length = cpu_to_le32(dsd_list_len);
				cur_dsd = dsd_ptr->dsd_addr;
			}
			append_dsd64(&cur_dsd, sg);
			avail_dsds--;
		}
	}
	/* Null termination */
	cur_dsd->address = 0;
	cur_dsd->length = 0;
	cur_dsd++;
	return 0;
}

/**
 * qla24xx_build_scsi_crc_2_iocbs() - Build IOCB command utilizing Command
 *							Type 6 IOCB types.
 *
 * @sp: SRB command to process
 * @cmd_pkt: Command type 3 IOCB
 * @tot_dsds: Total number of segments to transfer
 * @tot_prot_dsds: Total number of segments with protection information
 * @fw_prot_opts: Protection options to be passed to firmware
 */
static inline int
qla24xx_build_scsi_crc_2_iocbs(srb_t *sp, struct cmd_type_crc_2 *cmd_pkt,
    uint16_t tot_dsds, uint16_t tot_prot_dsds, uint16_t fw_prot_opts)
{
	struct dsd64		*cur_dsd;
	__be32			*fcp_dl;
	scsi_qla_host_t		*vha;
	struct scsi_cmnd	*cmd;
	uint32_t		total_bytes = 0;
	uint32_t		data_bytes;
	uint32_t		dif_bytes;
	uint8_t			bundling = 1;
	uint16_t		blk_size;
	struct crc_context	*crc_ctx_pkt = NULL;
	struct qla_hw_data	*ha;
	uint8_t			additional_fcpcdb_len;
	uint16_t		fcp_cmnd_len;
	struct fcp_cmnd		*fcp_cmnd;
	dma_addr_t		crc_ctx_dma;

	cmd = GET_CMD_SP(sp);

	/* Update entry type to indicate Command Type CRC_2 IOCB */
	put_unaligned_le32(COMMAND_TYPE_CRC_2, &cmd_pkt->entry_type);

	vha = sp->vha;
	ha = vha->hw;

	/* No data transfer */
	data_bytes = scsi_bufflen(cmd);
	if (!data_bytes || cmd->sc_data_direction == DMA_NONE) {
		cmd_pkt->byte_count = cpu_to_le32(0);
		return QLA_SUCCESS;
	}

	cmd_pkt->vp_index = sp->vha->vp_idx;

	/* Set transfer direction */
	if (cmd->sc_data_direction == DMA_TO_DEVICE) {
		cmd_pkt->control_flags =
		    cpu_to_le16(CF_WRITE_DATA);
	} else if (cmd->sc_data_direction == DMA_FROM_DEVICE) {
		cmd_pkt->control_flags =
		    cpu_to_le16(CF_READ_DATA);
	}

	if ((scsi_get_prot_op(cmd) == SCSI_PROT_READ_INSERT) ||
	    (scsi_get_prot_op(cmd) == SCSI_PROT_WRITE_STRIP) ||
	    (scsi_get_prot_op(cmd) == SCSI_PROT_READ_STRIP) ||
	    (scsi_get_prot_op(cmd) == SCSI_PROT_WRITE_INSERT))
		bundling = 0;

	/* Allocate CRC context from global pool */
	crc_ctx_pkt = sp->u.scmd.crc_ctx =
	    dma_pool_zalloc(ha->dl_dma_pool, GFP_ATOMIC, &crc_ctx_dma);

	if (!crc_ctx_pkt)
		goto crc_queuing_error;

	crc_ctx_pkt->crc_ctx_dma = crc_ctx_dma;

	sp->flags |= SRB_CRC_CTX_DMA_VALID;

	/* Set handle */
	crc_ctx_pkt->handle = cmd_pkt->handle;

	INIT_LIST_HEAD(&crc_ctx_pkt->dsd_list);

	qla24xx_set_t10dif_tags(sp, (struct fw_dif_context *)
	    &crc_ctx_pkt->ref_tag, tot_prot_dsds);

	put_unaligned_le64(crc_ctx_dma, &cmd_pkt->crc_context_address);
	cmd_pkt->crc_context_len = cpu_to_le16(CRC_CONTEXT_LEN_FW);

	/* Determine SCSI command length -- align to 4 byte boundary */
	if (cmd->cmd_len > 16) {
		additional_fcpcdb_len = cmd->cmd_len - 16;
		if ((cmd->cmd_len % 4) != 0) {
			/* SCSI cmd > 16 bytes must be multiple of 4 */
			goto crc_queuing_error;
		}
		fcp_cmnd_len = 12 + cmd->cmd_len + 4;
	} else {
		additional_fcpcdb_len = 0;
		fcp_cmnd_len = 12 + 16 + 4;
	}

	fcp_cmnd = &crc_ctx_pkt->fcp_cmnd;

	fcp_cmnd->additional_cdb_len = additional_fcpcdb_len;
	if (cmd->sc_data_direction == DMA_TO_DEVICE)
		fcp_cmnd->additional_cdb_len |= 1;
	else if (cmd->sc_data_direction == DMA_FROM_DEVICE)
		fcp_cmnd->additional_cdb_len |= 2;

	int_to_scsilun(cmd->device->lun, &fcp_cmnd->lun);
	memcpy(fcp_cmnd->cdb, cmd->cmnd, cmd->cmd_len);
	cmd_pkt->fcp_cmnd_dseg_len = cpu_to_le16(fcp_cmnd_len);
	put_unaligned_le64(crc_ctx_dma + CRC_CONTEXT_FCPCMND_OFF,
			   &cmd_pkt->fcp_cmnd_dseg_address);
	fcp_cmnd->task_management = 0;
	fcp_cmnd->task_attribute = TSK_SIMPLE;

	cmd_pkt->fcp_rsp_dseg_len = 0; /* Let response come in status iocb */

	/* Compute dif len and adjust data len to incude protection */
	dif_bytes = 0;
	blk_size = cmd->device->sector_size;
	dif_bytes = (data_bytes / blk_size) * 8;

	switch (scsi_get_prot_op(GET_CMD_SP(sp))) {
	case SCSI_PROT_READ_INSERT:
	case SCSI_PROT_WRITE_STRIP:
		total_bytes = data_bytes;
		data_bytes += dif_bytes;
		break;

	case SCSI_PROT_READ_STRIP:
	case SCSI_PROT_WRITE_INSERT:
	case SCSI_PROT_READ_PASS:
	case SCSI_PROT_WRITE_PASS:
		total_bytes = data_bytes + dif_bytes;
		break;
	default:
		BUG();
	}

	if (!qla2x00_hba_err_chk_enabled(sp))
		fw_prot_opts |= 0x10; /* Disable Guard tag checking */
	/* HBA error checking enabled */
	else if (IS_PI_UNINIT_CAPABLE(ha)) {
		if ((scsi_get_prot_type(GET_CMD_SP(sp)) == SCSI_PROT_DIF_TYPE1)
		    || (scsi_get_prot_type(GET_CMD_SP(sp)) ==
			SCSI_PROT_DIF_TYPE2))
			fw_prot_opts |= BIT_10;
		else if (scsi_get_prot_type(GET_CMD_SP(sp)) ==
		    SCSI_PROT_DIF_TYPE3)
			fw_prot_opts |= BIT_11;
	}

	if (!bundling) {
		cur_dsd = &crc_ctx_pkt->u.nobundling.data_dsd[0];
	} else {
		/*
		 * Configure Bundling if we need to fetch interlaving
		 * protection PCI accesses
		 */
		fw_prot_opts |= PO_ENABLE_DIF_BUNDLING;
		crc_ctx_pkt->u.bundling.dif_byte_count = cpu_to_le32(dif_bytes);
		crc_ctx_pkt->u.bundling.dseg_count = cpu_to_le16(tot_dsds -
							tot_prot_dsds);
		cur_dsd = &crc_ctx_pkt->u.bundling.data_dsd[0];
	}

	/* Finish the common fields of CRC pkt */
	crc_ctx_pkt->blk_size = cpu_to_le16(blk_size);
	crc_ctx_pkt->prot_opts = cpu_to_le16(fw_prot_opts);
	crc_ctx_pkt->byte_count = cpu_to_le32(data_bytes);
	crc_ctx_pkt->guard_seed = cpu_to_le16(0);
	/* Fibre channel byte count */
	cmd_pkt->byte_count = cpu_to_le32(total_bytes);
	fcp_dl = (__be32 *)(crc_ctx_pkt->fcp_cmnd.cdb + 16 +
	    additional_fcpcdb_len);
	*fcp_dl = htonl(total_bytes);

	if (!data_bytes || cmd->sc_data_direction == DMA_NONE) {
		cmd_pkt->byte_count = cpu_to_le32(0);
		return QLA_SUCCESS;
	}
	/* Walks data segments */

	cmd_pkt->control_flags |= cpu_to_le16(CF_DATA_SEG_DESCR_ENABLE);

	if (!bundling && tot_prot_dsds) {
		if (qla24xx_walk_and_build_sglist_no_difb(ha, sp,
			cur_dsd, tot_dsds, NULL))
			goto crc_queuing_error;
	} else if (qla24xx_walk_and_build_sglist(ha, sp, cur_dsd,
			(tot_dsds - tot_prot_dsds), NULL))
		goto crc_queuing_error;

	if (bundling && tot_prot_dsds) {
		/* Walks dif segments */
		cmd_pkt->control_flags |= cpu_to_le16(CF_DIF_SEG_DESCR_ENABLE);
		cur_dsd = &crc_ctx_pkt->u.bundling.dif_dsd;
		if (qla24xx_walk_and_build_prot_sglist(ha, sp, cur_dsd,
				tot_prot_dsds, NULL))
			goto crc_queuing_error;
	}
	return QLA_SUCCESS;

crc_queuing_error:
	/* Cleanup will be performed by the caller */

	return QLA_FUNCTION_FAILED;
}

/**
 * qla24xx_start_scsi() - Send a SCSI command to the ISP
 * @sp: command to send to the ISP
 *
 * Returns non-zero if a failure occurred, else zero.
 */
int
qla24xx_start_scsi(srb_t *sp)
{
	int		nseg;
	unsigned long   flags;
	uint32_t	*clr_ptr;
	uint32_t	handle;
	struct cmd_type_7 *cmd_pkt;
	uint16_t	cnt;
	uint16_t	req_cnt;
	uint16_t	tot_dsds;
	struct req_que *req = NULL;
	struct rsp_que *rsp;
	struct scsi_cmnd *cmd = GET_CMD_SP(sp);
	struct scsi_qla_host *vha = sp->vha;
	struct qla_hw_data *ha = vha->hw;

	if (sp->fcport->edif.enable  && (sp->fcport->flags & FCF_FCSP_DEVICE))
		return qla28xx_start_scsi_edif(sp);

	/* Setup device pointers. */
	req = vha->req;
	rsp = req->rsp;

	/* So we know we haven't pci_map'ed anything yet */
	tot_dsds = 0;

	/* Send marker if required */
	if (vha->marker_needed != 0) {
		if (qla2x00_marker(vha, ha->base_qpair, 0, 0, MK_SYNC_ALL) !=
		    QLA_SUCCESS)
			return QLA_FUNCTION_FAILED;
		vha->marker_needed = 0;
	}

	/* Acquire ring specific lock */
	spin_lock_irqsave(&ha->hardware_lock, flags);

	handle = qla2xxx_get_next_handle(req);
	if (handle == 0)
		goto queuing_error;

	/* Map the sg table so we have an accurate count of sg entries needed */
	if (scsi_sg_count(cmd)) {
		nseg = dma_map_sg(&ha->pdev->dev, scsi_sglist(cmd),
		    scsi_sg_count(cmd), cmd->sc_data_direction);
		if (unlikely(!nseg))
			goto queuing_error;
	} else
		nseg = 0;

	tot_dsds = nseg;
	req_cnt = qla24xx_calc_iocbs(vha, tot_dsds);

	sp->iores.res_type = RESOURCE_INI;
	sp->iores.iocb_cnt = req_cnt;
	if (qla_get_iocbs(sp->qpair, &sp->iores))
		goto queuing_error;

	if (req->cnt < (req_cnt + 2)) {
		if (IS_SHADOW_REG_CAPABLE(ha)) {
			cnt = *req->out_ptr;
		} else {
			cnt = rd_reg_dword_relaxed(req->req_q_out);
			if (qla2x00_check_reg16_for_disconnect(vha, cnt))
				goto queuing_error;
		}

		if (req->ring_index < cnt)
			req->cnt = cnt - req->ring_index;
		else
			req->cnt = req->length -
				(req->ring_index - cnt);
		if (req->cnt < (req_cnt + 2))
			goto queuing_error;
	}

	/* Build command packet. */
	req->current_outstanding_cmd = handle;
	req->outstanding_cmds[handle] = sp;
	sp->handle = handle;
	cmd->host_scribble = (unsigned char *)(unsigned long)handle;
	req->cnt -= req_cnt;

	cmd_pkt = (struct cmd_type_7 *)req->ring_ptr;
	cmd_pkt->handle = make_handle(req->id, handle);

	/* Zero out remaining portion of packet. */
	/*    tagged queuing modifier -- default is TSK_SIMPLE (0). */
	clr_ptr = (uint32_t *)cmd_pkt + 2;
	memset(clr_ptr, 0, REQUEST_ENTRY_SIZE - 8);
	cmd_pkt->dseg_count = cpu_to_le16(tot_dsds);

	/* Set NPORT-ID and LUN number*/
	cmd_pkt->nport_handle = cpu_to_le16(sp->fcport->loop_id);
	cmd_pkt->port_id[0] = sp->fcport->d_id.b.al_pa;
	cmd_pkt->port_id[1] = sp->fcport->d_id.b.area;
	cmd_pkt->port_id[2] = sp->fcport->d_id.b.domain;
	cmd_pkt->vp_index = sp->vha->vp_idx;

	int_to_scsilun(cmd->device->lun, &cmd_pkt->lun);
	host_to_fcp_swap((uint8_t *)&cmd_pkt->lun, sizeof(cmd_pkt->lun));

	cmd_pkt->task = TSK_SIMPLE;

	/* Load SCSI command packet. */
	memcpy(cmd_pkt->fcp_cdb, cmd->cmnd, cmd->cmd_len);
	host_to_fcp_swap(cmd_pkt->fcp_cdb, sizeof(cmd_pkt->fcp_cdb));

	cmd_pkt->byte_count = cpu_to_le32((uint32_t)scsi_bufflen(cmd));

	/* Build IOCB segments */
	qla24xx_build_scsi_iocbs(sp, cmd_pkt, tot_dsds, req);

	/* Set total data segment count. */
	cmd_pkt->entry_count = (uint8_t)req_cnt;
	wmb();
	/* Adjust ring index. */
	req->ring_index++;
	if (req->ring_index == req->length) {
		req->ring_index = 0;
		req->ring_ptr = req->ring;
	} else
		req->ring_ptr++;

	sp->qpair->cmd_cnt++;
	sp->flags |= SRB_DMA_VALID;

	/* Set chip new ring index. */
	wrt_reg_dword(req->req_q_in, req->ring_index);

	/* Manage unprocessed RIO/ZIO commands in response queue. */
	if (vha->flags.process_response_queue &&
	    rsp->ring_ptr->signature != RESPONSE_PROCESSED)
		qla24xx_process_response_queue(vha, rsp);

	spin_unlock_irqrestore(&ha->hardware_lock, flags);
	return QLA_SUCCESS;

queuing_error:
	if (tot_dsds)
		scsi_dma_unmap(cmd);

	qla_put_iocbs(sp->qpair, &sp->iores);
	spin_unlock_irqrestore(&ha->hardware_lock, flags);

	return QLA_FUNCTION_FAILED;
}

/**
 * qla24xx_dif_start_scsi() - Send a SCSI command to the ISP
 * @sp: command to send to the ISP
 *
 * Returns non-zero if a failure occurred, else zero.
 */
int
qla24xx_dif_start_scsi(srb_t *sp)
{
	int			nseg;
	unsigned long		flags;
	uint32_t		*clr_ptr;
	uint32_t		handle;
	uint16_t		cnt;
	uint16_t		req_cnt = 0;
	uint16_t		tot_dsds;
	uint16_t		tot_prot_dsds;
	uint16_t		fw_prot_opts = 0;
	struct req_que		*req = NULL;
	struct rsp_que		*rsp = NULL;
	struct scsi_cmnd	*cmd = GET_CMD_SP(sp);
	struct scsi_qla_host	*vha = sp->vha;
	struct qla_hw_data	*ha = vha->hw;
	struct cmd_type_crc_2	*cmd_pkt;
	uint32_t		status = 0;

#define QDSS_GOT_Q_SPACE	BIT_0

	/* Only process protection or >16 cdb in this routine */
	if (scsi_get_prot_op(cmd) == SCSI_PROT_NORMAL) {
		if (cmd->cmd_len <= 16)
			return qla24xx_start_scsi(sp);
	}

	/* Setup device pointers. */
	req = vha->req;
	rsp = req->rsp;

	/* So we know we haven't pci_map'ed anything yet */
	tot_dsds = 0;

	/* Send marker if required */
	if (vha->marker_needed != 0) {
		if (qla2x00_marker(vha, ha->base_qpair, 0, 0, MK_SYNC_ALL) !=
		    QLA_SUCCESS)
			return QLA_FUNCTION_FAILED;
		vha->marker_needed = 0;
	}

	/* Acquire ring specific lock */
	spin_lock_irqsave(&ha->hardware_lock, flags);

	handle = qla2xxx_get_next_handle(req);
	if (handle == 0)
		goto queuing_error;

	/* Compute number of required data segments */
	/* Map the sg table so we have an accurate count of sg entries needed */
	if (scsi_sg_count(cmd)) {
		nseg = dma_map_sg(&ha->pdev->dev, scsi_sglist(cmd),
		    scsi_sg_count(cmd), cmd->sc_data_direction);
		if (unlikely(!nseg))
			goto queuing_error;
		else
			sp->flags |= SRB_DMA_VALID;

		if ((scsi_get_prot_op(cmd) == SCSI_PROT_READ_INSERT) ||
		    (scsi_get_prot_op(cmd) == SCSI_PROT_WRITE_STRIP)) {
			struct qla2_sgx sgx;
			uint32_t	partial;

			memset(&sgx, 0, sizeof(struct qla2_sgx));
			sgx.tot_bytes = scsi_bufflen(cmd);
			sgx.cur_sg = scsi_sglist(cmd);
			sgx.sp = sp;

			nseg = 0;
			while (qla24xx_get_one_block_sg(
			    cmd->device->sector_size, &sgx, &partial))
				nseg++;
		}
	} else
		nseg = 0;

	/* number of required data segments */
	tot_dsds = nseg;

	/* Compute number of required protection segments */
	if (qla24xx_configure_prot_mode(sp, &fw_prot_opts)) {
		nseg = dma_map_sg(&ha->pdev->dev, scsi_prot_sglist(cmd),
		    scsi_prot_sg_count(cmd), cmd->sc_data_direction);
		if (unlikely(!nseg))
			goto queuing_error;
		else
			sp->flags |= SRB_CRC_PROT_DMA_VALID;

		if ((scsi_get_prot_op(cmd) == SCSI_PROT_READ_INSERT) ||
		    (scsi_get_prot_op(cmd) == SCSI_PROT_WRITE_STRIP)) {
			nseg = scsi_bufflen(cmd) / cmd->device->sector_size;
		}
	} else {
		nseg = 0;
	}

	req_cnt = 1;
	/* Total Data and protection sg segment(s) */
	tot_prot_dsds = nseg;
	tot_dsds += nseg;

	sp->iores.res_type = RESOURCE_INI;
	sp->iores.iocb_cnt = qla24xx_calc_iocbs(vha, tot_dsds);
	if (qla_get_iocbs(sp->qpair, &sp->iores))
		goto queuing_error;

	if (req->cnt < (req_cnt + 2)) {
		if (IS_SHADOW_REG_CAPABLE(ha)) {
			cnt = *req->out_ptr;
		} else {
			cnt = rd_reg_dword_relaxed(req->req_q_out);
			if (qla2x00_check_reg16_for_disconnect(vha, cnt))
				goto queuing_error;
		}
		if (req->ring_index < cnt)
			req->cnt = cnt - req->ring_index;
		else
			req->cnt = req->length -
				(req->ring_index - cnt);
		if (req->cnt < (req_cnt + 2))
			goto queuing_error;
	}

	status |= QDSS_GOT_Q_SPACE;

	/* Build header part of command packet (excluding the OPCODE). */
	req->current_outstanding_cmd = handle;
	req->outstanding_cmds[handle] = sp;
	sp->handle = handle;
	cmd->host_scribble = (unsigned char *)(unsigned long)handle;
	req->cnt -= req_cnt;

	/* Fill-in common area */
	cmd_pkt = (struct cmd_type_crc_2 *)req->ring_ptr;
	cmd_pkt->handle = make_handle(req->id, handle);

	clr_ptr = (uint32_t *)cmd_pkt + 2;
	memset(clr_ptr, 0, REQUEST_ENTRY_SIZE - 8);

	/* Set NPORT-ID and LUN number*/
	cmd_pkt->nport_handle = cpu_to_le16(sp->fcport->loop_id);
	cmd_pkt->port_id[0] = sp->fcport->d_id.b.al_pa;
	cmd_pkt->port_id[1] = sp->fcport->d_id.b.area;
	cmd_pkt->port_id[2] = sp->fcport->d_id.b.domain;

	int_to_scsilun(cmd->device->lun, &cmd_pkt->lun);
	host_to_fcp_swap((uint8_t *)&cmd_pkt->lun, sizeof(cmd_pkt->lun));

	/* Total Data and protection segment(s) */
	cmd_pkt->dseg_count = cpu_to_le16(tot_dsds);

	/* Build IOCB segments and adjust for data protection segments */
	if (qla24xx_build_scsi_crc_2_iocbs(sp, (struct cmd_type_crc_2 *)
	    req->ring_ptr, tot_dsds, tot_prot_dsds, fw_prot_opts) !=
		QLA_SUCCESS)
		goto queuing_error;

	cmd_pkt->entry_count = (uint8_t)req_cnt;
	/* Specify response queue number where completion should happen */
	cmd_pkt->entry_status = (uint8_t) rsp->id;
	cmd_pkt->timeout = cpu_to_le16(0);
	wmb();

	/* Adjust ring index. */
	req->ring_index++;
	if (req->ring_index == req->length) {
		req->ring_index = 0;
		req->ring_ptr = req->ring;
	} else
		req->ring_ptr++;

	sp->qpair->cmd_cnt++;
	/* Set chip new ring index. */
	wrt_reg_dword(req->req_q_in, req->ring_index);

	/* Manage unprocessed RIO/ZIO commands in response queue. */
	if (vha->flags.process_response_queue &&
	    rsp->ring_ptr->signature != RESPONSE_PROCESSED)
		qla24xx_process_response_queue(vha, rsp);

	spin_unlock_irqrestore(&ha->hardware_lock, flags);

	return QLA_SUCCESS;

queuing_error:
	if (status & QDSS_GOT_Q_SPACE) {
		req->outstanding_cmds[handle] = NULL;
		req->cnt += req_cnt;
	}
	/* Cleanup will be performed by the caller (queuecommand) */

	qla_put_iocbs(sp->qpair, &sp->iores);
	spin_unlock_irqrestore(&ha->hardware_lock, flags);

	return QLA_FUNCTION_FAILED;
}

/**
 * qla2xxx_start_scsi_mq() - Send a SCSI command to the ISP
 * @sp: command to send to the ISP
 *
 * Returns non-zero if a failure occurred, else zero.
 */
static int
qla2xxx_start_scsi_mq(srb_t *sp)
{
	int		nseg;
	unsigned long   flags;
	uint32_t	*clr_ptr;
	uint32_t	handle;
	struct cmd_type_7 *cmd_pkt;
	uint16_t	cnt;
	uint16_t	req_cnt;
	uint16_t	tot_dsds;
	struct req_que *req = NULL;
	struct rsp_que *rsp;
	struct scsi_cmnd *cmd = GET_CMD_SP(sp);
	struct scsi_qla_host *vha = sp->fcport->vha;
	struct qla_hw_data *ha = vha->hw;
	struct qla_qpair *qpair = sp->qpair;

	if (sp->fcport->edif.enable && (sp->fcport->flags & FCF_FCSP_DEVICE))
		return qla28xx_start_scsi_edif(sp);

	/* Acquire qpair specific lock */
	spin_lock_irqsave(&qpair->qp_lock, flags);

	/* Setup qpair pointers */
	req = qpair->req;
	rsp = qpair->rsp;

	/* So we know we haven't pci_map'ed anything yet */
	tot_dsds = 0;

	/* Send marker if required */
	if (vha->marker_needed != 0) {
		if (__qla2x00_marker(vha, qpair, 0, 0, MK_SYNC_ALL) !=
		    QLA_SUCCESS) {
			spin_unlock_irqrestore(&qpair->qp_lock, flags);
			return QLA_FUNCTION_FAILED;
		}
		vha->marker_needed = 0;
	}

	handle = qla2xxx_get_next_handle(req);
	if (handle == 0)
		goto queuing_error;

	/* Map the sg table so we have an accurate count of sg entries needed */
	if (scsi_sg_count(cmd)) {
		nseg = dma_map_sg(&ha->pdev->dev, scsi_sglist(cmd),
		    scsi_sg_count(cmd), cmd->sc_data_direction);
		if (unlikely(!nseg))
			goto queuing_error;
	} else
		nseg = 0;

	tot_dsds = nseg;
	req_cnt = qla24xx_calc_iocbs(vha, tot_dsds);

	sp->iores.res_type = RESOURCE_INI;
	sp->iores.iocb_cnt = req_cnt;
	if (qla_get_iocbs(sp->qpair, &sp->iores))
		goto queuing_error;

	if (req->cnt < (req_cnt + 2)) {
		if (IS_SHADOW_REG_CAPABLE(ha)) {
			cnt = *req->out_ptr;
		} else {
			cnt = rd_reg_dword_relaxed(req->req_q_out);
			if (qla2x00_check_reg16_for_disconnect(vha, cnt))
				goto queuing_error;
		}

		if (req->ring_index < cnt)
			req->cnt = cnt - req->ring_index;
		else
			req->cnt = req->length -
				(req->ring_index - cnt);
		if (req->cnt < (req_cnt + 2))
			goto queuing_error;
	}

	/* Build command packet. */
	req->current_outstanding_cmd = handle;
	req->outstanding_cmds[handle] = sp;
	sp->handle = handle;
	cmd->host_scribble = (unsigned char *)(unsigned long)handle;
	req->cnt -= req_cnt;

	cmd_pkt = (struct cmd_type_7 *)req->ring_ptr;
	cmd_pkt->handle = make_handle(req->id, handle);

	/* Zero out remaining portion of packet. */
	/*    tagged queuing modifier -- default is TSK_SIMPLE (0). */
	clr_ptr = (uint32_t *)cmd_pkt + 2;
	memset(clr_ptr, 0, REQUEST_ENTRY_SIZE - 8);
	cmd_pkt->dseg_count = cpu_to_le16(tot_dsds);

	/* Set NPORT-ID and LUN number*/
	cmd_pkt->nport_handle = cpu_to_le16(sp->fcport->loop_id);
	cmd_pkt->port_id[0] = sp->fcport->d_id.b.al_pa;
	cmd_pkt->port_id[1] = sp->fcport->d_id.b.area;
	cmd_pkt->port_id[2] = sp->fcport->d_id.b.domain;
	cmd_pkt->vp_index = sp->fcport->vha->vp_idx;

	int_to_scsilun(cmd->device->lun, &cmd_pkt->lun);
	host_to_fcp_swap((uint8_t *)&cmd_pkt->lun, sizeof(cmd_pkt->lun));

	cmd_pkt->task = TSK_SIMPLE;

	/* Load SCSI command packet. */
	memcpy(cmd_pkt->fcp_cdb, cmd->cmnd, cmd->cmd_len);
	host_to_fcp_swap(cmd_pkt->fcp_cdb, sizeof(cmd_pkt->fcp_cdb));

	cmd_pkt->byte_count = cpu_to_le32((uint32_t)scsi_bufflen(cmd));

	/* Build IOCB segments */
	qla24xx_build_scsi_iocbs(sp, cmd_pkt, tot_dsds, req);

	/* Set total data segment count. */
	cmd_pkt->entry_count = (uint8_t)req_cnt;
	wmb();
	/* Adjust ring index. */
	req->ring_index++;
	if (req->ring_index == req->length) {
		req->ring_index = 0;
		req->ring_ptr = req->ring;
	} else
		req->ring_ptr++;

	sp->qpair->cmd_cnt++;
	sp->flags |= SRB_DMA_VALID;

	/* Set chip new ring index. */
	wrt_reg_dword(req->req_q_in, req->ring_index);

	/* Manage unprocessed RIO/ZIO commands in response queue. */
	if (vha->flags.process_response_queue &&
	    rsp->ring_ptr->signature != RESPONSE_PROCESSED)
		qla24xx_process_response_queue(vha, rsp);

	spin_unlock_irqrestore(&qpair->qp_lock, flags);
	return QLA_SUCCESS;

queuing_error:
	if (tot_dsds)
		scsi_dma_unmap(cmd);

	qla_put_iocbs(sp->qpair, &sp->iores);
	spin_unlock_irqrestore(&qpair->qp_lock, flags);

	return QLA_FUNCTION_FAILED;
}


/**
 * qla2xxx_dif_start_scsi_mq() - Send a SCSI command to the ISP
 * @sp: command to send to the ISP
 *
 * Returns non-zero if a failure occurred, else zero.
 */
int
qla2xxx_dif_start_scsi_mq(srb_t *sp)
{
	int			nseg;
	unsigned long		flags;
	uint32_t		*clr_ptr;
	uint32_t		handle;
	uint16_t		cnt;
	uint16_t		req_cnt = 0;
	uint16_t		tot_dsds;
	uint16_t		tot_prot_dsds;
	uint16_t		fw_prot_opts = 0;
	struct req_que		*req = NULL;
	struct rsp_que		*rsp = NULL;
	struct scsi_cmnd	*cmd = GET_CMD_SP(sp);
	struct scsi_qla_host	*vha = sp->fcport->vha;
	struct qla_hw_data	*ha = vha->hw;
	struct cmd_type_crc_2	*cmd_pkt;
	uint32_t		status = 0;
	struct qla_qpair	*qpair = sp->qpair;

#define QDSS_GOT_Q_SPACE	BIT_0

	/* Check for host side state */
	if (!qpair->online) {
		cmd->result = DID_NO_CONNECT << 16;
		return QLA_INTERFACE_ERROR;
	}

	if (!qpair->difdix_supported &&
		scsi_get_prot_op(cmd) != SCSI_PROT_NORMAL) {
		cmd->result = DID_NO_CONNECT << 16;
		return QLA_INTERFACE_ERROR;
	}

	/* Only process protection or >16 cdb in this routine */
	if (scsi_get_prot_op(cmd) == SCSI_PROT_NORMAL) {
		if (cmd->cmd_len <= 16)
			return qla2xxx_start_scsi_mq(sp);
	}

	spin_lock_irqsave(&qpair->qp_lock, flags);

	/* Setup qpair pointers */
	rsp = qpair->rsp;
	req = qpair->req;

	/* So we know we haven't pci_map'ed anything yet */
	tot_dsds = 0;

	/* Send marker if required */
	if (vha->marker_needed != 0) {
		if (__qla2x00_marker(vha, qpair, 0, 0, MK_SYNC_ALL) !=
		    QLA_SUCCESS) {
			spin_unlock_irqrestore(&qpair->qp_lock, flags);
			return QLA_FUNCTION_FAILED;
		}
		vha->marker_needed = 0;
	}

	handle = qla2xxx_get_next_handle(req);
	if (handle == 0)
		goto queuing_error;

	/* Compute number of required data segments */
	/* Map the sg table so we have an accurate count of sg entries needed */
	if (scsi_sg_count(cmd)) {
		nseg = dma_map_sg(&ha->pdev->dev, scsi_sglist(cmd),
		    scsi_sg_count(cmd), cmd->sc_data_direction);
		if (unlikely(!nseg))
			goto queuing_error;
		else
			sp->flags |= SRB_DMA_VALID;

		if ((scsi_get_prot_op(cmd) == SCSI_PROT_READ_INSERT) ||
		    (scsi_get_prot_op(cmd) == SCSI_PROT_WRITE_STRIP)) {
			struct qla2_sgx sgx;
			uint32_t	partial;

			memset(&sgx, 0, sizeof(struct qla2_sgx));
			sgx.tot_bytes = scsi_bufflen(cmd);
			sgx.cur_sg = scsi_sglist(cmd);
			sgx.sp = sp;

			nseg = 0;
			while (qla24xx_get_one_block_sg(
			    cmd->device->sector_size, &sgx, &partial))
				nseg++;
		}
	} else
		nseg = 0;

	/* number of required data segments */
	tot_dsds = nseg;

	/* Compute number of required protection segments */
	if (qla24xx_configure_prot_mode(sp, &fw_prot_opts)) {
		nseg = dma_map_sg(&ha->pdev->dev, scsi_prot_sglist(cmd),
		    scsi_prot_sg_count(cmd), cmd->sc_data_direction);
		if (unlikely(!nseg))
			goto queuing_error;
		else
			sp->flags |= SRB_CRC_PROT_DMA_VALID;

		if ((scsi_get_prot_op(cmd) == SCSI_PROT_READ_INSERT) ||
		    (scsi_get_prot_op(cmd) == SCSI_PROT_WRITE_STRIP)) {
			nseg = scsi_bufflen(cmd) / cmd->device->sector_size;
		}
	} else {
		nseg = 0;
	}

	req_cnt = 1;
	/* Total Data and protection sg segment(s) */
	tot_prot_dsds = nseg;
	tot_dsds += nseg;

	sp->iores.res_type = RESOURCE_INI;
	sp->iores.iocb_cnt = qla24xx_calc_iocbs(vha, tot_dsds);
	if (qla_get_iocbs(sp->qpair, &sp->iores))
		goto queuing_error;

	if (req->cnt < (req_cnt + 2)) {
		if (IS_SHADOW_REG_CAPABLE(ha)) {
			cnt = *req->out_ptr;
		} else {
			cnt = rd_reg_dword_relaxed(req->req_q_out);
			if (qla2x00_check_reg16_for_disconnect(vha, cnt))
				goto queuing_error;
		}

		if (req->ring_index < cnt)
			req->cnt = cnt - req->ring_index;
		else
			req->cnt = req->length -
				(req->ring_index - cnt);
		if (req->cnt < (req_cnt + 2))
			goto queuing_error;
	}

	status |= QDSS_GOT_Q_SPACE;

	/* Build header part of command packet (excluding the OPCODE). */
	req->current_outstanding_cmd = handle;
	req->outstanding_cmds[handle] = sp;
	sp->handle = handle;
	cmd->host_scribble = (unsigned char *)(unsigned long)handle;
	req->cnt -= req_cnt;

	/* Fill-in common area */
	cmd_pkt = (struct cmd_type_crc_2 *)req->ring_ptr;
	cmd_pkt->handle = make_handle(req->id, handle);

	clr_ptr = (uint32_t *)cmd_pkt + 2;
	memset(clr_ptr, 0, REQUEST_ENTRY_SIZE - 8);

	/* Set NPORT-ID and LUN number*/
	cmd_pkt->nport_handle = cpu_to_le16(sp->fcport->loop_id);
	cmd_pkt->port_id[0] = sp->fcport->d_id.b.al_pa;
	cmd_pkt->port_id[1] = sp->fcport->d_id.b.area;
	cmd_pkt->port_id[2] = sp->fcport->d_id.b.domain;

	int_to_scsilun(cmd->device->lun, &cmd_pkt->lun);
	host_to_fcp_swap((uint8_t *)&cmd_pkt->lun, sizeof(cmd_pkt->lun));

	/* Total Data and protection segment(s) */
	cmd_pkt->dseg_count = cpu_to_le16(tot_dsds);

	/* Build IOCB segments and adjust for data protection segments */
	if (qla24xx_build_scsi_crc_2_iocbs(sp, (struct cmd_type_crc_2 *)
	    req->ring_ptr, tot_dsds, tot_prot_dsds, fw_prot_opts) !=
		QLA_SUCCESS)
		goto queuing_error;

	cmd_pkt->entry_count = (uint8_t)req_cnt;
	cmd_pkt->timeout = cpu_to_le16(0);
	wmb();

	/* Adjust ring index. */
	req->ring_index++;
	if (req->ring_index == req->length) {
		req->ring_index = 0;
		req->ring_ptr = req->ring;
	} else
		req->ring_ptr++;

	sp->qpair->cmd_cnt++;
	/* Set chip new ring index. */
	wrt_reg_dword(req->req_q_in, req->ring_index);

	/* Manage unprocessed RIO/ZIO commands in response queue. */
	if (vha->flags.process_response_queue &&
	    rsp->ring_ptr->signature != RESPONSE_PROCESSED)
		qla24xx_process_response_queue(vha, rsp);

	spin_unlock_irqrestore(&qpair->qp_lock, flags);

	return QLA_SUCCESS;

queuing_error:
	if (status & QDSS_GOT_Q_SPACE) {
		req->outstanding_cmds[handle] = NULL;
		req->cnt += req_cnt;
	}
	/* Cleanup will be performed by the caller (queuecommand) */

	qla_put_iocbs(sp->qpair, &sp->iores);
	spin_unlock_irqrestore(&qpair->qp_lock, flags);

	return QLA_FUNCTION_FAILED;
}

/* Generic Control-SRB manipulation functions. */

/* hardware_lock assumed to be held. */

void *
__qla2x00_alloc_iocbs(struct qla_qpair *qpair, srb_t *sp)
{
	scsi_qla_host_t *vha = qpair->vha;
	struct qla_hw_data *ha = vha->hw;
	struct req_que *req = qpair->req;
	device_reg_t *reg = ISP_QUE_REG(ha, req->id);
	uint32_t handle;
	request_t *pkt;
	uint16_t cnt, req_cnt;

	pkt = NULL;
	req_cnt = 1;
	handle = 0;

	if (sp && (sp->type != SRB_SCSI_CMD)) {
		/* Adjust entry-counts as needed. */
		req_cnt = sp->iocbs;
	}

	/* Check for room on request queue. */
	if (req->cnt < req_cnt + 2) {
		if (qpair->use_shadow_reg)
			cnt = *req->out_ptr;
		else if (ha->mqenable || IS_QLA83XX(ha) || IS_QLA27XX(ha) ||
		    IS_QLA28XX(ha))
			cnt = rd_reg_dword(&reg->isp25mq.req_q_out);
		else if (IS_P3P_TYPE(ha))
			cnt = rd_reg_dword(reg->isp82.req_q_out);
		else if (IS_FWI2_CAPABLE(ha))
			cnt = rd_reg_dword(&reg->isp24.req_q_out);
		else if (IS_QLAFX00(ha))
			cnt = rd_reg_dword(&reg->ispfx00.req_q_out);
		else
			cnt = qla2x00_debounce_register(
			    ISP_REQ_Q_OUT(ha, &reg->isp));

		if (!qpair->use_shadow_reg && cnt == ISP_REG16_DISCONNECT) {
			qla_schedule_eeh_work(vha);
			return NULL;
		}

		if  (req->ring_index < cnt)
			req->cnt = cnt - req->ring_index;
		else
			req->cnt = req->length -
			    (req->ring_index - cnt);
	}
	if (req->cnt < req_cnt + 2)
		goto queuing_error;

	if (sp) {
		handle = qla2xxx_get_next_handle(req);
		if (handle == 0) {
			ql_log(ql_log_warn, vha, 0x700b,
			    "No room on outstanding cmd array.\n");
			goto queuing_error;
		}

		/* Prep command array. */
		req->current_outstanding_cmd = handle;
		req->outstanding_cmds[handle] = sp;
		sp->handle = handle;
	}

	/* Prep packet */
	req->cnt -= req_cnt;
	pkt = req->ring_ptr;
	memset(pkt, 0, REQUEST_ENTRY_SIZE);
	if (IS_QLAFX00(ha)) {
		wrt_reg_byte((u8 __force __iomem *)&pkt->entry_count, req_cnt);
		wrt_reg_dword((__le32 __force __iomem *)&pkt->handle, handle);
	} else {
		pkt->entry_count = req_cnt;
		pkt->handle = handle;
	}

	return pkt;

queuing_error:
	qpair->tgt_counters.num_alloc_iocb_failed++;
	return pkt;
}

void *
qla2x00_alloc_iocbs_ready(struct qla_qpair *qpair, srb_t *sp)
{
	scsi_qla_host_t *vha = qpair->vha;

	if (qla2x00_reset_active(vha))
		return NULL;

	return __qla2x00_alloc_iocbs(qpair, sp);
}

void *
qla2x00_alloc_iocbs(struct scsi_qla_host *vha, srb_t *sp)
{
	return __qla2x00_alloc_iocbs(vha->hw->base_qpair, sp);
}

static void
qla24xx_prli_iocb(srb_t *sp, struct logio_entry_24xx *logio)
{
	struct srb_iocb *lio = &sp->u.iocb_cmd;

	logio->entry_type = LOGINOUT_PORT_IOCB_TYPE;
	logio->control_flags = cpu_to_le16(LCF_COMMAND_PRLI);
	if (lio->u.logio.flags & SRB_LOGIN_NVME_PRLI) {
		logio->control_flags |= cpu_to_le16(LCF_NVME_PRLI);
		if (sp->vha->flags.nvme_first_burst)
			logio->io_parameter[0] =
				cpu_to_le32(NVME_PRLI_SP_FIRST_BURST);
		if (sp->vha->flags.nvme2_enabled) {
			/* Set service parameter BIT_7 for NVME CONF support */
			logio->io_parameter[0] |=
				cpu_to_le32(NVME_PRLI_SP_CONF);
			/* Set service parameter BIT_8 for SLER support */
			logio->io_parameter[0] |=
				cpu_to_le32(NVME_PRLI_SP_SLER);
			/* Set service parameter BIT_9 for PI control support */
			logio->io_parameter[0] |=
				cpu_to_le32(NVME_PRLI_SP_PI_CTRL);
		}
	}

	logio->nport_handle = cpu_to_le16(sp->fcport->loop_id);
	logio->port_id[0] = sp->fcport->d_id.b.al_pa;
	logio->port_id[1] = sp->fcport->d_id.b.area;
	logio->port_id[2] = sp->fcport->d_id.b.domain;
	logio->vp_index = sp->vha->vp_idx;
}

static void
qla24xx_login_iocb(srb_t *sp, struct logio_entry_24xx *logio)
{
	struct srb_iocb *lio = &sp->u.iocb_cmd;

	logio->entry_type = LOGINOUT_PORT_IOCB_TYPE;
	logio->control_flags = cpu_to_le16(LCF_COMMAND_PLOGI);

	if (lio->u.logio.flags & SRB_LOGIN_PRLI_ONLY) {
		logio->control_flags = cpu_to_le16(LCF_COMMAND_PRLI);
	} else {
		logio->control_flags = cpu_to_le16(LCF_COMMAND_PLOGI);
		if (lio->u.logio.flags & SRB_LOGIN_COND_PLOGI)
			logio->control_flags |= cpu_to_le16(LCF_COND_PLOGI);
		if (lio->u.logio.flags & SRB_LOGIN_SKIP_PRLI)
			logio->control_flags |= cpu_to_le16(LCF_SKIP_PRLI);
		if (lio->u.logio.flags & SRB_LOGIN_FCSP) {
			logio->control_flags |=
			    cpu_to_le16(LCF_COMMON_FEAT | LCF_SKIP_PRLI);
			logio->io_parameter[0] =
			    cpu_to_le32(LIO_COMM_FEAT_FCSP | LIO_COMM_FEAT_CIO);
		}
	}
	logio->nport_handle = cpu_to_le16(sp->fcport->loop_id);
	logio->port_id[0] = sp->fcport->d_id.b.al_pa;
	logio->port_id[1] = sp->fcport->d_id.b.area;
	logio->port_id[2] = sp->fcport->d_id.b.domain;
	logio->vp_index = sp->vha->vp_idx;
}

static void
qla2x00_login_iocb(srb_t *sp, struct mbx_entry *mbx)
{
	struct qla_hw_data *ha = sp->vha->hw;
	struct srb_iocb *lio = &sp->u.iocb_cmd;
	uint16_t opts;

	mbx->entry_type = MBX_IOCB_TYPE;
	SET_TARGET_ID(ha, mbx->loop_id, sp->fcport->loop_id);
	mbx->mb0 = cpu_to_le16(MBC_LOGIN_FABRIC_PORT);
	opts = lio->u.logio.flags & SRB_LOGIN_COND_PLOGI ? BIT_0 : 0;
	opts |= lio->u.logio.flags & SRB_LOGIN_SKIP_PRLI ? BIT_1 : 0;
	if (HAS_EXTENDED_IDS(ha)) {
		mbx->mb1 = cpu_to_le16(sp->fcport->loop_id);
		mbx->mb10 = cpu_to_le16(opts);
	} else {
		mbx->mb1 = cpu_to_le16((sp->fcport->loop_id << 8) | opts);
	}
	mbx->mb2 = cpu_to_le16(sp->fcport->d_id.b.domain);
	mbx->mb3 = cpu_to_le16(sp->fcport->d_id.b.area << 8 |
	    sp->fcport->d_id.b.al_pa);
	mbx->mb9 = cpu_to_le16(sp->vha->vp_idx);
}

static void
qla24xx_logout_iocb(srb_t *sp, struct logio_entry_24xx *logio)
{
	u16 control_flags = LCF_COMMAND_LOGO;
	logio->entry_type = LOGINOUT_PORT_IOCB_TYPE;

	if (sp->fcport->explicit_logout) {
		control_flags |= LCF_EXPL_LOGO|LCF_FREE_NPORT;
	} else {
		control_flags |= LCF_IMPL_LOGO;

		if (!sp->fcport->keep_nport_handle)
			control_flags |= LCF_FREE_NPORT;
	}

	logio->control_flags = cpu_to_le16(control_flags);
	logio->nport_handle = cpu_to_le16(sp->fcport->loop_id);
	logio->port_id[0] = sp->fcport->d_id.b.al_pa;
	logio->port_id[1] = sp->fcport->d_id.b.area;
	logio->port_id[2] = sp->fcport->d_id.b.domain;
	logio->vp_index = sp->vha->vp_idx;
}

static void
qla2x00_logout_iocb(srb_t *sp, struct mbx_entry *mbx)
{
	struct qla_hw_data *ha = sp->vha->hw;

	mbx->entry_type = MBX_IOCB_TYPE;
	SET_TARGET_ID(ha, mbx->loop_id, sp->fcport->loop_id);
	mbx->mb0 = cpu_to_le16(MBC_LOGOUT_FABRIC_PORT);
	mbx->mb1 = HAS_EXTENDED_IDS(ha) ?
	    cpu_to_le16(sp->fcport->loop_id) :
	    cpu_to_le16(sp->fcport->loop_id << 8);
	mbx->mb2 = cpu_to_le16(sp->fcport->d_id.b.domain);
	mbx->mb3 = cpu_to_le16(sp->fcport->d_id.b.area << 8 |
	    sp->fcport->d_id.b.al_pa);
	mbx->mb9 = cpu_to_le16(sp->vha->vp_idx);
	/* Implicit: mbx->mbx10 = 0. */
}

static void
qla24xx_adisc_iocb(srb_t *sp, struct logio_entry_24xx *logio)
{
	logio->entry_type = LOGINOUT_PORT_IOCB_TYPE;
	logio->control_flags = cpu_to_le16(LCF_COMMAND_ADISC);
	logio->nport_handle = cpu_to_le16(sp->fcport->loop_id);
	logio->vp_index = sp->vha->vp_idx;
}

static void
qla2x00_adisc_iocb(srb_t *sp, struct mbx_entry *mbx)
{
	struct qla_hw_data *ha = sp->vha->hw;

	mbx->entry_type = MBX_IOCB_TYPE;
	SET_TARGET_ID(ha, mbx->loop_id, sp->fcport->loop_id);
	mbx->mb0 = cpu_to_le16(MBC_GET_PORT_DATABASE);
	if (HAS_EXTENDED_IDS(ha)) {
		mbx->mb1 = cpu_to_le16(sp->fcport->loop_id);
		mbx->mb10 = cpu_to_le16(BIT_0);
	} else {
		mbx->mb1 = cpu_to_le16((sp->fcport->loop_id << 8) | BIT_0);
	}
	mbx->mb2 = cpu_to_le16(MSW(ha->async_pd_dma));
	mbx->mb3 = cpu_to_le16(LSW(ha->async_pd_dma));
	mbx->mb6 = cpu_to_le16(MSW(MSD(ha->async_pd_dma)));
	mbx->mb7 = cpu_to_le16(LSW(MSD(ha->async_pd_dma)));
	mbx->mb9 = cpu_to_le16(sp->vha->vp_idx);
}

static void
qla24xx_tm_iocb(srb_t *sp, struct tsk_mgmt_entry *tsk)
{
	uint32_t flags;
	uint64_t lun;
	struct fc_port *fcport = sp->fcport;
	scsi_qla_host_t *vha = fcport->vha;
	struct qla_hw_data *ha = vha->hw;
	struct srb_iocb *iocb = &sp->u.iocb_cmd;
	struct req_que *req = vha->req;

	flags = iocb->u.tmf.flags;
	lun = iocb->u.tmf.lun;

	tsk->entry_type = TSK_MGMT_IOCB_TYPE;
	tsk->entry_count = 1;
	tsk->handle = make_handle(req->id, tsk->handle);
	tsk->nport_handle = cpu_to_le16(fcport->loop_id);
	tsk->timeout = cpu_to_le16(ha->r_a_tov / 10 * 2);
	tsk->control_flags = cpu_to_le32(flags);
	tsk->port_id[0] = fcport->d_id.b.al_pa;
	tsk->port_id[1] = fcport->d_id.b.area;
	tsk->port_id[2] = fcport->d_id.b.domain;
	tsk->vp_index = fcport->vha->vp_idx;

	if (flags == TCF_LUN_RESET) {
		int_to_scsilun(lun, &tsk->lun);
		host_to_fcp_swap((uint8_t *)&tsk->lun,
			sizeof(tsk->lun));
	}
}

void qla2x00_init_timer(srb_t *sp, unsigned long tmo)
{
	timer_setup(&sp->u.iocb_cmd.timer, qla2x00_sp_timeout, 0);
	sp->u.iocb_cmd.timer.expires = jiffies + tmo * HZ;
	sp->free = qla2x00_sp_free;
	if (IS_QLAFX00(sp->vha->hw) && sp->type == SRB_FXIOCB_DCMD)
		init_completion(&sp->u.iocb_cmd.u.fxiocb.fxiocb_comp);
	sp->start_timer = 1;
}

static void qla2x00_els_dcmd_sp_free(srb_t *sp)
{
	struct srb_iocb *elsio = &sp->u.iocb_cmd;

	kfree(sp->fcport);

	if (elsio->u.els_logo.els_logo_pyld)
		dma_free_coherent(&sp->vha->hw->pdev->dev, DMA_POOL_SIZE,
		    elsio->u.els_logo.els_logo_pyld,
		    elsio->u.els_logo.els_logo_pyld_dma);

	del_timer(&elsio->timer);
	qla2x00_rel_sp(sp);
}

static void
qla2x00_els_dcmd_iocb_timeout(void *data)
{
	srb_t *sp = data;
	fc_port_t *fcport = sp->fcport;
	struct scsi_qla_host *vha = sp->vha;
	struct srb_iocb *lio = &sp->u.iocb_cmd;
	unsigned long flags = 0;
	int res, h;

	ql_dbg(ql_dbg_io, vha, 0x3069,
	    "%s Timeout, hdl=%x, portid=%02x%02x%02x\n",
	    sp->name, sp->handle, fcport->d_id.b.domain, fcport->d_id.b.area,
	    fcport->d_id.b.al_pa);

	/* Abort the exchange */
	res = qla24xx_async_abort_cmd(sp, false);
	if (res) {
		ql_dbg(ql_dbg_io, vha, 0x3070,
		    "mbx abort_command failed.\n");
		spin_lock_irqsave(sp->qpair->qp_lock_ptr, flags);
		for (h = 1; h < sp->qpair->req->num_outstanding_cmds; h++) {
			if (sp->qpair->req->outstanding_cmds[h] == sp) {
				sp->qpair->req->outstanding_cmds[h] = NULL;
				break;
			}
		}
		spin_unlock_irqrestore(sp->qpair->qp_lock_ptr, flags);
		complete(&lio->u.els_logo.comp);
	} else {
		ql_dbg(ql_dbg_io, vha, 0x3071,
		    "mbx abort_command success.\n");
	}
}

static void qla2x00_els_dcmd_sp_done(srb_t *sp, int res)
{
	fc_port_t *fcport = sp->fcport;
	struct srb_iocb *lio = &sp->u.iocb_cmd;
	struct scsi_qla_host *vha = sp->vha;

	ql_dbg(ql_dbg_io, vha, 0x3072,
	    "%s hdl=%x, portid=%02x%02x%02x done\n",
	    sp->name, sp->handle, fcport->d_id.b.domain,
	    fcport->d_id.b.area, fcport->d_id.b.al_pa);

	complete(&lio->u.els_logo.comp);
}

int
qla24xx_els_dcmd_iocb(scsi_qla_host_t *vha, int els_opcode,
    port_id_t remote_did)
{
	srb_t *sp;
	fc_port_t *fcport = NULL;
	struct srb_iocb *elsio = NULL;
	struct qla_hw_data *ha = vha->hw;
	struct els_logo_payload logo_pyld;
	int rval = QLA_SUCCESS;

	fcport = qla2x00_alloc_fcport(vha, GFP_KERNEL);
	if (!fcport) {
	       ql_log(ql_log_info, vha, 0x70e5, "fcport allocation failed\n");
	       return -ENOMEM;
	}

	/* Alloc SRB structure */
	sp = qla2x00_get_sp(vha, fcport, GFP_KERNEL);
	if (!sp) {
		kfree(fcport);
		ql_log(ql_log_info, vha, 0x70e6,
		 "SRB allocation failed\n");
		return -ENOMEM;
	}

	elsio = &sp->u.iocb_cmd;
	fcport->loop_id = 0xFFFF;
	fcport->d_id.b.domain = remote_did.b.domain;
	fcport->d_id.b.area = remote_did.b.area;
	fcport->d_id.b.al_pa = remote_did.b.al_pa;

	ql_dbg(ql_dbg_io, vha, 0x3073, "portid=%02x%02x%02x done\n",
	    fcport->d_id.b.domain, fcport->d_id.b.area, fcport->d_id.b.al_pa);

	sp->type = SRB_ELS_DCMD;
	sp->name = "ELS_DCMD";
	sp->fcport = fcport;
	elsio->timeout = qla2x00_els_dcmd_iocb_timeout;
	qla2x00_init_timer(sp, ELS_DCMD_TIMEOUT);
	init_completion(&sp->u.iocb_cmd.u.els_logo.comp);
	sp->done = qla2x00_els_dcmd_sp_done;
	sp->free = qla2x00_els_dcmd_sp_free;

	elsio->u.els_logo.els_logo_pyld = dma_alloc_coherent(&ha->pdev->dev,
			    DMA_POOL_SIZE, &elsio->u.els_logo.els_logo_pyld_dma,
			    GFP_KERNEL);

	if (!elsio->u.els_logo.els_logo_pyld) {
		sp->free(sp);
		return QLA_FUNCTION_FAILED;
	}

	memset(&logo_pyld, 0, sizeof(struct els_logo_payload));

	elsio->u.els_logo.els_cmd = els_opcode;
	logo_pyld.opcode = els_opcode;
	logo_pyld.s_id[0] = vha->d_id.b.al_pa;
	logo_pyld.s_id[1] = vha->d_id.b.area;
	logo_pyld.s_id[2] = vha->d_id.b.domain;
	host_to_fcp_swap(logo_pyld.s_id, sizeof(uint32_t));
	memcpy(&logo_pyld.wwpn, vha->port_name, WWN_SIZE);

	memcpy(elsio->u.els_logo.els_logo_pyld, &logo_pyld,
	    sizeof(struct els_logo_payload));
	ql_dbg(ql_dbg_disc + ql_dbg_buffer, vha, 0x3075, "LOGO buffer:");
	ql_dump_buffer(ql_dbg_disc + ql_dbg_buffer, vha, 0x010a,
		       elsio->u.els_logo.els_logo_pyld,
		       sizeof(*elsio->u.els_logo.els_logo_pyld));

	rval = qla2x00_start_sp(sp);
	if (rval != QLA_SUCCESS) {
		sp->free(sp);
		return QLA_FUNCTION_FAILED;
	}

	ql_dbg(ql_dbg_io, vha, 0x3074,
	    "%s LOGO sent, hdl=%x, loopid=%x, portid=%02x%02x%02x.\n",
	    sp->name, sp->handle, fcport->loop_id, fcport->d_id.b.domain,
	    fcport->d_id.b.area, fcport->d_id.b.al_pa);

	wait_for_completion(&elsio->u.els_logo.comp);

	sp->free(sp);
	return rval;
}

static void
qla24xx_els_logo_iocb(srb_t *sp, struct els_entry_24xx *els_iocb)
{
	scsi_qla_host_t *vha = sp->vha;
	struct srb_iocb *elsio = &sp->u.iocb_cmd;

	els_iocb->entry_type = ELS_IOCB_TYPE;
	els_iocb->entry_count = 1;
	els_iocb->sys_define = 0;
	els_iocb->entry_status = 0;
	els_iocb->handle = sp->handle;
	els_iocb->nport_handle = cpu_to_le16(sp->fcport->loop_id);
	els_iocb->tx_dsd_count = cpu_to_le16(1);
	els_iocb->vp_index = vha->vp_idx;
	els_iocb->sof_type = EST_SOFI3;
	els_iocb->rx_dsd_count = 0;
	els_iocb->opcode = elsio->u.els_logo.els_cmd;

	els_iocb->d_id[0] = sp->fcport->d_id.b.al_pa;
	els_iocb->d_id[1] = sp->fcport->d_id.b.area;
	els_iocb->d_id[2] = sp->fcport->d_id.b.domain;
	/* For SID the byte order is different than DID */
	els_iocb->s_id[1] = vha->d_id.b.al_pa;
	els_iocb->s_id[2] = vha->d_id.b.area;
	els_iocb->s_id[0] = vha->d_id.b.domain;

	if (elsio->u.els_logo.els_cmd == ELS_DCMD_PLOGI) {
		if (vha->hw->flags.edif_enabled)
			els_iocb->control_flags = cpu_to_le16(ECF_SEC_LOGIN);
		else
			els_iocb->control_flags = 0;
		els_iocb->tx_byte_count = els_iocb->tx_len =
			cpu_to_le32(sizeof(struct els_plogi_payload));
		put_unaligned_le64(elsio->u.els_plogi.els_plogi_pyld_dma,
				   &els_iocb->tx_address);
		els_iocb->rx_dsd_count = cpu_to_le16(1);
		els_iocb->rx_byte_count = els_iocb->rx_len =
			cpu_to_le32(sizeof(struct els_plogi_payload));
		put_unaligned_le64(elsio->u.els_plogi.els_resp_pyld_dma,
				   &els_iocb->rx_address);

		ql_dbg(ql_dbg_io + ql_dbg_buffer, vha, 0x3073,
		    "PLOGI ELS IOCB:\n");
		ql_dump_buffer(ql_log_info, vha, 0x0109,
		    (uint8_t *)els_iocb,
		    sizeof(*els_iocb));
	} else {
		els_iocb->tx_byte_count =
			cpu_to_le32(sizeof(struct els_logo_payload));
		put_unaligned_le64(elsio->u.els_logo.els_logo_pyld_dma,
				   &els_iocb->tx_address);
		els_iocb->tx_len = cpu_to_le32(sizeof(struct els_logo_payload));

		els_iocb->rx_byte_count = 0;
		els_iocb->rx_address = 0;
		els_iocb->rx_len = 0;
		ql_dbg(ql_dbg_io + ql_dbg_buffer, vha, 0x3076,
		       "LOGO ELS IOCB:");
		ql_dump_buffer(ql_log_info, vha, 0x010b,
			       els_iocb,
			       sizeof(*els_iocb));
	}

	sp->vha->qla_stats.control_requests++;
}

static void
qla2x00_els_dcmd2_iocb_timeout(void *data)
{
	srb_t *sp = data;
	fc_port_t *fcport = sp->fcport;
	struct scsi_qla_host *vha = sp->vha;
	unsigned long flags = 0;
	int res, h;

	ql_dbg(ql_dbg_io + ql_dbg_disc, vha, 0x3069,
	    "%s hdl=%x ELS Timeout, %8phC portid=%06x\n",
	    sp->name, sp->handle, fcport->port_name, fcport->d_id.b24);

	/* Abort the exchange */
	res = qla24xx_async_abort_cmd(sp, false);
	ql_dbg(ql_dbg_io, vha, 0x3070,
	    "mbx abort_command %s\n",
	    (res == QLA_SUCCESS) ? "successful" : "failed");
	if (res) {
		spin_lock_irqsave(sp->qpair->qp_lock_ptr, flags);
		for (h = 1; h < sp->qpair->req->num_outstanding_cmds; h++) {
			if (sp->qpair->req->outstanding_cmds[h] == sp) {
				sp->qpair->req->outstanding_cmds[h] = NULL;
				break;
			}
		}
		spin_unlock_irqrestore(sp->qpair->qp_lock_ptr, flags);
		sp->done(sp, QLA_FUNCTION_TIMEOUT);
	}
}

void qla2x00_els_dcmd2_free(scsi_qla_host_t *vha, struct els_plogi *els_plogi)
{
	if (els_plogi->els_plogi_pyld)
		dma_free_coherent(&vha->hw->pdev->dev,
				  els_plogi->tx_size,
				  els_plogi->els_plogi_pyld,
				  els_plogi->els_plogi_pyld_dma);

	if (els_plogi->els_resp_pyld)
		dma_free_coherent(&vha->hw->pdev->dev,
				  els_plogi->rx_size,
				  els_plogi->els_resp_pyld,
				  els_plogi->els_resp_pyld_dma);
}

static void qla2x00_els_dcmd2_sp_done(srb_t *sp, int res)
{
	fc_port_t *fcport = sp->fcport;
	struct srb_iocb *lio = &sp->u.iocb_cmd;
	struct scsi_qla_host *vha = sp->vha;
	struct event_arg ea;
	struct qla_work_evt *e;
	struct fc_port *conflict_fcport;
	port_id_t cid;	/* conflict Nport id */
	const __le32 *fw_status = sp->u.iocb_cmd.u.els_plogi.fw_status;
	u16 lid;

	ql_dbg(ql_dbg_disc, vha, 0x3072,
	    "%s ELS done rc %d hdl=%x, portid=%06x %8phC\n",
	    sp->name, res, sp->handle, fcport->d_id.b24, fcport->port_name);

	fcport->flags &= ~(FCF_ASYNC_SENT|FCF_ASYNC_ACTIVE);
	del_timer(&sp->u.iocb_cmd.timer);

	if (sp->flags & SRB_WAKEUP_ON_COMP)
		complete(&lio->u.els_plogi.comp);
	else {
		switch (le32_to_cpu(fw_status[0])) {
		case CS_DATA_UNDERRUN:
		case CS_COMPLETE:
			memset(&ea, 0, sizeof(ea));
			ea.fcport = fcport;
			ea.rc = res;
			qla_handle_els_plogi_done(vha, &ea);
			break;

		case CS_IOCB_ERROR:
			switch (le32_to_cpu(fw_status[1])) {
			case LSC_SCODE_PORTID_USED:
				lid = le32_to_cpu(fw_status[2]) & 0xffff;
				qlt_find_sess_invalidate_other(vha,
				    wwn_to_u64(fcport->port_name),
				    fcport->d_id, lid, &conflict_fcport);
				if (conflict_fcport) {
					/*
					 * Another fcport shares the same
					 * loop_id & nport id; conflict
					 * fcport needs to finish cleanup
					 * before this fcport can proceed
					 * to login.
					 */
					conflict_fcport->conflict = fcport;
					fcport->login_pause = 1;
					ql_dbg(ql_dbg_disc, vha, 0x20ed,
					    "%s %d %8phC pid %06x inuse with lid %#x post gidpn\n",
					    __func__, __LINE__,
					    fcport->port_name,
					    fcport->d_id.b24, lid);
				} else {
					ql_dbg(ql_dbg_disc, vha, 0x20ed,
					    "%s %d %8phC pid %06x inuse with lid %#x sched del\n",
					    __func__, __LINE__,
					    fcport->port_name,
					    fcport->d_id.b24, lid);
					qla2x00_clear_loop_id(fcport);
					set_bit(lid, vha->hw->loop_id_map);
					fcport->loop_id = lid;
					fcport->keep_nport_handle = 0;
					qlt_schedule_sess_for_deletion(fcport);
				}
				break;

			case LSC_SCODE_NPORT_USED:
				cid.b.domain = (le32_to_cpu(fw_status[2]) >> 16)
					& 0xff;
				cid.b.area   = (le32_to_cpu(fw_status[2]) >>  8)
					& 0xff;
				cid.b.al_pa  = le32_to_cpu(fw_status[2]) & 0xff;
				cid.b.rsvd_1 = 0;

				ql_dbg(ql_dbg_disc, vha, 0x20ec,
				    "%s %d %8phC lid %#x in use with pid %06x post gnl\n",
				    __func__, __LINE__, fcport->port_name,
				    fcport->loop_id, cid.b24);
				set_bit(fcport->loop_id,
				    vha->hw->loop_id_map);
				fcport->loop_id = FC_NO_LOOP_ID;
				qla24xx_post_gnl_work(vha, fcport);
				break;

			case LSC_SCODE_NOXCB:
				vha->hw->exch_starvation++;
				if (vha->hw->exch_starvation > 5) {
					ql_log(ql_log_warn, vha, 0xd046,
					    "Exchange starvation. Resetting RISC\n");
					vha->hw->exch_starvation = 0;
					set_bit(ISP_ABORT_NEEDED,
					    &vha->dpc_flags);
					qla2xxx_wake_dpc(vha);
				}
				fallthrough;
			default:
				ql_dbg(ql_dbg_disc, vha, 0x20eb,
				    "%s %8phC cmd error fw_status 0x%x 0x%x 0x%x\n",
				    __func__, sp->fcport->port_name,
				    fw_status[0], fw_status[1], fw_status[2]);

				fcport->flags &= ~FCF_ASYNC_SENT;
				qla2x00_set_fcport_disc_state(fcport,
				    DSC_LOGIN_FAILED);
				set_bit(RELOGIN_NEEDED, &vha->dpc_flags);
				break;
			}
			break;

		default:
			ql_dbg(ql_dbg_disc, vha, 0x20eb,
			    "%s %8phC cmd error 2 fw_status 0x%x 0x%x 0x%x\n",
			    __func__, sp->fcport->port_name,
			    fw_status[0], fw_status[1], fw_status[2]);

			sp->fcport->flags &= ~FCF_ASYNC_SENT;
			qla2x00_set_fcport_disc_state(fcport, DSC_LOGIN_FAILED);
			set_bit(RELOGIN_NEEDED, &vha->dpc_flags);
			break;
		}

		e = qla2x00_alloc_work(vha, QLA_EVT_UNMAP);
		if (!e) {
			struct srb_iocb *elsio = &sp->u.iocb_cmd;

			qla2x00_els_dcmd2_free(vha, &elsio->u.els_plogi);
			sp->free(sp);
			return;
		}
		e->u.iosb.sp = sp;
		qla2x00_post_work(vha, e);
	}
}

int
qla24xx_els_dcmd2_iocb(scsi_qla_host_t *vha, int els_opcode,
    fc_port_t *fcport, bool wait)
{
	srb_t *sp;
	struct srb_iocb *elsio = NULL;
	struct qla_hw_data *ha = vha->hw;
	int rval = QLA_SUCCESS;
	void	*ptr, *resp_ptr;

	/* Alloc SRB structure */
	sp = qla2x00_get_sp(vha, fcport, GFP_KERNEL);
	if (!sp) {
		ql_log(ql_log_info, vha, 0x70e6,
		 "SRB allocation failed\n");
		fcport->flags &= ~FCF_ASYNC_ACTIVE;
		return -ENOMEM;
	}

	fcport->flags |= FCF_ASYNC_SENT;
	qla2x00_set_fcport_disc_state(fcport, DSC_LOGIN_PEND);
	elsio = &sp->u.iocb_cmd;
	ql_dbg(ql_dbg_io, vha, 0x3073,
	       "%s Enter: PLOGI portid=%06x\n", __func__, fcport->d_id.b24);

	sp->type = SRB_ELS_DCMD;
	sp->name = "ELS_DCMD";
	sp->fcport = fcport;

	elsio->timeout = qla2x00_els_dcmd2_iocb_timeout;
	if (wait)
		sp->flags = SRB_WAKEUP_ON_COMP;

	qla2x00_init_timer(sp, ELS_DCMD_TIMEOUT + 2);

	sp->done = qla2x00_els_dcmd2_sp_done;
	elsio->u.els_plogi.tx_size = elsio->u.els_plogi.rx_size = DMA_POOL_SIZE;

	ptr = elsio->u.els_plogi.els_plogi_pyld =
	    dma_alloc_coherent(&ha->pdev->dev, elsio->u.els_plogi.tx_size,
		&elsio->u.els_plogi.els_plogi_pyld_dma, GFP_KERNEL);

	if (!elsio->u.els_plogi.els_plogi_pyld) {
		rval = QLA_FUNCTION_FAILED;
		goto out;
	}

	resp_ptr = elsio->u.els_plogi.els_resp_pyld =
	    dma_alloc_coherent(&ha->pdev->dev, elsio->u.els_plogi.rx_size,
		&elsio->u.els_plogi.els_resp_pyld_dma, GFP_KERNEL);

	if (!elsio->u.els_plogi.els_resp_pyld) {
		rval = QLA_FUNCTION_FAILED;
		goto out;
	}

	ql_dbg(ql_dbg_io, vha, 0x3073, "PLOGI %p %p\n", ptr, resp_ptr);

	memset(ptr, 0, sizeof(struct els_plogi_payload));
	memset(resp_ptr, 0, sizeof(struct els_plogi_payload));
	memcpy(elsio->u.els_plogi.els_plogi_pyld->data,
	    &ha->plogi_els_payld.fl_csp, LOGIN_TEMPLATE_SIZE);

	elsio->u.els_plogi.els_cmd = els_opcode;
	elsio->u.els_plogi.els_plogi_pyld->opcode = els_opcode;

<<<<<<< HEAD
	if (els_opcode == ELS_DCMD_PLOGI && vha->hw->flags.edif_enabled &&
	    vha->e_dbell.db_flags & EDB_ACTIVE) {
=======
	if (els_opcode == ELS_DCMD_PLOGI && DBELL_ACTIVE(vha)) {
>>>>>>> df0cc57e
		struct fc_els_flogi *p = ptr;

		p->fl_csp.sp_features |= cpu_to_be16(FC_SP_FT_SEC);
	}

	ql_dbg(ql_dbg_disc + ql_dbg_buffer, vha, 0x3073, "PLOGI buffer:\n");
	ql_dump_buffer(ql_dbg_disc + ql_dbg_buffer, vha, 0x0109,
	    (uint8_t *)elsio->u.els_plogi.els_plogi_pyld,
	    sizeof(*elsio->u.els_plogi.els_plogi_pyld));

	init_completion(&elsio->u.els_plogi.comp);
	rval = qla2x00_start_sp(sp);
	if (rval != QLA_SUCCESS) {
		rval = QLA_FUNCTION_FAILED;
	} else {
		ql_dbg(ql_dbg_disc, vha, 0x3074,
		    "%s PLOGI sent, hdl=%x, loopid=%x, to port_id %06x from port_id %06x\n",
		    sp->name, sp->handle, fcport->loop_id,
		    fcport->d_id.b24, vha->d_id.b24);
	}

	if (wait) {
		wait_for_completion(&elsio->u.els_plogi.comp);

		if (elsio->u.els_plogi.comp_status != CS_COMPLETE)
			rval = QLA_FUNCTION_FAILED;
	} else {
		goto done;
	}

out:
	fcport->flags &= ~(FCF_ASYNC_SENT | FCF_ASYNC_ACTIVE);
	qla2x00_els_dcmd2_free(vha, &elsio->u.els_plogi);
	sp->free(sp);
done:
	return rval;
}

/* it is assume qpair lock is held */
void qla_els_pt_iocb(struct scsi_qla_host *vha,
	struct els_entry_24xx *els_iocb,
	struct qla_els_pt_arg *a)
{
	els_iocb->entry_type = ELS_IOCB_TYPE;
	els_iocb->entry_count = 1;
	els_iocb->sys_define = 0;
	els_iocb->entry_status = 0;
	els_iocb->handle = QLA_SKIP_HANDLE;
	els_iocb->nport_handle = a->nport_handle;
	els_iocb->rx_xchg_address = a->rx_xchg_address;
	els_iocb->tx_dsd_count = cpu_to_le16(1);
	els_iocb->vp_index = a->vp_idx;
	els_iocb->sof_type = EST_SOFI3;
	els_iocb->rx_dsd_count = cpu_to_le16(0);
	els_iocb->opcode = a->els_opcode;

	els_iocb->d_id[0] = a->did.b.al_pa;
	els_iocb->d_id[1] = a->did.b.area;
	els_iocb->d_id[2] = a->did.b.domain;
	/* For SID the byte order is different than DID */
	els_iocb->s_id[1] = vha->d_id.b.al_pa;
	els_iocb->s_id[2] = vha->d_id.b.area;
	els_iocb->s_id[0] = vha->d_id.b.domain;

	els_iocb->control_flags = cpu_to_le16(a->control_flags);

	els_iocb->tx_byte_count = cpu_to_le32(a->tx_byte_count);
	els_iocb->tx_len = cpu_to_le32(a->tx_len);
	put_unaligned_le64(a->tx_addr, &els_iocb->tx_address);

	els_iocb->rx_byte_count = cpu_to_le32(a->rx_byte_count);
	els_iocb->rx_len = cpu_to_le32(a->rx_len);
	put_unaligned_le64(a->rx_addr, &els_iocb->rx_address);
}

static void
qla24xx_els_iocb(srb_t *sp, struct els_entry_24xx *els_iocb)
{
	struct bsg_job *bsg_job = sp->u.bsg_job;
	struct fc_bsg_request *bsg_request = bsg_job->request;

        els_iocb->entry_type = ELS_IOCB_TYPE;
        els_iocb->entry_count = 1;
        els_iocb->sys_define = 0;
        els_iocb->entry_status = 0;
        els_iocb->handle = sp->handle;
	els_iocb->nport_handle = cpu_to_le16(sp->fcport->loop_id);
	els_iocb->tx_dsd_count = cpu_to_le16(bsg_job->request_payload.sg_cnt);
	els_iocb->vp_index = sp->vha->vp_idx;
        els_iocb->sof_type = EST_SOFI3;
	els_iocb->rx_dsd_count = cpu_to_le16(bsg_job->reply_payload.sg_cnt);

	els_iocb->opcode =
	    sp->type == SRB_ELS_CMD_RPT ?
	    bsg_request->rqst_data.r_els.els_code :
	    bsg_request->rqst_data.h_els.command_code;
	els_iocb->d_id[0] = sp->fcport->d_id.b.al_pa;
	els_iocb->d_id[1] = sp->fcport->d_id.b.area;
	els_iocb->d_id[2] = sp->fcport->d_id.b.domain;
        els_iocb->control_flags = 0;
        els_iocb->rx_byte_count =
            cpu_to_le32(bsg_job->reply_payload.payload_len);
        els_iocb->tx_byte_count =
            cpu_to_le32(bsg_job->request_payload.payload_len);

	put_unaligned_le64(sg_dma_address(bsg_job->request_payload.sg_list),
			   &els_iocb->tx_address);
        els_iocb->tx_len = cpu_to_le32(sg_dma_len
            (bsg_job->request_payload.sg_list));

	put_unaligned_le64(sg_dma_address(bsg_job->reply_payload.sg_list),
			   &els_iocb->rx_address);
        els_iocb->rx_len = cpu_to_le32(sg_dma_len
            (bsg_job->reply_payload.sg_list));

	sp->vha->qla_stats.control_requests++;
}

static void
qla2x00_ct_iocb(srb_t *sp, ms_iocb_entry_t *ct_iocb)
{
	uint16_t        avail_dsds;
	struct dsd64	*cur_dsd;
	struct scatterlist *sg;
	int index;
	uint16_t tot_dsds;
	scsi_qla_host_t *vha = sp->vha;
	struct qla_hw_data *ha = vha->hw;
	struct bsg_job *bsg_job = sp->u.bsg_job;
	int entry_count = 1;

	memset(ct_iocb, 0, sizeof(ms_iocb_entry_t));
	ct_iocb->entry_type = CT_IOCB_TYPE;
	ct_iocb->entry_status = 0;
	ct_iocb->handle1 = sp->handle;
	SET_TARGET_ID(ha, ct_iocb->loop_id, sp->fcport->loop_id);
	ct_iocb->status = cpu_to_le16(0);
	ct_iocb->control_flags = cpu_to_le16(0);
	ct_iocb->timeout = 0;
	ct_iocb->cmd_dsd_count =
	    cpu_to_le16(bsg_job->request_payload.sg_cnt);
	ct_iocb->total_dsd_count =
	    cpu_to_le16(bsg_job->request_payload.sg_cnt + 1);
	ct_iocb->req_bytecount =
	    cpu_to_le32(bsg_job->request_payload.payload_len);
	ct_iocb->rsp_bytecount =
	    cpu_to_le32(bsg_job->reply_payload.payload_len);

	put_unaligned_le64(sg_dma_address(bsg_job->request_payload.sg_list),
			   &ct_iocb->req_dsd.address);
	ct_iocb->req_dsd.length = ct_iocb->req_bytecount;

	put_unaligned_le64(sg_dma_address(bsg_job->reply_payload.sg_list),
			   &ct_iocb->rsp_dsd.address);
	ct_iocb->rsp_dsd.length = ct_iocb->rsp_bytecount;

	avail_dsds = 1;
	cur_dsd = &ct_iocb->rsp_dsd;
	index = 0;
	tot_dsds = bsg_job->reply_payload.sg_cnt;

	for_each_sg(bsg_job->reply_payload.sg_list, sg, tot_dsds, index) {
		cont_a64_entry_t *cont_pkt;

		/* Allocate additional continuation packets? */
		if (avail_dsds == 0) {
			/*
			* Five DSDs are available in the Cont.
			* Type 1 IOCB.
			       */
			cont_pkt = qla2x00_prep_cont_type1_iocb(vha,
			    vha->hw->req_q_map[0]);
			cur_dsd = cont_pkt->dsd;
			avail_dsds = 5;
			entry_count++;
		}

		append_dsd64(&cur_dsd, sg);
		avail_dsds--;
	}
	ct_iocb->entry_count = entry_count;

	sp->vha->qla_stats.control_requests++;
}

static void
qla24xx_ct_iocb(srb_t *sp, struct ct_entry_24xx *ct_iocb)
{
	uint16_t        avail_dsds;
	struct dsd64	*cur_dsd;
	struct scatterlist *sg;
	int index;
	uint16_t cmd_dsds, rsp_dsds;
	scsi_qla_host_t *vha = sp->vha;
	struct qla_hw_data *ha = vha->hw;
	struct bsg_job *bsg_job = sp->u.bsg_job;
	int entry_count = 1;
	cont_a64_entry_t *cont_pkt = NULL;

	ct_iocb->entry_type = CT_IOCB_TYPE;
        ct_iocb->entry_status = 0;
        ct_iocb->sys_define = 0;
        ct_iocb->handle = sp->handle;

	ct_iocb->nport_handle = cpu_to_le16(sp->fcport->loop_id);
	ct_iocb->vp_index = sp->vha->vp_idx;
	ct_iocb->comp_status = cpu_to_le16(0);

	cmd_dsds = bsg_job->request_payload.sg_cnt;
	rsp_dsds = bsg_job->reply_payload.sg_cnt;

	ct_iocb->cmd_dsd_count = cpu_to_le16(cmd_dsds);
        ct_iocb->timeout = 0;
	ct_iocb->rsp_dsd_count = cpu_to_le16(rsp_dsds);
        ct_iocb->cmd_byte_count =
            cpu_to_le32(bsg_job->request_payload.payload_len);

	avail_dsds = 2;
	cur_dsd = ct_iocb->dsd;
	index = 0;

	for_each_sg(bsg_job->request_payload.sg_list, sg, cmd_dsds, index) {
		/* Allocate additional continuation packets? */
		if (avail_dsds == 0) {
			/*
			 * Five DSDs are available in the Cont.
			 * Type 1 IOCB.
			 */
			cont_pkt = qla2x00_prep_cont_type1_iocb(
			    vha, ha->req_q_map[0]);
			cur_dsd = cont_pkt->dsd;
			avail_dsds = 5;
			entry_count++;
		}

		append_dsd64(&cur_dsd, sg);
		avail_dsds--;
	}

	index = 0;

	for_each_sg(bsg_job->reply_payload.sg_list, sg, rsp_dsds, index) {
		/* Allocate additional continuation packets? */
		if (avail_dsds == 0) {
			/*
			* Five DSDs are available in the Cont.
			* Type 1 IOCB.
			       */
			cont_pkt = qla2x00_prep_cont_type1_iocb(vha,
			    ha->req_q_map[0]);
			cur_dsd = cont_pkt->dsd;
			avail_dsds = 5;
			entry_count++;
		}

		append_dsd64(&cur_dsd, sg);
		avail_dsds--;
	}
        ct_iocb->entry_count = entry_count;
}

/*
 * qla82xx_start_scsi() - Send a SCSI command to the ISP
 * @sp: command to send to the ISP
 *
 * Returns non-zero if a failure occurred, else zero.
 */
int
qla82xx_start_scsi(srb_t *sp)
{
	int		nseg;
	unsigned long   flags;
	struct scsi_cmnd *cmd;
	uint32_t	*clr_ptr;
	uint32_t	handle;
	uint16_t	cnt;
	uint16_t	req_cnt;
	uint16_t	tot_dsds;
	struct device_reg_82xx __iomem *reg;
	uint32_t dbval;
	__be32 *fcp_dl;
	uint8_t additional_cdb_len;
	struct ct6_dsd *ctx;
	struct scsi_qla_host *vha = sp->vha;
	struct qla_hw_data *ha = vha->hw;
	struct req_que *req = NULL;
	struct rsp_que *rsp = NULL;

	/* Setup device pointers. */
	reg = &ha->iobase->isp82;
	cmd = GET_CMD_SP(sp);
	req = vha->req;
	rsp = ha->rsp_q_map[0];

	/* So we know we haven't pci_map'ed anything yet */
	tot_dsds = 0;

	dbval = 0x04 | (ha->portnum << 5);

	/* Send marker if required */
	if (vha->marker_needed != 0) {
		if (qla2x00_marker(vha, ha->base_qpair,
			0, 0, MK_SYNC_ALL) != QLA_SUCCESS) {
			ql_log(ql_log_warn, vha, 0x300c,
			    "qla2x00_marker failed for cmd=%p.\n", cmd);
			return QLA_FUNCTION_FAILED;
		}
		vha->marker_needed = 0;
	}

	/* Acquire ring specific lock */
	spin_lock_irqsave(&ha->hardware_lock, flags);

	handle = qla2xxx_get_next_handle(req);
	if (handle == 0)
		goto queuing_error;

	/* Map the sg table so we have an accurate count of sg entries needed */
	if (scsi_sg_count(cmd)) {
		nseg = dma_map_sg(&ha->pdev->dev, scsi_sglist(cmd),
		    scsi_sg_count(cmd), cmd->sc_data_direction);
		if (unlikely(!nseg))
			goto queuing_error;
	} else
		nseg = 0;

	tot_dsds = nseg;

	if (tot_dsds > ql2xshiftctondsd) {
		struct cmd_type_6 *cmd_pkt;
		uint16_t more_dsd_lists = 0;
		struct dsd_dma *dsd_ptr;
		uint16_t i;

		more_dsd_lists = qla24xx_calc_dsd_lists(tot_dsds);
		if ((more_dsd_lists + ha->gbl_dsd_inuse) >= NUM_DSD_CHAIN) {
			ql_dbg(ql_dbg_io, vha, 0x300d,
			    "Num of DSD list %d is than %d for cmd=%p.\n",
			    more_dsd_lists + ha->gbl_dsd_inuse, NUM_DSD_CHAIN,
			    cmd);
			goto queuing_error;
		}

		if (more_dsd_lists <= ha->gbl_dsd_avail)
			goto sufficient_dsds;
		else
			more_dsd_lists -= ha->gbl_dsd_avail;

		for (i = 0; i < more_dsd_lists; i++) {
			dsd_ptr = kzalloc(sizeof(struct dsd_dma), GFP_ATOMIC);
			if (!dsd_ptr) {
				ql_log(ql_log_fatal, vha, 0x300e,
				    "Failed to allocate memory for dsd_dma "
				    "for cmd=%p.\n", cmd);
				goto queuing_error;
			}

			dsd_ptr->dsd_addr = dma_pool_alloc(ha->dl_dma_pool,
				GFP_ATOMIC, &dsd_ptr->dsd_list_dma);
			if (!dsd_ptr->dsd_addr) {
				kfree(dsd_ptr);
				ql_log(ql_log_fatal, vha, 0x300f,
				    "Failed to allocate memory for dsd_addr "
				    "for cmd=%p.\n", cmd);
				goto queuing_error;
			}
			list_add_tail(&dsd_ptr->list, &ha->gbl_dsd_list);
			ha->gbl_dsd_avail++;
		}

sufficient_dsds:
		req_cnt = 1;

		if (req->cnt < (req_cnt + 2)) {
			cnt = (uint16_t)rd_reg_dword_relaxed(
				&reg->req_q_out[0]);
			if (req->ring_index < cnt)
				req->cnt = cnt - req->ring_index;
			else
				req->cnt = req->length -
					(req->ring_index - cnt);
			if (req->cnt < (req_cnt + 2))
				goto queuing_error;
		}

		ctx = sp->u.scmd.ct6_ctx =
		    mempool_alloc(ha->ctx_mempool, GFP_ATOMIC);
		if (!ctx) {
			ql_log(ql_log_fatal, vha, 0x3010,
			    "Failed to allocate ctx for cmd=%p.\n", cmd);
			goto queuing_error;
		}

		memset(ctx, 0, sizeof(struct ct6_dsd));
		ctx->fcp_cmnd = dma_pool_zalloc(ha->fcp_cmnd_dma_pool,
			GFP_ATOMIC, &ctx->fcp_cmnd_dma);
		if (!ctx->fcp_cmnd) {
			ql_log(ql_log_fatal, vha, 0x3011,
			    "Failed to allocate fcp_cmnd for cmd=%p.\n", cmd);
			goto queuing_error;
		}

		/* Initialize the DSD list and dma handle */
		INIT_LIST_HEAD(&ctx->dsd_list);
		ctx->dsd_use_cnt = 0;

		if (cmd->cmd_len > 16) {
			additional_cdb_len = cmd->cmd_len - 16;
			if ((cmd->cmd_len % 4) != 0) {
				/* SCSI command bigger than 16 bytes must be
				 * multiple of 4
				 */
				ql_log(ql_log_warn, vha, 0x3012,
				    "scsi cmd len %d not multiple of 4 "
				    "for cmd=%p.\n", cmd->cmd_len, cmd);
				goto queuing_error_fcp_cmnd;
			}
			ctx->fcp_cmnd_len = 12 + cmd->cmd_len + 4;
		} else {
			additional_cdb_len = 0;
			ctx->fcp_cmnd_len = 12 + 16 + 4;
		}

		cmd_pkt = (struct cmd_type_6 *)req->ring_ptr;
		cmd_pkt->handle = make_handle(req->id, handle);

		/* Zero out remaining portion of packet. */
		/*    tagged queuing modifier -- default is TSK_SIMPLE (0). */
		clr_ptr = (uint32_t *)cmd_pkt + 2;
		memset(clr_ptr, 0, REQUEST_ENTRY_SIZE - 8);
		cmd_pkt->dseg_count = cpu_to_le16(tot_dsds);

		/* Set NPORT-ID and LUN number*/
		cmd_pkt->nport_handle = cpu_to_le16(sp->fcport->loop_id);
		cmd_pkt->port_id[0] = sp->fcport->d_id.b.al_pa;
		cmd_pkt->port_id[1] = sp->fcport->d_id.b.area;
		cmd_pkt->port_id[2] = sp->fcport->d_id.b.domain;
		cmd_pkt->vp_index = sp->vha->vp_idx;

		/* Build IOCB segments */
		if (qla24xx_build_scsi_type_6_iocbs(sp, cmd_pkt, tot_dsds))
			goto queuing_error_fcp_cmnd;

		int_to_scsilun(cmd->device->lun, &cmd_pkt->lun);
		host_to_fcp_swap((uint8_t *)&cmd_pkt->lun, sizeof(cmd_pkt->lun));

		/* build FCP_CMND IU */
		int_to_scsilun(cmd->device->lun, &ctx->fcp_cmnd->lun);
		ctx->fcp_cmnd->additional_cdb_len = additional_cdb_len;

		if (cmd->sc_data_direction == DMA_TO_DEVICE)
			ctx->fcp_cmnd->additional_cdb_len |= 1;
		else if (cmd->sc_data_direction == DMA_FROM_DEVICE)
			ctx->fcp_cmnd->additional_cdb_len |= 2;

		/* Populate the FCP_PRIO. */
		if (ha->flags.fcp_prio_enabled)
			ctx->fcp_cmnd->task_attribute |=
			    sp->fcport->fcp_prio << 3;

		memcpy(ctx->fcp_cmnd->cdb, cmd->cmnd, cmd->cmd_len);

		fcp_dl = (__be32 *)(ctx->fcp_cmnd->cdb + 16 +
		    additional_cdb_len);
		*fcp_dl = htonl((uint32_t)scsi_bufflen(cmd));

		cmd_pkt->fcp_cmnd_dseg_len = cpu_to_le16(ctx->fcp_cmnd_len);
		put_unaligned_le64(ctx->fcp_cmnd_dma,
				   &cmd_pkt->fcp_cmnd_dseg_address);

		sp->flags |= SRB_FCP_CMND_DMA_VALID;
		cmd_pkt->byte_count = cpu_to_le32((uint32_t)scsi_bufflen(cmd));
		/* Set total data segment count. */
		cmd_pkt->entry_count = (uint8_t)req_cnt;
		/* Specify response queue number where
		 * completion should happen
		 */
		cmd_pkt->entry_status = (uint8_t) rsp->id;
	} else {
		struct cmd_type_7 *cmd_pkt;

		req_cnt = qla24xx_calc_iocbs(vha, tot_dsds);
		if (req->cnt < (req_cnt + 2)) {
			cnt = (uint16_t)rd_reg_dword_relaxed(
			    &reg->req_q_out[0]);
			if (req->ring_index < cnt)
				req->cnt = cnt - req->ring_index;
			else
				req->cnt = req->length -
					(req->ring_index - cnt);
		}
		if (req->cnt < (req_cnt + 2))
			goto queuing_error;

		cmd_pkt = (struct cmd_type_7 *)req->ring_ptr;
		cmd_pkt->handle = make_handle(req->id, handle);

		/* Zero out remaining portion of packet. */
		/* tagged queuing modifier -- default is TSK_SIMPLE (0).*/
		clr_ptr = (uint32_t *)cmd_pkt + 2;
		memset(clr_ptr, 0, REQUEST_ENTRY_SIZE - 8);
		cmd_pkt->dseg_count = cpu_to_le16(tot_dsds);

		/* Set NPORT-ID and LUN number*/
		cmd_pkt->nport_handle = cpu_to_le16(sp->fcport->loop_id);
		cmd_pkt->port_id[0] = sp->fcport->d_id.b.al_pa;
		cmd_pkt->port_id[1] = sp->fcport->d_id.b.area;
		cmd_pkt->port_id[2] = sp->fcport->d_id.b.domain;
		cmd_pkt->vp_index = sp->vha->vp_idx;

		int_to_scsilun(cmd->device->lun, &cmd_pkt->lun);
		host_to_fcp_swap((uint8_t *)&cmd_pkt->lun,
		    sizeof(cmd_pkt->lun));

		/* Populate the FCP_PRIO. */
		if (ha->flags.fcp_prio_enabled)
			cmd_pkt->task |= sp->fcport->fcp_prio << 3;

		/* Load SCSI command packet. */
		memcpy(cmd_pkt->fcp_cdb, cmd->cmnd, cmd->cmd_len);
		host_to_fcp_swap(cmd_pkt->fcp_cdb, sizeof(cmd_pkt->fcp_cdb));

		cmd_pkt->byte_count = cpu_to_le32((uint32_t)scsi_bufflen(cmd));

		/* Build IOCB segments */
		qla24xx_build_scsi_iocbs(sp, cmd_pkt, tot_dsds, req);

		/* Set total data segment count. */
		cmd_pkt->entry_count = (uint8_t)req_cnt;
		/* Specify response queue number where
		 * completion should happen.
		 */
		cmd_pkt->entry_status = (uint8_t) rsp->id;

	}
	/* Build command packet. */
	req->current_outstanding_cmd = handle;
	req->outstanding_cmds[handle] = sp;
	sp->handle = handle;
	cmd->host_scribble = (unsigned char *)(unsigned long)handle;
	req->cnt -= req_cnt;
	wmb();

	/* Adjust ring index. */
	req->ring_index++;
	if (req->ring_index == req->length) {
		req->ring_index = 0;
		req->ring_ptr = req->ring;
	} else
		req->ring_ptr++;

	sp->flags |= SRB_DMA_VALID;

	/* Set chip new ring index. */
	/* write, read and verify logic */
	dbval = dbval | (req->id << 8) | (req->ring_index << 16);
	if (ql2xdbwr)
		qla82xx_wr_32(ha, (uintptr_t __force)ha->nxdb_wr_ptr, dbval);
	else {
		wrt_reg_dword(ha->nxdb_wr_ptr, dbval);
		wmb();
		while (rd_reg_dword(ha->nxdb_rd_ptr) != dbval) {
			wrt_reg_dword(ha->nxdb_wr_ptr, dbval);
			wmb();
		}
	}

	/* Manage unprocessed RIO/ZIO commands in response queue. */
	if (vha->flags.process_response_queue &&
	    rsp->ring_ptr->signature != RESPONSE_PROCESSED)
		qla24xx_process_response_queue(vha, rsp);

	spin_unlock_irqrestore(&ha->hardware_lock, flags);
	return QLA_SUCCESS;

queuing_error_fcp_cmnd:
	dma_pool_free(ha->fcp_cmnd_dma_pool, ctx->fcp_cmnd, ctx->fcp_cmnd_dma);
queuing_error:
	if (tot_dsds)
		scsi_dma_unmap(cmd);

	if (sp->u.scmd.crc_ctx) {
		mempool_free(sp->u.scmd.crc_ctx, ha->ctx_mempool);
		sp->u.scmd.crc_ctx = NULL;
	}
	spin_unlock_irqrestore(&ha->hardware_lock, flags);

	return QLA_FUNCTION_FAILED;
}

static void
qla24xx_abort_iocb(srb_t *sp, struct abort_entry_24xx *abt_iocb)
{
	struct srb_iocb *aio = &sp->u.iocb_cmd;
	scsi_qla_host_t *vha = sp->vha;
	struct req_que *req = sp->qpair->req;
	srb_t *orig_sp = sp->cmd_sp;

	memset(abt_iocb, 0, sizeof(struct abort_entry_24xx));
	abt_iocb->entry_type = ABORT_IOCB_TYPE;
	abt_iocb->entry_count = 1;
	abt_iocb->handle = make_handle(req->id, sp->handle);
	if (sp->fcport) {
		abt_iocb->nport_handle = cpu_to_le16(sp->fcport->loop_id);
		abt_iocb->port_id[0] = sp->fcport->d_id.b.al_pa;
		abt_iocb->port_id[1] = sp->fcport->d_id.b.area;
		abt_iocb->port_id[2] = sp->fcport->d_id.b.domain;
	}
	abt_iocb->handle_to_abort =
		make_handle(le16_to_cpu(aio->u.abt.req_que_no),
			    aio->u.abt.cmd_hndl);
	abt_iocb->vp_index = vha->vp_idx;
	abt_iocb->req_que_no = aio->u.abt.req_que_no;

	/* need to pass original sp */
	if (orig_sp)
		qla_nvme_abort_set_option(abt_iocb, orig_sp);

	/* Send the command to the firmware */
	wmb();
}

static void
qla2x00_mb_iocb(srb_t *sp, struct mbx_24xx_entry *mbx)
{
	int i, sz;

	mbx->entry_type = MBX_IOCB_TYPE;
	mbx->handle = sp->handle;
	sz = min(ARRAY_SIZE(mbx->mb), ARRAY_SIZE(sp->u.iocb_cmd.u.mbx.out_mb));

	for (i = 0; i < sz; i++)
		mbx->mb[i] = sp->u.iocb_cmd.u.mbx.out_mb[i];
}

static void
qla2x00_ctpthru_cmd_iocb(srb_t *sp, struct ct_entry_24xx *ct_pkt)
{
	sp->u.iocb_cmd.u.ctarg.iocb = ct_pkt;
	qla24xx_prep_ms_iocb(sp->vha, &sp->u.iocb_cmd.u.ctarg);
	ct_pkt->handle = sp->handle;
}

static void qla2x00_send_notify_ack_iocb(srb_t *sp,
	struct nack_to_isp *nack)
{
	struct imm_ntfy_from_isp *ntfy = sp->u.iocb_cmd.u.nack.ntfy;

	nack->entry_type = NOTIFY_ACK_TYPE;
	nack->entry_count = 1;
	nack->ox_id = ntfy->ox_id;

	nack->u.isp24.handle = sp->handle;
	nack->u.isp24.nport_handle = ntfy->u.isp24.nport_handle;
	if (le16_to_cpu(ntfy->u.isp24.status) == IMM_NTFY_ELS) {
		nack->u.isp24.flags = ntfy->u.isp24.flags &
			cpu_to_le16(NOTIFY24XX_FLAGS_PUREX_IOCB);
	}
	nack->u.isp24.srr_rx_id = ntfy->u.isp24.srr_rx_id;
	nack->u.isp24.status = ntfy->u.isp24.status;
	nack->u.isp24.status_subcode = ntfy->u.isp24.status_subcode;
	nack->u.isp24.fw_handle = ntfy->u.isp24.fw_handle;
	nack->u.isp24.exchange_address = ntfy->u.isp24.exchange_address;
	nack->u.isp24.srr_rel_offs = ntfy->u.isp24.srr_rel_offs;
	nack->u.isp24.srr_ui = ntfy->u.isp24.srr_ui;
	nack->u.isp24.srr_flags = 0;
	nack->u.isp24.srr_reject_code = 0;
	nack->u.isp24.srr_reject_code_expl = 0;
	nack->u.isp24.vp_index = ntfy->u.isp24.vp_index;

	if (ntfy->u.isp24.status_subcode == ELS_PLOGI &&
	    (le16_to_cpu(ntfy->u.isp24.flags) & NOTIFY24XX_FLAGS_FCSP) &&
	    sp->vha->hw->flags.edif_enabled) {
		ql_dbg(ql_dbg_disc, sp->vha, 0x3074,
		    "%s PLOGI NACK sent with FC SECURITY bit, hdl=%x, loopid=%x, to pid %06x\n",
		    sp->name, sp->handle, sp->fcport->loop_id,
		    sp->fcport->d_id.b24);
		nack->u.isp24.flags |= cpu_to_le16(NOTIFY_ACK_FLAGS_FCSP);
	}
}

/*
 * Build NVME LS request
 */
static void
qla_nvme_ls(srb_t *sp, struct pt_ls4_request *cmd_pkt)
{
	struct srb_iocb *nvme;

	nvme = &sp->u.iocb_cmd;
	cmd_pkt->entry_type = PT_LS4_REQUEST;
	cmd_pkt->entry_count = 1;
	cmd_pkt->control_flags = cpu_to_le16(CF_LS4_ORIGINATOR << CF_LS4_SHIFT);

	cmd_pkt->timeout = cpu_to_le16(nvme->u.nvme.timeout_sec);
	cmd_pkt->nport_handle = cpu_to_le16(sp->fcport->loop_id);
	cmd_pkt->vp_index = sp->fcport->vha->vp_idx;

	cmd_pkt->tx_dseg_count = cpu_to_le16(1);
	cmd_pkt->tx_byte_count = cpu_to_le32(nvme->u.nvme.cmd_len);
	cmd_pkt->dsd[0].length = cpu_to_le32(nvme->u.nvme.cmd_len);
	put_unaligned_le64(nvme->u.nvme.cmd_dma, &cmd_pkt->dsd[0].address);

	cmd_pkt->rx_dseg_count = cpu_to_le16(1);
	cmd_pkt->rx_byte_count = cpu_to_le32(nvme->u.nvme.rsp_len);
	cmd_pkt->dsd[1].length = cpu_to_le32(nvme->u.nvme.rsp_len);
	put_unaligned_le64(nvme->u.nvme.rsp_dma, &cmd_pkt->dsd[1].address);
}

static void
qla25xx_ctrlvp_iocb(srb_t *sp, struct vp_ctrl_entry_24xx *vce)
{
	int map, pos;

	vce->entry_type = VP_CTRL_IOCB_TYPE;
	vce->handle = sp->handle;
	vce->entry_count = 1;
	vce->command = cpu_to_le16(sp->u.iocb_cmd.u.ctrlvp.cmd);
	vce->vp_count = cpu_to_le16(1);

	/*
	 * index map in firmware starts with 1; decrement index
	 * this is ok as we never use index 0
	 */
	map = (sp->u.iocb_cmd.u.ctrlvp.vp_index - 1) / 8;
	pos = (sp->u.iocb_cmd.u.ctrlvp.vp_index - 1) & 7;
	vce->vp_idx_map[map] |= 1 << pos;
}

static void
qla24xx_prlo_iocb(srb_t *sp, struct logio_entry_24xx *logio)
{
	logio->entry_type = LOGINOUT_PORT_IOCB_TYPE;
	logio->control_flags =
	    cpu_to_le16(LCF_COMMAND_PRLO|LCF_IMPL_PRLO);

	logio->nport_handle = cpu_to_le16(sp->fcport->loop_id);
	logio->port_id[0] = sp->fcport->d_id.b.al_pa;
	logio->port_id[1] = sp->fcport->d_id.b.area;
	logio->port_id[2] = sp->fcport->d_id.b.domain;
	logio->vp_index = sp->fcport->vha->vp_idx;
}

int
qla2x00_start_sp(srb_t *sp)
{
	int rval = QLA_SUCCESS;
	scsi_qla_host_t *vha = sp->vha;
	struct qla_hw_data *ha = vha->hw;
	struct qla_qpair *qp = sp->qpair;
	void *pkt;
	unsigned long flags;

	if (vha->hw->flags.eeh_busy)
		return -EIO;

	spin_lock_irqsave(qp->qp_lock_ptr, flags);
	pkt = __qla2x00_alloc_iocbs(sp->qpair, sp);
	if (!pkt) {
		rval = EAGAIN;
		ql_log(ql_log_warn, vha, 0x700c,
		    "qla2x00_alloc_iocbs failed.\n");
		goto done;
	}

	switch (sp->type) {
	case SRB_LOGIN_CMD:
		IS_FWI2_CAPABLE(ha) ?
		    qla24xx_login_iocb(sp, pkt) :
		    qla2x00_login_iocb(sp, pkt);
		break;
	case SRB_PRLI_CMD:
		qla24xx_prli_iocb(sp, pkt);
		break;
	case SRB_LOGOUT_CMD:
		IS_FWI2_CAPABLE(ha) ?
		    qla24xx_logout_iocb(sp, pkt) :
		    qla2x00_logout_iocb(sp, pkt);
		break;
	case SRB_ELS_CMD_RPT:
	case SRB_ELS_CMD_HST:
		qla24xx_els_iocb(sp, pkt);
		break;
	case SRB_ELS_CMD_HST_NOLOGIN:
		qla_els_pt_iocb(sp->vha, pkt,  &sp->u.bsg_cmd.u.els_arg);
		((struct els_entry_24xx *)pkt)->handle = sp->handle;
		break;
	case SRB_CT_CMD:
		IS_FWI2_CAPABLE(ha) ?
		    qla24xx_ct_iocb(sp, pkt) :
		    qla2x00_ct_iocb(sp, pkt);
		break;
	case SRB_ADISC_CMD:
		IS_FWI2_CAPABLE(ha) ?
		    qla24xx_adisc_iocb(sp, pkt) :
		    qla2x00_adisc_iocb(sp, pkt);
		break;
	case SRB_TM_CMD:
		IS_QLAFX00(ha) ?
		    qlafx00_tm_iocb(sp, pkt) :
		    qla24xx_tm_iocb(sp, pkt);
		break;
	case SRB_FXIOCB_DCMD:
	case SRB_FXIOCB_BCMD:
		qlafx00_fxdisc_iocb(sp, pkt);
		break;
	case SRB_NVME_LS:
		qla_nvme_ls(sp, pkt);
		break;
	case SRB_ABT_CMD:
		IS_QLAFX00(ha) ?
			qlafx00_abort_iocb(sp, pkt) :
			qla24xx_abort_iocb(sp, pkt);
		break;
	case SRB_ELS_DCMD:
		qla24xx_els_logo_iocb(sp, pkt);
		break;
	case SRB_CT_PTHRU_CMD:
		qla2x00_ctpthru_cmd_iocb(sp, pkt);
		break;
	case SRB_MB_IOCB:
		qla2x00_mb_iocb(sp, pkt);
		break;
	case SRB_NACK_PLOGI:
	case SRB_NACK_PRLI:
	case SRB_NACK_LOGO:
		qla2x00_send_notify_ack_iocb(sp, pkt);
		break;
	case SRB_CTRL_VP:
		qla25xx_ctrlvp_iocb(sp, pkt);
		break;
	case SRB_PRLO_CMD:
		qla24xx_prlo_iocb(sp, pkt);
		break;
	case SRB_SA_UPDATE:
		qla24xx_sa_update_iocb(sp, pkt);
		break;
	case SRB_SA_REPLACE:
		qla24xx_sa_replace_iocb(sp, pkt);
		break;
	default:
		break;
	}

	if (sp->start_timer)
		add_timer(&sp->u.iocb_cmd.timer);

	wmb();
	qla2x00_start_iocbs(vha, qp->req);
done:
	spin_unlock_irqrestore(qp->qp_lock_ptr, flags);
	return rval;
}

static void
qla25xx_build_bidir_iocb(srb_t *sp, struct scsi_qla_host *vha,
				struct cmd_bidir *cmd_pkt, uint32_t tot_dsds)
{
	uint16_t avail_dsds;
	struct dsd64 *cur_dsd;
	uint32_t req_data_len = 0;
	uint32_t rsp_data_len = 0;
	struct scatterlist *sg;
	int index;
	int entry_count = 1;
	struct bsg_job *bsg_job = sp->u.bsg_job;

	/*Update entry type to indicate bidir command */
	put_unaligned_le32(COMMAND_BIDIRECTIONAL, &cmd_pkt->entry_type);

	/* Set the transfer direction, in this set both flags
	 * Also set the BD_WRAP_BACK flag, firmware will take care
	 * assigning DID=SID for outgoing pkts.
	 */
	cmd_pkt->wr_dseg_count = cpu_to_le16(bsg_job->request_payload.sg_cnt);
	cmd_pkt->rd_dseg_count = cpu_to_le16(bsg_job->reply_payload.sg_cnt);
	cmd_pkt->control_flags = cpu_to_le16(BD_WRITE_DATA | BD_READ_DATA |
							BD_WRAP_BACK);

	req_data_len = rsp_data_len = bsg_job->request_payload.payload_len;
	cmd_pkt->wr_byte_count = cpu_to_le32(req_data_len);
	cmd_pkt->rd_byte_count = cpu_to_le32(rsp_data_len);
	cmd_pkt->timeout = cpu_to_le16(qla2x00_get_async_timeout(vha) + 2);

	vha->bidi_stats.transfer_bytes += req_data_len;
	vha->bidi_stats.io_count++;

	vha->qla_stats.output_bytes += req_data_len;
	vha->qla_stats.output_requests++;

	/* Only one dsd is available for bidirectional IOCB, remaining dsds
	 * are bundled in continuation iocb
	 */
	avail_dsds = 1;
	cur_dsd = &cmd_pkt->fcp_dsd;

	index = 0;

	for_each_sg(bsg_job->request_payload.sg_list, sg,
				bsg_job->request_payload.sg_cnt, index) {
		cont_a64_entry_t *cont_pkt;

		/* Allocate additional continuation packets */
		if (avail_dsds == 0) {
			/* Continuation type 1 IOCB can accomodate
			 * 5 DSDS
			 */
			cont_pkt = qla2x00_prep_cont_type1_iocb(vha, vha->req);
			cur_dsd = cont_pkt->dsd;
			avail_dsds = 5;
			entry_count++;
		}
		append_dsd64(&cur_dsd, sg);
		avail_dsds--;
	}
	/* For read request DSD will always goes to continuation IOCB
	 * and follow the write DSD. If there is room on the current IOCB
	 * then it is added to that IOCB else new continuation IOCB is
	 * allocated.
	 */
	for_each_sg(bsg_job->reply_payload.sg_list, sg,
				bsg_job->reply_payload.sg_cnt, index) {
		cont_a64_entry_t *cont_pkt;

		/* Allocate additional continuation packets */
		if (avail_dsds == 0) {
			/* Continuation type 1 IOCB can accomodate
			 * 5 DSDS
			 */
			cont_pkt = qla2x00_prep_cont_type1_iocb(vha, vha->req);
			cur_dsd = cont_pkt->dsd;
			avail_dsds = 5;
			entry_count++;
		}
		append_dsd64(&cur_dsd, sg);
		avail_dsds--;
	}
	/* This value should be same as number of IOCB required for this cmd */
	cmd_pkt->entry_count = entry_count;
}

int
qla2x00_start_bidir(srb_t *sp, struct scsi_qla_host *vha, uint32_t tot_dsds)
{

	struct qla_hw_data *ha = vha->hw;
	unsigned long flags;
	uint32_t handle;
	uint16_t req_cnt;
	uint16_t cnt;
	uint32_t *clr_ptr;
	struct cmd_bidir *cmd_pkt = NULL;
	struct rsp_que *rsp;
	struct req_que *req;
	int rval = EXT_STATUS_OK;

	rval = QLA_SUCCESS;

	rsp = ha->rsp_q_map[0];
	req = vha->req;

	/* Send marker if required */
	if (vha->marker_needed != 0) {
		if (qla2x00_marker(vha, ha->base_qpair,
			0, 0, MK_SYNC_ALL) != QLA_SUCCESS)
			return EXT_STATUS_MAILBOX;
		vha->marker_needed = 0;
	}

	/* Acquire ring specific lock */
	spin_lock_irqsave(&ha->hardware_lock, flags);

	handle = qla2xxx_get_next_handle(req);
	if (handle == 0) {
		rval = EXT_STATUS_BUSY;
		goto queuing_error;
	}

	/* Calculate number of IOCB required */
	req_cnt = qla24xx_calc_iocbs(vha, tot_dsds);

	/* Check for room on request queue. */
	if (req->cnt < req_cnt + 2) {
		if (IS_SHADOW_REG_CAPABLE(ha)) {
			cnt = *req->out_ptr;
		} else {
			cnt = rd_reg_dword_relaxed(req->req_q_out);
			if (qla2x00_check_reg16_for_disconnect(vha, cnt))
				goto queuing_error;
		}

		if  (req->ring_index < cnt)
			req->cnt = cnt - req->ring_index;
		else
			req->cnt = req->length -
				(req->ring_index - cnt);
	}
	if (req->cnt < req_cnt + 2) {
		rval = EXT_STATUS_BUSY;
		goto queuing_error;
	}

	cmd_pkt = (struct cmd_bidir *)req->ring_ptr;
	cmd_pkt->handle = make_handle(req->id, handle);

	/* Zero out remaining portion of packet. */
	/* tagged queuing modifier -- default is TSK_SIMPLE (0).*/
	clr_ptr = (uint32_t *)cmd_pkt + 2;
	memset(clr_ptr, 0, REQUEST_ENTRY_SIZE - 8);

	/* Set NPORT-ID  (of vha)*/
	cmd_pkt->nport_handle = cpu_to_le16(vha->self_login_loop_id);
	cmd_pkt->port_id[0] = vha->d_id.b.al_pa;
	cmd_pkt->port_id[1] = vha->d_id.b.area;
	cmd_pkt->port_id[2] = vha->d_id.b.domain;

	qla25xx_build_bidir_iocb(sp, vha, cmd_pkt, tot_dsds);
	cmd_pkt->entry_status = (uint8_t) rsp->id;
	/* Build command packet. */
	req->current_outstanding_cmd = handle;
	req->outstanding_cmds[handle] = sp;
	sp->handle = handle;
	req->cnt -= req_cnt;

	/* Send the command to the firmware */
	wmb();
	qla2x00_start_iocbs(vha, req);
queuing_error:
	spin_unlock_irqrestore(&ha->hardware_lock, flags);

	return rval;
}<|MERGE_RESOLUTION|>--- conflicted
+++ resolved
@@ -3034,12 +3034,7 @@
 	elsio->u.els_plogi.els_cmd = els_opcode;
 	elsio->u.els_plogi.els_plogi_pyld->opcode = els_opcode;
 
-<<<<<<< HEAD
-	if (els_opcode == ELS_DCMD_PLOGI && vha->hw->flags.edif_enabled &&
-	    vha->e_dbell.db_flags & EDB_ACTIVE) {
-=======
 	if (els_opcode == ELS_DCMD_PLOGI && DBELL_ACTIVE(vha)) {
->>>>>>> df0cc57e
 		struct fc_els_flogi *p = ptr;
 
 		p->fl_csp.sp_features |= cpu_to_be16(FC_SP_FT_SEC);
